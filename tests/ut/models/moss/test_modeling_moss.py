--- conflicted
+++ resolved
@@ -12,6 +12,8 @@
 # See the License for the specific language governing permissions and
 # limitations under the License.
 # ============================================================================
+# pylint: disable=C0103
+# pylint: disable=C0415
 """
 Test Moss functions
 """
@@ -22,13 +24,7 @@
 
 from mindspore import Tensor
 
-from mindnlp.models.moss import MossConfig, moss
 
-<<<<<<< HEAD
-
-=======
-# @pytest.mark.skip
->>>>>>> 511da0ed
 @pytest.mark.gpu_only
 class TestModelingMoss(unittest.TestCase):
     r"""
@@ -39,6 +35,12 @@
         """
         Set up.
         """
+        from mindnlp.models.moss import MossConfig, MossAttention, MossMLP, MossBlock, MossModel, MossForCausalLM
+        self.MossAttention = MossAttention
+        self.MossMLP = MossMLP
+        self.MossBlock = MossBlock
+        self.MossModel = MossModel
+        self.MossForCausalLM = MossForCausalLM
         self.config = MossConfig(vocab_size=1000,
                                  n_positions=512,
                                  n_layer=2,
@@ -49,7 +51,7 @@
         r"""
         Test MossAttention
         """
-        model = moss.MossAttention(self.config)
+        model = self.MossAttention(self.config)
 
         hidden_states = Tensor(np.random.randint(1, 16, (2, 512, self.config.n_embd)), dtype=mindspore.float32)
 
@@ -64,7 +66,7 @@
         """
         intermediate_size = 4096
 
-        model = moss.MossMLP(intermediate_size, self.config)
+        model = self.MossMLP(intermediate_size, self.config)
 
         hidden_states = Tensor(np.random.randint(1, 16, (2, 512, self.config.n_embd)), dtype=mindspore.float32)
 
@@ -76,7 +78,7 @@
         r"""
         Test MossBlock
         """
-        model = moss.MossBlock(self.config)
+        model = self.MossBlock(self.config)
 
         hidden_states = Tensor(np.random.randint(1, 16, (2, 512, self.config.n_embd)), dtype=mindspore.float32)
         position_ids = Tensor(np.random.randint(0, 1, (2, self.config.n_embd)), dtype=mindspore.int64)
@@ -89,7 +91,7 @@
         r"""
         Test MossModel
         """
-        model = moss.MossModel(self.config)
+        model = self.MossModel(self.config)
 
         ms_input = Tensor(np.random.randint(0, 512, (2, 512)))
 
@@ -101,7 +103,7 @@
         r"""
         Test MossForCausalLM
         """
-        model = moss.MossForCausalLM(self.config)
+        model = self.MossForCausalLM(self.config)
 
         ms_input = Tensor(np.random.randn(2), dtype=mindspore.int64)
 
