--- conflicted
+++ resolved
@@ -36,24 +36,12 @@
 class Fasttext(TokenEmbedding):
     r"""
     Create vocab and Embedding from a given pre-trained vector file.
+
     Args:
-<<<<<<< HEAD
         vocab (Vocab): Passins into Vocab for initialization.
         init_embed (Tensor): Passing into Tensor,use these values to initialize Embedding directly.
         requires_grad (bool): Whether this parameter needs to be gradient to update. Default: True.
         dropout (float): Dropout of the output of Embedding. Default: 0.5.
-=======
-        vocab (Vocab) : Passins into Vocab for initialization.
-        init_embed : Passing into Vocab and Tensor,use these values to initialize Embedding directly.
-        requires_grad (bool): Whether this parameter needs to be gradient to update.
-        dropout (float): Dropout of the output of Embedding.
-
-    Inputs:
-        - **ids** (Tensor) - Ids to query.
-
-    Outputs:
-        - **self.dropout(output)** (Tensor) - Tensor, returns the Embedding query results.
->>>>>>> 92b43767
 
     Examples:
         >>> vocab = Vocab.from_list(['default','one','two','three'])
@@ -94,7 +82,6 @@
             root (str): Default storage directory. Default: DEFAULT_ROOT.
             special_tokens (tuple<str,str>): List of special participles. Default: ("<pad>", "<unk>").
             special_first (bool): Indicates whether special participles from special_tokens will be added to
-<<<<<<< HEAD
                 the top of the dictionary. If True, add special_tokens to the beginning of the dictionary,
                 otherwise add them to the end. Default: False.
             kwargs (dict):
@@ -104,14 +91,6 @@
         Returns:
             - Fasttext, Returns an embedding instance generated through a pretrained word vector.
             - Vocab, Vocabulary extracted from the file.
-=======
-            the top of the dictionary. If True, add special_tokens to the beginning of the dictionary,
-            otherwise add them to the end.
-
-        Returns:
-            - **cls** (Fasttext) - Returns an embedding instance generated through a pretrained word vector.
-            - **vocab** (Vocab) - Vocabulary extracted from the file.
->>>>>>> 92b43767
 
         """
         if name not in cls.urls:
@@ -147,7 +126,6 @@
 
         vocab = Vocab.from_list(tokens, list(special_tokens), special_first)
         embeddings = np.array(embeddings).astype(np.float32)
-<<<<<<< HEAD
 
         requires_grad = kwargs.get('requires_grad', True)
         dropout = kwargs.get('dropout', 0.0)
@@ -164,15 +142,6 @@
             - Tensor, returns the Embedding query results.
 
         """
-=======
-
-        requires_grad = kwargs.get('requires_grad', True)
-        dropout = kwargs.get('dropout', 0.0)
-
-        return cls(vocab, Tensor(embeddings), requires_grad, dropout), vocab
-
-    def construct(self, ids):
->>>>>>> 92b43767
         out_shape = ids.shape + (self._embed_dim,)
         flat_ids = ids.reshape((-1,))
         output_for_reshape = ops.gather(self.embed, flat_ids, 0)
@@ -185,14 +154,10 @@
 
         Args:
             foldername (str): Name of the folder to store.
-<<<<<<< HEAD
             root (Path): Path of the embedding folder. Default: DEFAULT_ROOT.
 
         Returns:
             None
-=======
-            root (Path): Path of the embedding folder.Default:DEFAULT_ROOT.
->>>>>>> 92b43767
 
         """
         folder = os.path.join(root, 'embeddings', 'Fasttext', 'save', foldername)
@@ -232,14 +197,10 @@
 
         Args:
             foldername (str): Name of the folder to load.
-<<<<<<< HEAD
             root (Path): Path of the embedding folder. Default: DEFAULT_ROOT.
 
         Returns:
             None
-=======
-            root (Path): Path of the embedding folder.Default:DEFAULT_ROOT.
->>>>>>> 92b43767
 
         """
 
