# coding=utf-8
# Copyright 2021 The Eleuther AI and HuggingFace Inc. team. All rights reserved.
# Copyright 2023 Huawei Technologies Co., Ltd
#
# Licensed under the Apache License, Version 2.0 (the "License");
# you may not use this file except in compliance with the License.
# You may obtain a copy of the License at
#
#     http://www.apache.org/licenses/LICENSE-2.0
#
# Unless required by applicable law or agreed to in writing, software
# distributed under the License is distributed on an "AS IS" BASIS,
# WITHOUT WARRANTIES OR CONDITIONS OF ANY KIND, either express or implied.
# See the License for the specific language governing permissions and
# limitations under the License.
""" MindNLP GPT Neo model."""
# pylint: disable=C0103

import os
from typing import Union, Optional, Tuple
from functools import partial
import mindspore
import numpy as np
from mindspore import ops, nn, Parameter, Tensor, dtype_to_nptype
from mindspore.common.initializer import initializer, Normal
from mindnlp.models.utils import logging
from mindnlp.models.utils.mixin import CellUtilMixin
from mindnlp.models.utils.activations import ACT2FN
from mindnlp.models.gpt_neo.gpt_neo_config import GPTNeoConfig
from mindnlp.abc.backbones.pretrained import PretrainedModel

logger = logging.get_logger(__name__)


class GPTNeoSelfAttention(nn.Cell):
    """
    GPTNeo SelfAttention.
    """

    def __init__(self, config, attention_type):
        super().__init__()

        max_positions = config.max_position_embeddings
        bias = ops.tril(ops.ones((max_positions, max_positions), dtype=mindspore.bool_)).view(
            1, 1, max_positions, max_positions
        )

        # local causal self attention is a sliding window where each token can only attend to the previous
        # window_size tokens. This is implemented by updating the causal mask such that for each token
        # all other tokens are masked except the previous window_size tokens.
        if attention_type == "local":
            bias = ops.bitwise_xor(bias, ops.tril(
                bias, -config.window_size)).astype(mindspore.bool_)

        self.bias = Parameter(bias, requires_grad=False)
        self.masked_bias = Parameter(Tensor(-1e9), requires_grad=False)

        self.attn_dropout = nn.Dropout(p=float(config.attention_dropout))
        self.resid_dropout = nn.Dropout(p=float(config.resid_dropout))

        self.embed_dim = config.hidden_size
        self.num_heads = config.num_heads
        self.head_dim = self.embed_dim // self.num_heads
        if self.head_dim * self.num_heads != self.embed_dim:
            raise ValueError(
                f"embed_dim must be divisible by num_heads (got `embed_dim`: {self.embed_dim} and `num_heads`:"
                f" {self.num_heads})."
            )

        self.k_proj = nn.Dense(self.embed_dim, self.embed_dim, has_bias=False)
        self.v_proj = nn.Dense(self.embed_dim, self.embed_dim, has_bias=False)
        self.q_proj = nn.Dense(self.embed_dim, self.embed_dim, has_bias=False)
        self.out_proj = nn.Dense(self.embed_dim, self.embed_dim, has_bias=True)

    def _split_heads(self, tensor, num_heads, attn_head_size):
        """
        Splits hidden_size dim into attn_head_size and num_heads
        """
        new_shape = tensor.shape[:-1] + (num_heads, attn_head_size)
        tensor = tensor.view(new_shape)
        # (batch, head, seq_length, head_features)
        return tensor.permute(0, 2, 1, 3)

    def _merge_heads(self, tensor, num_heads, attn_head_size):
        """
        Merges attn_head_size dim and num_attn_heads dim into hidden_size
        """
        tensor = tensor.permute(0, 2, 1, 3)
        new_shape = tensor.shape[:-2] + (num_heads * attn_head_size,)
        return tensor.view(new_shape)

    def _attn(self, query, key, value, attention_mask=None, head_mask=None):
        # Keep the attention weights computation in fp32 to avoid overflow issues
        query = query.astype(mindspore.float32)
        key = key.astype(mindspore.float32)

        attn_weights = ops.matmul(query, key.swapaxes(-1, -2))

        query_length, key_length = query.shape[-2], key.shape[-2]
        causal_mask = self.bias[:, :, key_length -
                                query_length: key_length, :key_length]
        mask_value = Tensor(np.finfo(dtype_to_nptype(attn_weights.dtype)).min)
        # Need to be a tensor, otherwise we get error: `RuntimeError: expected scalar type float but found double`.
        mask_value = Tensor(mask_value, dtype=attn_weights.dtype)
        attn_weights = ops.where(causal_mask, attn_weights, mask_value)

        if attention_mask is not None:
            # Apply the attention mask
            attn_weights = attn_weights + attention_mask

        attn_weights = ops.softmax(attn_weights, axis=-1)
        attn_weights = attn_weights.astype(value.dtype)
        attn_weights = attn_weights.astype(value.dtype)
        attn_weights = self.attn_dropout(attn_weights)

        # Mask heads if we want to
        if head_mask is not None:
            attn_weights = attn_weights * head_mask

        attn_output = ops.matmul(attn_weights, value)

        return attn_output, attn_weights

    def construct(
        self,
        hidden_states,
        attention_mask=None,
        layer_past=None,
        head_mask=None,
        use_cache=False,
        output_attentions=False,
    ):
        query = self.q_proj(hidden_states)
        key = self.k_proj(hidden_states)
        value = self.v_proj(hidden_states)

        query = self._split_heads(query, self.num_heads, self.head_dim)
        key = self._split_heads(key, self.num_heads, self.head_dim)
        value = self._split_heads(value, self.num_heads, self.head_dim)

        if layer_past is not None:
            past_key = layer_past[0]
            past_value = layer_past[1]
            key = ops.cat((past_key, key), axis=-2)
            value = ops.cat((past_value, value), axis=-2)

        if use_cache is True:
            present = (key, value)
        else:
            present = None

        attn_output, attn_weights = self._attn(
            query, key, value, attention_mask, head_mask)

        attn_output = self._merge_heads(
            attn_output, self.num_heads, self.head_dim)
        attn_output = self.out_proj(attn_output)
        attn_output = self.resid_dropout(attn_output)

        outputs = (attn_output, present)
        if output_attentions:
            outputs += (attn_weights,)

        return outputs  # a, present, (attentions)


class GPTNeoAttention(nn.Cell):
    """
    GPTNEO Attention.
    """

    def __init__(self, config, layer_id=0):
        super().__init__()
        self.layer_id = layer_id
        self.attention_layers = config.attention_layers
        self.attention_type = self.attention_layers[layer_id]

        if self.attention_type in ["global", "local"]:
            self.attention = GPTNeoSelfAttention(config, self.attention_type)
        else:
            raise NotImplementedError(
                "Only attn layer types 'global' and 'local' exist, but got `config.attention_layers`: "
                f"{config.attention_layers}. Select attn layer types from ['global', 'local'] only."
            )

    def construct(
        self,
        hidden_states,
        layer_past=None,
        attention_mask=None,
        head_mask=None,
        use_cache=False,
        output_attentions=False,
    ):
        return self.attention(
            hidden_states,
            attention_mask=attention_mask,
            layer_past=layer_past,
            head_mask=head_mask,
            use_cache=use_cache,
            output_attentions=output_attentions,
        )


class GPTNeoMLP(nn.Cell):
    """
    GPTNeo MLP.
    """

    # in MLP: intermediate_size= 4 * hidden_size
    def __init__(self, intermediate_size, config):
        super().__init__()
        embed_dim = config.hidden_size
        self.c_fc = nn.Dense(embed_dim, intermediate_size)
        self.c_proj = nn.Dense(intermediate_size, embed_dim)
        self.act = ACT2FN[config.activation_function]
        self.dropout = nn.Dropout(p=float(config.resid_dropout))

    def construct(self, hidden_states):
        hidden_states = self.c_fc(hidden_states)
        hidden_states = self.act(hidden_states)
        hidden_states = self.c_proj(hidden_states)
        hidden_states = self.dropout(hidden_states)
        return hidden_states


class GPTNeoBlock(nn.Cell):
    """
    GPTNeo Block.
    """

    def __init__(self, config, layer_id):
        super().__init__()
        hidden_size = config.hidden_size
        inner_dim = config.intermediate_size if config.intermediate_size is not None else 4 * hidden_size
        self.ln_1 = nn.LayerNorm(
            (hidden_size,), epsilon=config.layer_norm_epsilon)
        self.attn = GPTNeoAttention(config, layer_id)
        self.ln_2 = nn.LayerNorm(
            (hidden_size,), epsilon=config.layer_norm_epsilon)
        self.mlp = GPTNeoMLP(inner_dim, config)

    def construct(
        self,
        hidden_states,
        layer_past=None,
        attention_mask=None,
        head_mask=None,
        use_cache=False,
        output_attentions=False,
    ):
        residual = hidden_states
        hidden_states = self.ln_1(hidden_states)
        attn_outputs = self.attn(
            hidden_states,
            layer_past=layer_past,
            attention_mask=attention_mask,
            head_mask=head_mask,
            use_cache=use_cache,
            output_attentions=output_attentions,
        )
        attn_output = attn_outputs[0]  # output_attn: a, present, (attentions)
        outputs = attn_outputs[1:]
        # residual connection
        hidden_states = attn_output + residual

        residual = hidden_states
        hidden_states = self.ln_2(hidden_states)
        feed_forward_hidden_states = self.mlp(hidden_states)
        # residual connection
        hidden_states = residual + feed_forward_hidden_states

        if use_cache:
            outputs = (hidden_states,) + outputs
        else:
            outputs = (hidden_states,) + outputs[1:]

        # hidden_states, present, (attentions, cross_attentions)
        return outputs


class GPTNeoPreTrainedModel(PretrainedModel, CellUtilMixin):
    """
    An abstract class to handle weights initialization and a simple interface for downloading and loading pretrained
    models.
    """

    config_class = GPTNeoConfig
    base_model_prefix = "transformer"
    supports_gradient_checkpointing = True
    _no_split_modules = ["GPTNeoBlock"]

    def init_model_weights(self):
        """
        initialize model weights.
        """

    def _init_weights(self, module):
        """Initialize the weights."""
        if isinstance(module, (nn.Dense,)):
            module.weight.set_data(initializer(Normal(
                sigma=self.config.initializer_range, mean=0.0)), module.weight.shape, module.weight.dtype)
            if module.bias is not None:
                module.bias.set_data(initializer('zeros'),
                                     module.bias.shape, module.bias.dtype)
        elif isinstance(module, nn.Embedding):
            module.weight.set_data(initializer(Normal(
                sigma=self.config.initializer_range, mean=0.0)), module.weight.shape, module.weight.dtype)
            if module.padding_idx is not None:
                zeroslike = ops.ZerosLike()
                module.weight.data[module.padding_idx] = zeroslike(
                    module.weight.data[module.padding_idx])
        elif isinstance(module, nn.LayerNorm):
            module.bias.set_data(initializer('zeros'),
                                 module.bias.shape, module.bias.dtype)
            module.weight.data = ops.fill(
                module.weight.data.dtype, module.weight.data.shape, 1.0)

    def post_init(self):
        """
        A method executed at the end of each Transformer model initialization, to execute code that needs the model's
        modules properly initialized (such as weight initialization).
        """
        self.init_weights()
        self._backward_compatibility_gradient_checkpointing()

    def get_input_embeddings(self) -> "nn.Cell":
        """
        Returns the model's input embeddings.
        """

    def set_input_embeddings(self, value: "nn.Cell"):
        """
        Set model's input embeddings.
        """

    def resize_position_embeddings(self, new_num_position_embeddings: int):
        """
        resize the model position embeddings if necessary
        """

    def get_position_embeddings(self):
        """
        get the model position embeddings if necessary
        """

    def save(self, save_dir: Union[str, os.PathLike]):
        "save pretrain model"

    def _set_gradient_checkpointing(self, module, value=False):
        if isinstance(module, GPTNeoModel):
            module.gradient_checkpointing = value

    # TODO
    def init_weights(self):
        """
        If needed prunes and maybe initializes weights. If using a custom `PreTrainedModel`, you need to implement any
        initialization logic in `_init_weights`.
        """

    def _backward_compatibility_gradient_checkpointing(self):
        """
        Support gradient_checkpointing.
        """
        if self.supports_gradient_checkpointing and getattr(self.config, "gradient_checkpointing", False):
            self.gradient_checkpointing_enable()
            # Remove the attribute now that is has been consumed, so it's no saved in the config.
            delattr(self.config, "gradient_checkpointing")

    def gradient_checkpointing_enable(self):
        """
        Activates gradient checkpointing for the current model.
        Note that in other frameworks this feature can be referred to as "activation checkpointing" or "checkpoint
        activations".
        """
        if not self.supports_gradient_checkpointing:
            raise ValueError(
                f"{self.__class__.__name__} does not support gradient checkpointing.")
        self.apply(partial(self._set_gradient_checkpointing, value=True))


class GPTNeoModel(GPTNeoPreTrainedModel):
    """
    GPTNeo Model
    """

    def __init__(self, config):
        super().__init__(config)

        self.embed_dim = config.hidden_size
        self.wte = nn.Embedding(config.vocab_size, self.embed_dim)
        self.wpe = nn.Embedding(config.max_position_embeddings, self.embed_dim)
        self.drop = nn.Dropout(p=float(config.embed_dropout))
        self.h = nn.CellList([GPTNeoBlock(config, layer_id=i)
                              for i in range(config.num_layers)])
        self.ln_f = nn.LayerNorm(
            (self.embed_dim,), epsilon=config.layer_norm_epsilon)

        self.gradient_checkpointing = False
        # Initialize weights and apply final processing
        self.post_init()

    def get_input_embeddings(self):
        """
        return the input embeddings layer
        """
        return self.wte

    def set_input_embeddings(self, value):
        """
        set the input embeddings layer
        """
        self.wte = value

    def construct(
        self,
        input_ids: Optional[Tensor] = None,
        past_key_values: Optional[Tuple[Tensor]] = None,
        attention_mask: Optional[Tensor] = None,
        token_type_ids: Optional[Tensor] = None,
        position_ids: Optional[Tensor] = None,
        head_mask: Optional[Tensor] = None,
        inputs_embeds: Optional[Tensor] = None,
        use_cache: Optional[bool] = None,
        output_attentions: Optional[bool] = None,
        output_hidden_states: Optional[bool] = None,
        return_dict: Optional[bool] = None,
    ) -> Tuple[Tensor]:
        # Modeling_outputs is missed, and Tuple is temporarily used instead.
        # Original return type: Union[Tuple[Tensor], BaseModelOutputWithPastAndCrossAttentions].
        output_attentions = output_attentions if output_attentions is not None else self.config.output_attentions
        output_hidden_states = (
            output_hidden_states if output_hidden_states is not None else self.config.output_hidden_states
        )
        use_cache = use_cache if use_cache is not None else self.config.use_cache
        return_dict = return_dict if return_dict is not None else self.config.use_return_dict

        if input_ids is not None and inputs_embeds is not None:
            raise ValueError(
                "You cannot specify both input_ids and inputs_embeds at the same time")
        if input_ids is not None:
            input_shape = input_ids.shape
            input_ids = input_ids.view(-1, input_shape[-1])
            batch_size = input_ids.shape[0]
        elif inputs_embeds is not None:
            input_shape = inputs_embeds.shape[:-1]
            batch_size = inputs_embeds.shape[0]
        else:
            raise ValueError(
                "You have to specify either input_ids or inputs_embeds")

        if token_type_ids is not None:
            token_type_ids = token_type_ids.view(-1, input_shape[-1])
        if position_ids is not None:
            position_ids = position_ids.view(-1, input_shape[-1])

        if past_key_values is None:
            past_length = 0
            past_key_values = tuple([None] * len(self.h))
        else:
            past_length = past_key_values[0][0].size(-2)

        if position_ids is None:
            position_ids = ops.arange(
                past_length, input_shape[-1] + past_length, dtype=mindspore.int64)
            position_ids = position_ids.unsqueeze(0).view(-1, input_shape[-1])

        # Attention mask.
        if attention_mask is not None:
            if batch_size <= 0:
                raise ValueError("batch_size has to be defined and > 0")
            attention_mask = attention_mask.view(batch_size, -1)
            # We create a 3D attention mask from a 2D tensor mask.
            # Sizes are [batch_size, 1, 1, to_seq_length]
            # So we can broadcast to [batch_size, num_heads, from_seq_length, to_seq_length]
            # this attention mask is more simple than the triangular masking of causal attention
            # used in OpenAI GPT, we just need to prepare the broadcast dimension here.
            attention_mask = attention_mask[:, None, None, :]

            # Since attention_mask is 1.0 for positions we want to attend and 0.0 for
            # masked positions, this operation will create a tensor which is 0.0 for
            # positions we want to attend and the dtype's smallest value for masked positions.
            # Since we are adding it to the raw scores before the softmax, this is
            # effectively the same as removing these entirely.
            attention_mask = attention_mask.astype(
                dtype=self.dtype)  # fp16 compatibility
            attention_mask = (1.0 - attention_mask) * \
                (Tensor(np.finfo(dtype_to_nptype(self.dtype)).min))

        # Prepare head mask if needed
        # 1.0 in head_mask indicate we keep the head
        # attention_probs has shape bsz x num_heads x N x N
        # head_mask has shape n_layer x batch x num_heads x N x N
        head_mask = self.get_head_mask(head_mask, self.config.num_layers)

        if inputs_embeds is None:
            inputs_embeds = self.wte(input_ids)
        position_embeds = self.wpe(position_ids)
        hidden_states = inputs_embeds + position_embeds

        if token_type_ids is not None:
            token_type_embeds = self.wte(token_type_ids)
            hidden_states = hidden_states + token_type_embeds

        hidden_states = self.drop(hidden_states)

        output_shape = input_shape + (hidden_states.shape[-1],)

        if self.gradient_checkpointing and self.training:
            if use_cache:
                # logger.warning_once(
                #     "`use_cache=True` is incompatible with gradient checkpointing. Setting `use_cache=False`..."
                # )
                use_cache = False

        presents = () if use_cache else None
        all_self_attentions = () if output_attentions else None
        all_hidden_states = () if output_hidden_states else None
        for i, (block, layer_past) in enumerate(zip(self.h, past_key_values)):
            if output_hidden_states:
                all_hidden_states = all_hidden_states + (hidden_states,)

            # TODO
            # if self.gradient_checkpointing and self.training:

            #     def create_custom_forward(module):
            #         def custom_forward(*inputs):
            #             # None for past_key_value
            #             return module(*inputs, use_cache, output_attentions)

            #         return custom_forward

            #     outputs = torch.utils.checkpoint.checkpoint(
            #         create_custom_forward(block),
            #         hidden_states,
            #         None,
            #         attention_mask,
            #         head_mask[i],
            #     )
            # else:
            outputs = block(
                hidden_states,
                layer_past=layer_past,
                attention_mask=attention_mask,
                head_mask=head_mask[i],
                use_cache=use_cache,
                output_attentions=output_attentions,
            )

            hidden_states = outputs[0]
            if use_cache is True:
                presents = presents + (outputs[1],)

            if output_attentions:
                all_self_attentions = all_self_attentions + \
                    (outputs[2 if use_cache else 1],)

        hidden_states = self.ln_f(hidden_states)

        hidden_states = hidden_states.view(output_shape)
        # Add last hidden state
        if output_hidden_states:
            all_hidden_states = all_hidden_states + (hidden_states,)

        if not return_dict:
            return tuple(v for v in [hidden_states, presents, all_hidden_states, all_self_attentions] if v is not None)

        # Temporarily use tuples as output
        # return BaseModelOutputWithPast(
        #     last_hidden_state=hidden_states,
        #     past_key_values=presents,
        #     hidden_states=all_hidden_states,
        #     attentions=all_self_attentions,
        # )
        return tuple(v for v in [hidden_states, presents, all_hidden_states, all_self_attentions] if v is not None)


class GPTNeoForCausalLM(GPTNeoPreTrainedModel):
    """
    GPTNeo For CausalLM.
    """
    _keys_to_ignore_on_load_missing = [
        r"h\.\d+\.attn\.masked_bias",
        r"lm_head.weight",
        r"h\.\d+\.attn\.attention\.bias",
    ]
    _keys_to_ignore_on_save = [r"lm_head.weight"]

    def __init__(self, config):
        super().__init__(config)
        self.transformer = GPTNeoModel(config)
        self.lm_head = nn.Dense(
            config.hidden_size, config.vocab_size, has_bias=False)

        # Initialize weights and apply final processing
        self.post_init()

    def get_output_embeddings(self):
        """
        return the output embedding layers.
        """
        return self.lm_head

    def set_output_embeddings(self, new_embeddings):
        """
        set the output embedding layers.
        """
        self.lm_head = new_embeddings

    def prepare_inputs_for_generation(self, input_ids, past_key_values=None, **kwargs):
        """
        prepare inputs for generation.
        """
        token_type_ids = kwargs.get("token_type_ids", None)
        # only last token for inputs_ids if past is defined in kwargs
        if past_key_values:
            input_ids = input_ids[:, -1].unsqueeze(-1)
            if token_type_ids is not None:
                token_type_ids = token_type_ids[:, -1].unsqueeze(-1)

        attention_mask = kwargs.get("attention_mask", None)
        position_ids = kwargs.get("position_ids", None)
        if attention_mask is not None and position_ids is None:
            # create position_ids on the fly for batch generation
            position_ids = attention_mask.long().cumsum(-1) - 1
            position_ids.masked_fill_(attention_mask == 0, 1)
            if past_key_values:
                position_ids = position_ids[:, -1].unsqueeze(-1)
        else:
            position_ids = None
        return {
            "input_ids": input_ids,
            "past_key_values": past_key_values,
            "use_cache": kwargs.get("use_cache"),
            "position_ids": position_ids,
            "attention_mask": attention_mask,
            "token_type_ids": token_type_ids,
        }

    def construct(
        self,
        input_ids: Optional[Tensor] = None,
        past_key_values: Optional[Tuple[Tensor]] = None,
        attention_mask: Optional[Tensor] = None,
        token_type_ids: Optional[Tensor] = None,
        position_ids: Optional[Tensor] = None,
        head_mask: Optional[Tensor] = None,
        inputs_embeds: Optional[Tensor] = None,
        labels: Optional[Tensor] = None,
        use_cache: Optional[bool] = None,
        output_attentions: Optional[bool] = None,
        output_hidden_states: Optional[bool] = None,
        return_dict: Optional[bool] = None,
    ) -> Tuple[Tensor]:
        # Modeling_outputs is missed, and Tuple is temporarily used instead.
        # Original return type: Union[Tuple[Tensor], CausalLMOutputWithCrossAttentions].
        r"""
        labels (`torch.LongTensor` of shape `(batch_size, sequence_length)`, *optional*):
            Labels for language modeling. Note that the labels **are shifted** inside the model, i.e. you can set
            `labels = input_ids` Indices are selected in `[-100, 0, ..., config.vocab_size]` All labels set to `-100`
            are ignored (masked), the loss is only computed for labels in `[0, ..., config.vocab_size]`
        """
        return_dict = return_dict if return_dict is not None else self.config.use_return_dict
        transformer_outputs = self.transformer(
            input_ids,
            past_key_values=past_key_values,
            attention_mask=attention_mask,
            token_type_ids=token_type_ids,
            position_ids=position_ids,
            head_mask=head_mask,
            inputs_embeds=inputs_embeds,
            use_cache=use_cache,
            output_attentions=output_attentions,
            output_hidden_states=output_hidden_states,
            return_dict=return_dict,
        )
        hidden_states = transformer_outputs[0]

        lm_logits = self.lm_head(hidden_states)

        loss = None
        if labels is not None:
            # Compute loss in fp32 to match with mesh-tf version
            # https://github.com/EleutherAI/gpt-neo/blob/89ce74164da2fb16179106f54e2269b5da8db333/models/gpt2/gpt2.py#L179
            lm_logits = lm_logits.astype(mindspore.float32)

            # Shift so that tokens < n predict n
            shift_logits = lm_logits[..., :-1, :]
            shift_labels = labels[..., 1:]
            # Flatten the tokens
            loss_fct = nn.CrossEntropyLoss()
            loss = loss_fct(
                shift_logits.view(-1, shift_logits.shape[-1]), shift_labels.view(-1))

            lm_logits = lm_logits.astype(hidden_states.dtype)
            loss = loss.astype(hidden_states.dtype)

        if not return_dict:
            output = (lm_logits,) + transformer_outputs[1:]
            return ((loss,) + output) if loss is not None else output
        # Temporarily use tuples as output
        # return CausalLMOutputWithPast(
        #     loss=loss,
        #     logits=lm_logits,
        #     past_key_values=transformer_outputs.past_key_values,
        #     hidden_states=transformer_outputs.hidden_states,
        #     attentions=transformer_outputs.attentions,
        # )
        return ((loss,) + output) if loss is not None else output

    @staticmethod
    def _reorder_cache(
        past_key_values: Tuple[Tuple[Tensor]], beam_idx: Tensor
    ) -> Tuple[Tuple[Tensor]]:
        """
        This function is used to re-order the `past_key_values` cache if [`~PretrainedModel.beam_search`] or
        [`~PretrainedModel.beam_sample`] is called. This is required to match `past_key_values` with the correct
        beam_idx at every generation step.
        """
        return tuple(
            tuple(past_state.index_select(0, beam_idx)
                  for past_state in layer_past)
            for layer_past in past_key_values
        )


class GPTNeoForSequenceClassification(GPTNeoPreTrainedModel):
    """
    GPTNeo For Sequence Classification.
    """
    _keys_to_ignore_on_load_missing = [
        r"h\.\d+\.attn\.masked_bias", r"lm_head.weight"]

    def __init__(self, config):
        super().__init__(config)
        self.num_labels = config.num_labels
        self.transformer = GPTNeoModel(config)
        self.score = nn.Dense(config.hidden_size,
                              self.num_labels, has_bias=False)

        # Initialize weights and apply final processing
        self.post_init()

    def construct(
        self,
        input_ids: Optional[Tensor] = None,
        past_key_values: Optional[Tuple[Tensor]] = None,
        attention_mask: Optional[Tensor] = None,
        token_type_ids: Optional[Tensor] = None,
        position_ids: Optional[Tensor] = None,
        head_mask: Optional[Tensor] = None,
        inputs_embeds: Optional[Tensor] = None,
        labels: Optional[Tensor] = None,
        use_cache: Optional[bool] = None,
        output_attentions: Optional[bool] = None,
        output_hidden_states: Optional[bool] = None,
        return_dict: Optional[bool] = None,
    ) -> Tuple[Tensor]:
        # Modeling_outputs is missed, and Tuple is temporarily used instead.
        # Original return type: Union[Tuple[Tensor], SequenceClassifierOutputWithPast].
        r"""
        labels (`torch.LongTensor` of shape `(batch_size,)`, *optional*):
            Labels for computing the sequence classification/regression loss. Indices should be in `[0, ...,
            config.num_labels - 1]`. If `config.num_labels == 1` a regression loss is computed (Mean-Square loss), If
            `config.num_labels > 1` a classification loss is computed (Cross-Entropy).
        """
        return_dict = return_dict if return_dict is not None else self.config.use_return_dict

        transformer_outputs = self.transformer(
            input_ids,
            past_key_values=past_key_values,
            attention_mask=attention_mask,
            token_type_ids=token_type_ids,
            position_ids=position_ids,
            head_mask=head_mask,
            inputs_embeds=inputs_embeds,
            use_cache=use_cache,
            output_attentions=output_attentions,
            output_hidden_states=output_hidden_states,
            return_dict=return_dict,
        )
        hidden_states = transformer_outputs[0]
        logits = self.score(hidden_states)

        if input_ids is not None:
            batch_size, _ = input_ids.shape[:2]
        else:
            batch_size, _ = inputs_embeds.shape[:2]

        if self.config.pad_token_id is None and batch_size != 1:
            raise ValueError(
                "Cannot handle batch sizes > 1 if no padding token is defined.")
        if self.config.pad_token_id is None:
            sequence_lengths = -1
        else:
            if input_ids is not None:
                sequence_lengths = (
                    ops.ne(input_ids, self.config.pad_token_id).sum(-1) - 1)
            else:
                sequence_lengths = -1
                logger.warning(
                    "%s will not detect padding tokens in `inputs_embeds`. Results may be "
                    "unexpected if using padding tokens in conjunction with `inputs_embeds.`",
                    self.__class__.__name__
                )

<<<<<<< HEAD
        pooled_logits = logits[:, sequence_lengths]
=======
        pooled_logits = logits[ops.arange(batch_size), sequence_lengths]
>>>>>>> ca6e61c5

        loss = None
        if labels is not None:
            if self.config.problem_type is None:
                if self.num_labels == 1:
                    self.config.problem_type = "regression"
                elif self.num_labels > 1 and (labels.dtype in {mindspore.int64, mindspore.int32}):
                    self.config.problem_type = "single_label_classification"
                else:
                    self.config.problem_type = "multi_label_classification"

            if self.config.problem_type == "regression":
                loss_fct = nn.MSELoss()
                if self.num_labels == 1:
                    loss = loss_fct(pooled_logits.squeeze(), labels.squeeze())
                else:
                    loss = loss_fct(pooled_logits, labels)
            elif self.config.problem_type == "single_label_classification":
                loss_fct = nn.CrossEntropyLoss()
                loss = loss_fct(
                    pooled_logits.view(-1, self.num_labels), labels.view(-1))
            elif self.config.problem_type == "multi_label_classification":
                loss_fct = nn.BCEWithLogitsLoss()
                loss = loss_fct(pooled_logits, labels)
        if not return_dict:
            output = (pooled_logits,) + transformer_outputs[1:]
            return ((loss,) + output) if loss is not None else output

        # Temporarily use tuples as output
        # return SequenceClassifierOutputWithPast(
        #     loss=loss,
        #     logits=pooled_logits,
        #     past_key_values=transformer_outputs.past_key_values,
        #     hidden_states=transformer_outputs.hidden_states,
        #     attentions=transformer_outputs.attentions,
        # )
        return ((loss,) + output) if loss is not None else output<|MERGE_RESOLUTION|>--- conflicted
+++ resolved
@@ -424,16 +424,12 @@
         use_cache: Optional[bool] = None,
         output_attentions: Optional[bool] = None,
         output_hidden_states: Optional[bool] = None,
-        return_dict: Optional[bool] = None,
     ) -> Tuple[Tensor]:
-        # Modeling_outputs is missed, and Tuple is temporarily used instead.
-        # Original return type: Union[Tuple[Tensor], BaseModelOutputWithPastAndCrossAttentions].
         output_attentions = output_attentions if output_attentions is not None else self.config.output_attentions
         output_hidden_states = (
             output_hidden_states if output_hidden_states is not None else self.config.output_hidden_states
         )
         use_cache = use_cache if use_cache is not None else self.config.use_cache
-        return_dict = return_dict if return_dict is not None else self.config.use_return_dict
 
         if input_ids is not None and inputs_embeds is not None:
             raise ValueError(
@@ -562,16 +558,6 @@
         if output_hidden_states:
             all_hidden_states = all_hidden_states + (hidden_states,)
 
-        if not return_dict:
-            return tuple(v for v in [hidden_states, presents, all_hidden_states, all_self_attentions] if v is not None)
-
-        # Temporarily use tuples as output
-        # return BaseModelOutputWithPast(
-        #     last_hidden_state=hidden_states,
-        #     past_key_values=presents,
-        #     hidden_states=all_hidden_states,
-        #     attentions=all_self_attentions,
-        # )
         return tuple(v for v in [hidden_states, presents, all_hidden_states, all_self_attentions] if v is not None)
 
 
@@ -650,17 +636,13 @@
         use_cache: Optional[bool] = None,
         output_attentions: Optional[bool] = None,
         output_hidden_states: Optional[bool] = None,
-        return_dict: Optional[bool] = None,
     ) -> Tuple[Tensor]:
-        # Modeling_outputs is missed, and Tuple is temporarily used instead.
-        # Original return type: Union[Tuple[Tensor], CausalLMOutputWithCrossAttentions].
         r"""
         labels (`torch.LongTensor` of shape `(batch_size, sequence_length)`, *optional*):
             Labels for language modeling. Note that the labels **are shifted** inside the model, i.e. you can set
             `labels = input_ids` Indices are selected in `[-100, 0, ..., config.vocab_size]` All labels set to `-100`
             are ignored (masked), the loss is only computed for labels in `[0, ..., config.vocab_size]`
         """
-        return_dict = return_dict if return_dict is not None else self.config.use_return_dict
         transformer_outputs = self.transformer(
             input_ids,
             past_key_values=past_key_values,
@@ -672,7 +654,6 @@
             use_cache=use_cache,
             output_attentions=output_attentions,
             output_hidden_states=output_hidden_states,
-            return_dict=return_dict,
         )
         hidden_states = transformer_outputs[0]
 
@@ -695,17 +676,7 @@
             lm_logits = lm_logits.astype(hidden_states.dtype)
             loss = loss.astype(hidden_states.dtype)
 
-        if not return_dict:
-            output = (lm_logits,) + transformer_outputs[1:]
-            return ((loss,) + output) if loss is not None else output
-        # Temporarily use tuples as output
-        # return CausalLMOutputWithPast(
-        #     loss=loss,
-        #     logits=lm_logits,
-        #     past_key_values=transformer_outputs.past_key_values,
-        #     hidden_states=transformer_outputs.hidden_states,
-        #     attentions=transformer_outputs.attentions,
-        # )
+        output = (lm_logits,) + transformer_outputs[1:]
         return ((loss,) + output) if loss is not None else output
 
     @staticmethod
@@ -754,17 +725,13 @@
         use_cache: Optional[bool] = None,
         output_attentions: Optional[bool] = None,
         output_hidden_states: Optional[bool] = None,
-        return_dict: Optional[bool] = None,
     ) -> Tuple[Tensor]:
-        # Modeling_outputs is missed, and Tuple is temporarily used instead.
-        # Original return type: Union[Tuple[Tensor], SequenceClassifierOutputWithPast].
         r"""
         labels (`torch.LongTensor` of shape `(batch_size,)`, *optional*):
             Labels for computing the sequence classification/regression loss. Indices should be in `[0, ...,
             config.num_labels - 1]`. If `config.num_labels == 1` a regression loss is computed (Mean-Square loss), If
             `config.num_labels > 1` a classification loss is computed (Cross-Entropy).
         """
-        return_dict = return_dict if return_dict is not None else self.config.use_return_dict
 
         transformer_outputs = self.transformer(
             input_ids,
@@ -777,7 +744,6 @@
             use_cache=use_cache,
             output_attentions=output_attentions,
             output_hidden_states=output_hidden_states,
-            return_dict=return_dict,
         )
         hidden_states = transformer_outputs[0]
         logits = self.score(hidden_states)
@@ -804,11 +770,7 @@
                     self.__class__.__name__
                 )
 
-<<<<<<< HEAD
         pooled_logits = logits[:, sequence_lengths]
-=======
-        pooled_logits = logits[ops.arange(batch_size), sequence_lengths]
->>>>>>> ca6e61c5
 
         loss = None
         if labels is not None:
@@ -833,16 +795,6 @@
             elif self.config.problem_type == "multi_label_classification":
                 loss_fct = nn.BCEWithLogitsLoss()
                 loss = loss_fct(pooled_logits, labels)
-        if not return_dict:
-            output = (pooled_logits,) + transformer_outputs[1:]
-            return ((loss,) + output) if loss is not None else output
-
-        # Temporarily use tuples as output
-        # return SequenceClassifierOutputWithPast(
-        #     loss=loss,
-        #     logits=pooled_logits,
-        #     past_key_values=transformer_outputs.past_key_values,
-        #     hidden_states=transformer_outputs.hidden_states,
-        #     attentions=transformer_outputs.attentions,
-        # )
+
+        output = (pooled_logits,) + transformer_outputs[1:]
         return ((loss,) + output) if loss is not None else output