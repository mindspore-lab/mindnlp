# Copyright 2021 Huawei Technologies Co., Ltd
#
# Licensed under the Apache License, Version 2.0 (the "License");
# you may not use this file except in compliance with the License.
# You may obtain a copy of the License at
#
# http://www.apache.org/licenses/LICENSE-2.0
#
# Unless required by applicable law or agreed to in writing, software
# distributed under the License is distributed on an "AS IS" BASIS,
# WITHOUT WARRANTIES OR CONDITIONS OF ANY KIND, either express or implied.
# See the License for the specific language governing permissions and
# limitations under the License.
# ============================================================================
"""
Models init
"""

from . import (
    albert,
    align,
    altclip,
    audio_spectrogram_transformer,
    auto,
    owlv2,
    autoformer,
    baichuan,
    bark,
    bart,
    barthez,
    bartpho,
    beit,
    bert,
    bert_generation,
    bert_japanese,
    bertweet,
    bge_m3,
    big_bird,
    bigbird_pegasus,
    biogpt,
    bit,
    blenderbot,
    blenderbot_small,
    blip,
    blip_2,
    bloom,
    bridgetower,
    bros,
    byt5,
    camembert,
    canine,
    clap,
    clip,
    clipseg,
    codegen,
    cohere,
    cogvlm,
    convbert,
    convnext,
    convnextv2,
    cpm,
    cpmant,
    ctrl,
    cpmbee,
    cvt,
    data2vec,
    deberta,
    deberta_v2,
    decision_transformer,
    detr,
    deit,
    distilbert,
    donut,
    dpr,
    efficientnet,
    efficientformer,
    electra,
    encodec,
    esm,
    ernie,
    ernie_m,
    falcon,
    fastspeech2_conformer,
    chatglm,
    chatglm2,
    chatglm3,
    flava,
    focalnet,
    funnel,
    gemma,
    git,
    gpt,
    gpt2,
    gpt_bigcode,
    gptj,
    gpt_neo,
    gpt_neox,
    gpt_neox_japanese,
    gpt_pangu,
    graphormer,
    groupvit,
    hubert,
    imagegpt,
    instructblip,
    ibert,
    jetmoe,
    layoutlm,
    layoutlmv2,
    led,
    lilt,
    llama,
    llava,
    llava_next,
    longformer,
    luke,
    mamba,
    marian,
    mask2former,
    mbart,
    mbart50,
    mctct,
    megatron_bert,
    minicpm,
    mistral,
    mixtral,
    mobilebert,
    mobilenet_v1,
    mobilenet_v2,
    mobilevit,
    mpnet,
    mpt,
    mluke,
    musicgen,
    musicgen_melody,
    mvp,
    nezha,
    nougat,
    nystromformer,
    olmo,
    oneformer,
    openelm,
    opt,
    owlvit,
    pegasus,
    persimmon,
    phi,
    phi3,
    plbart,
    poolformer,
    pop2piano,
    qdqbert,
    qwen2,
    qwen2_moe,
    reformer,
    rembert,
    resnet,
    roberta,
    roc_bert,
    rwkv,
    sam,
    seamless_m4t,
    seamless_m4t_v2,
    segformer,
    seggpt,
    sew,
    sew_d,
    speech_encoder_decoder,
    speecht5,
    stablelm,
    splinter,
    squeezebert,
    starcoder2,
    swiftformer,
    swin,
    switch_transformers,
    swin2sr,
    t5,
    tapas,
    time_series_transformer,
    timesformer,
    tinybert,
<<<<<<< HEAD
    upernet,
=======
    umt5,
    univnet,
>>>>>>> 9eea7afc
    videomae,
    vipllava,
    vision_encoder_decoder,
    vision_text_dual_encoder,
    visual_bert,
    vit,
    vit_hybrid,
    vit_mae,
    vit_msn,
    vitdet,
    wav2vec2,
    wav2vec2_conformer,
    wav2vec2_bert,
    wav2vec2_with_lm,
    wavlm,
    whisper,
    x_clip,
    xlm,
    xlm_roberta,
    xlm_roberta_xl,
    xlnet,
    vilt,
)

from .owlv2 import *
from .albert import *
from .align import *
from .altclip import *
from .audio_spectrogram_transformer import *
from .auto import *
from .autoformer import *
from .baichuan import *
from .bark import *
from .bart import *
from .barthez import *
from .bartpho import *
from .beit import *
from .bert import *
from .bert_generation import *
from .bert_japanese import *
from .bertweet import *
from .bge_m3 import *
from .big_bird import *
from .bigbird_pegasus import *
from .biogpt import *
from .bit import *
from .blenderbot import *
from .blenderbot_small import *
from .blip import *
from .blip_2 import *
from .bloom import *
from .bridgetower import *
from .bros import *
from .byt5 import *
from .camembert import *
from .canine import *
from .clap import *
from .clip import *
from .clipseg import *
from .codegen import *
from .cohere import *
from .cogvlm import *
from .convbert import *
from .convnext import *
from .convnextv2 import *
from .cpm import *
from .ctrl import *
from .cpmant import *
from .cpmbee import *
from .cvt import *
from .data2vec import *
from .deberta import *
from .deberta_v2 import *
from .decision_transformer import *
from .detr import *
from .deit import *
from .distilbert import *
from .donut import *
from .dpr import *
from .efficientnet import *
from .efficientformer import *
from .electra import *
from .encodec import *
from .esm import *
from .ernie import *
from .ernie_m import *
from .chatglm import *
from .chatglm2 import *
from .chatglm3 import *
from .falcon import *
from .flava import *
from .focalnet import *
from .funnel import *
from .fastspeech2_conformer import *
from .gemma import *
from .git import *
from .gpt import *
from .gptj import *
from .gpt_neo import *
from .gpt_neox import *
from .gpt_neox_japanese import *
from .gpt_bigcode import *
from .gpt_pangu import *
from .gpt2 import *
from .graphormer import *
from .groupvit import *
from .ibert import *
from .hubert import *
from .imagegpt import *
from .instructblip import *
from .jetmoe import *
from .layoutlm import *
from .layoutlmv2 import *
from .led import *
from .lilt import *
from .llama import *
from .llava import *
from .llava_next import *
from .longformer import *
from .luke import *
from .mamba import *
from .marian import *
from .mask2former import *
from .mbart import *
from .mbart50 import *
from .mctct import *
from .megatron_bert import *
from .minicpm import *
from .mistral import *
from .mixtral import *
from .mobilebert import *
from .mobilenet_v1 import *
from .mobilenet_v2 import *
from .mobilevit import *
from .mpnet import *
from .mluke import *
from .mpt import *
from .musicgen import *
from .musicgen_melody import *
from .mvp import *
from .nezha import *
from .nougat import *
from .nystromformer import *
from .olmo import *
from .oneformer import *
from .openelm import *
from .opt import *
from .owlvit import *
from .pegasus import *
from .persimmon import *
from .phi import *
from .phi3 import *
from .plbart import *
from .poolformer import *
from .pop2piano import *
from .qdqbert import *
from .qwen2 import *
from .qwen2_moe import *
from .reformer import *
from .rembert import *
from .resnet import *
from .roberta import *
from .roc_bert import *
from .rwkv import *
from .sam import *
from .seamless_m4t import *
from .seamless_m4t_v2 import *
from .segformer import *
from .seggpt import *
from .sew import *
from .sew_d import *
from .speech_encoder_decoder import *
from .speecht5 import *
from .stablelm import *
from .splinter import *
from .squeezebert import *
from .starcoder2 import *
from .swiftformer import *
from .swin import *
from .switch_transformers import *
from .swin2sr import *
from .tinybert import *
from .t5 import *
from .tapas import *
from .time_series_transformer import *
from .timesformer import *
<<<<<<< HEAD
from .upernet import *
=======
from .univnet import *
>>>>>>> 9eea7afc
from .videomae import *
from .vilt import *
from .vipllava import *
from .vision_encoder_decoder import *
from .vision_text_dual_encoder import *
from .visual_bert import *
from .vit import *
from .vit_hybrid import *
from .vit_mae import *
from .vit_msn import *
from .vitdet import *
from .whisper import *
from .wav2vec2 import *
from .wav2vec2_conformer import *
from .wav2vec2_bert import *
from .wav2vec2_with_lm import *
from .wavlm import *
from .x_clip import *
from .xlm import *
from .xlm_roberta import *
from .xlm_roberta_xl import *
from .xlnet import *
from .umt5 import *

__all__ = []
__all__.extend(albert.__all__)
__all__.extend(align.__all__)
__all__.extend(altclip.__all__)
__all__.extend(audio_spectrogram_transformer.__all__)
__all__.extend(auto.__all__)
__all__.extend(autoformer.__all__)
__all__.extend(baichuan.__all__)
__all__.extend(bark.__all__)
__all__.extend(bart.__all__)
__all__.extend(barthez.__all__)
__all__.extend(bartpho.__all__)
__all__.extend(beit.__all__)
__all__.extend(bert.__all__)
__all__.extend(bert_generation.__all__)
__all__.extend(bert_japanese.__all__)
__all__.extend(bertweet.__all__)
__all__.extend(bge_m3.__all__)
__all__.extend(big_bird.__all__)
__all__.extend(bigbird_pegasus.__all__)
__all__.extend(biogpt.__all__)
__all__.extend(bit.__all__)
__all__.extend(blenderbot.__all__)
__all__.extend(blenderbot_small.__all__)
__all__.extend(blip.__all__)
__all__.extend(blip_2.__all__)
__all__.extend(bloom.__all__)
__all__.extend(bridgetower.__all__)
__all__.extend(bros.__all__)
__all__.extend(byt5.__all__)
__all__.extend(camembert.__all__)
__all__.extend(canine.__all__)
__all__.extend(clap.__all__)
__all__.extend(clip.__all__)
__all__.extend(clipseg.__all__)
__all__.extend(codegen.__all__)
__all__.extend(cohere.__all__)
__all__.extend(cogvlm.__all__)
__all__.extend(convbert.__all__)
__all__.extend(convnext.__all__)
__all__.extend(convnextv2.__all__)
__all__.extend(cpm.__all__)
__all__.extend(ctrl.__all__)
__all__.extend(cpmant.__all__)
__all__.extend(cpmbee.__all__)
__all__.extend(cvt.__all__)
__all__.extend(data2vec.__all__)
__all__.extend(deberta.__all__)
__all__.extend(deberta_v2.__all__)
__all__.extend(decision_transformer.__all__)
__all__.extend(deit.__all__)
__all__.extend(distilbert.__all__)
__all__.extend(donut.__all__)
__all__.extend(detr.__all__)
__all__.extend(dpr.__all__)
__all__.extend(efficientnet.__all__)
__all__.extend(efficientformer.__all__)
__all__.extend(electra.__all__)
__all__.extend(encodec.__all__)
__all__.extend(ernie.__all__)
__all__.extend(ernie_m.__all__)
__all__.extend(esm.__all__)
__all__.extend(chatglm.__all__)
__all__.extend(falcon.__all__)
__all__.extend(flava.__all__)
__all__.extend(focalnet.__all__)
__all__.extend(funnel.__all__)
__all__.extend(fastspeech2_conformer.__all__)
__all__.extend(chatglm2.__all__)
__all__.extend(chatglm3.__all__)
__all__.extend(gpt.__all__)
__all__.extend(gptj.__all__)
__all__.extend(gemma.__all__)
__all__.extend(git.__all__)
__all__.extend(gpt_neo.__all__)
__all__.extend(gpt_neox.__all__)
__all__.extend(gpt_neox_japanese.__all__)
__all__.extend(gpt_pangu.__all__)
__all__.extend(gpt_bigcode.__all__)
__all__.extend(gpt2.__all__)
__all__.extend(graphormer.__all__)
__all__.extend(groupvit.__all__)
__all__.extend(ibert.__all__)
__all__.extend(instructblip.__all__)
__all__.extend(hubert.__all__)
__all__.extend(imagegpt.__all__)
__all__.extend(jetmoe.__all__)
__all__.extend(layoutlm.__all__)
__all__.extend(layoutlmv2.__all__)
__all__.extend(led.__all__)
__all__.extend(lilt.__all__)
__all__.extend(llama.__all__)
__all__.extend(llava.__all__)
__all__.extend(llava_next.__all__)
__all__.extend(longformer.__all__)
__all__.extend(luke.__all__)
__all__.extend(mamba.__all__)
__all__.extend(marian.__all__)
__all__.extend(mask2former.__all__)
__all__.extend(mbart.__all__)
__all__.extend(mbart50.__all__)
__all__.extend(mctct.__all__)
__all__.extend(megatron_bert.__all__)
__all__.extend(minicpm.__all__)
__all__.extend(mistral.__all__)
__all__.extend(mixtral.__all__)
__all__.extend(mluke.__all__)
__all__.extend(mobilebert.__all__)
__all__.extend(mobilenet_v1.__all__)
__all__.extend(mobilenet_v2.__all__)
__all__.extend(mobilevit.__all__)
__all__.extend(mpnet.__all__)
__all__.extend(mpt.__all__)
__all__.extend(musicgen.__all__)
__all__.extend(musicgen_melody.__all__)
__all__.extend(mvp.__all__)
__all__.extend(nezha.__all__)
__all__.extend(nougat.__all__)
__all__.extend(nystromformer.__all__)
__all__.extend(olmo.__all__)
__all__.extend(oneformer.__all__)
__all__.extend(openelm.__all__)
__all__.extend(opt.__all__)
__all__.extend(owlvit.__all__)
__all__.extend(pegasus.__all__)
__all__.extend(persimmon.__all__)
__all__.extend(phi.__all__)
__all__.extend(phi3.__all__)
__all__.extend(plbart.__all__)
__all__.extend(poolformer.__all__)
__all__.extend(pop2piano.__all__)
__all__.extend(qdqbert.__all__)
__all__.extend(qwen2.__all__)
__all__.extend(qwen2_moe.__all__)
__all__.extend(reformer.__all__)
__all__.extend(rembert.__all__)
__all__.extend(resnet.__all__)
__all__.extend(roberta.__all__)
__all__.extend(roc_bert.__all__)
__all__.extend(rwkv.__all__)
__all__.extend(sam.__all__)
__all__.extend(seamless_m4t.__all__)
__all__.extend(seamless_m4t_v2.__all__)
__all__.extend(segformer.__all__)
__all__.extend(seggpt.__all__)
__all__.extend(sew.__all__)
__all__.extend(sew_d.__all__)
__all__.extend(speech_encoder_decoder.__all__)
__all__.extend(speecht5.__all__)
__all__.extend(stablelm.__all__)
__all__.extend(splinter.__all__)
__all__.extend(squeezebert.__all__)
__all__.extend(starcoder2.__all__)
__all__.extend(swiftformer.__all__)
__all__.extend(owlv2.__all__)
__all__.extend(swin.__all__)
__all__.extend(switch_transformers.__all__)
__all__.extend(swin2sr.__all__)
__all__.extend(t5.__all__)
__all__.extend(time_series_transformer.__all__)
__all__.extend(timesformer.__all__)
__all__.extend(tinybert.__all__)
<<<<<<< HEAD
__all__.extend(upernet.__all__)
=======
__all__.extend(univnet.__all__)
>>>>>>> 9eea7afc
__all__.extend(videomae.__all__)
__all__.extend(vilt.__all__)
__all__.extend(vipllava.__all__)
__all__.extend(vision_encoder_decoder.__all__)
__all__.extend(vision_text_dual_encoder.__all__)
__all__.extend(visual_bert.__all__)
__all__.extend(vit.__all__)
__all__.extend(vit_hybrid.__all__)
__all__.extend(vit_mae.__all__)
__all__.extend(vit_msn.__all__)
__all__.extend(vitdet.__all__)
__all__.extend(whisper.__all__)
__all__.extend(wav2vec2.__all__)
__all__.extend(wav2vec2_conformer.__all__)
__all__.extend(wav2vec2_bert.__all__)
__all__.extend(wav2vec2_with_lm.__all__)
__all__.extend(wavlm.__all__)
__all__.extend(x_clip.__all__)
__all__.extend(xlm.__all__)
__all__.extend(xlm_roberta.__all__)
__all__.extend(xlm_roberta_xl.__all__)
__all__.extend(xlnet.__all__)
__all__.extend(umt5.__all__)<|MERGE_RESOLUTION|>--- conflicted
+++ resolved
@@ -179,12 +179,9 @@
     time_series_transformer,
     timesformer,
     tinybert,
-<<<<<<< HEAD
     upernet,
-=======
     umt5,
     univnet,
->>>>>>> 9eea7afc
     videomae,
     vipllava,
     vision_encoder_decoder,
@@ -371,11 +368,8 @@
 from .tapas import *
 from .time_series_transformer import *
 from .timesformer import *
-<<<<<<< HEAD
 from .upernet import *
-=======
 from .univnet import *
->>>>>>> 9eea7afc
 from .videomae import *
 from .vilt import *
 from .vipllava import *
@@ -562,11 +556,8 @@
 __all__.extend(time_series_transformer.__all__)
 __all__.extend(timesformer.__all__)
 __all__.extend(tinybert.__all__)
-<<<<<<< HEAD
 __all__.extend(upernet.__all__)
-=======
 __all__.extend(univnet.__all__)
->>>>>>> 9eea7afc
 __all__.extend(videomae.__all__)
 __all__.extend(vilt.__all__)
 __all__.extend(vipllava.__all__)
