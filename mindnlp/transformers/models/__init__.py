--- conflicted
+++ resolved
@@ -161,11 +161,8 @@
     swiftformer,
     swin,
     switch_transformers,
-<<<<<<< HEAD
+    swin2sr,
     tapas,
-=======
-    swin2sr,
->>>>>>> 92b2bcf6
     t5,
     time_series_transformer,
     timesformer,
@@ -334,11 +331,6 @@
 from .swiftformer import *
 from .swin import *
 from .switch_transformers import *
-<<<<<<< HEAD
-from .tapas import *
-=======
-from .swin2sr import *
->>>>>>> 92b2bcf6
 from .tinybert import *
 from .t5 import *
 from .time_series_transformer import *
