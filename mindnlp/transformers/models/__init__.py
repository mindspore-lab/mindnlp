# Copyright 2021 Huawei Technologies Co., Ltd
#
# Licensed under the Apache License, Version 2.0 (the "License");
# you may not use this file except in compliance with the License.
# You may obtain a copy of the License at
#
# http://www.apache.org/licenses/LICENSE-2.0
#
# Unless required by applicable law or agreed to in writing, software
# distributed under the License is distributed on an "AS IS" BASIS,
# WITHOUT WARRANTIES OR CONDITIONS OF ANY KIND, either express or implied.
# See the License for the specific language governing permissions and
# limitations under the License.
# ============================================================================
"""
Models init
"""
from . import (
    albert,
    align,
    altclip,
    audio_spectrogram_transformer,
    auto,
    autoformer,
    baichuan,
    bark,
    bart,
    barthez,
    bartpho,
    beit,
    bert,
    bert_generation,
    bert_japanese,
    bertweet,
    bge_m3,
    big_bird,
    bigbird_pegasus,
    biogpt,
    bit,
    blenderbot,
    blenderbot_small,
    blip,
    blip_2,
    bloom,
    bridgetower,
    bros,
    byt5,
    camembert,
    canine,
    clap,
    clip,
    codegen,
    cohere,
    cogvlm,
    convbert,
    convnext,
    cpm,
    cpmant,
    ctrl,
    cpmbee,
    cvt,
    data2vec,
    deberta,
    deberta_v2,
    decision_transformer,
<<<<<<< HEAD
    detr,
=======
    deit,
>>>>>>> 4186dcf9
    distilbert,
    dpr,
    efficientnet,
    efficientformer,
    electra,
    encodec,
    esm,
    ernie,
    ernie_m,
    fastspeech2_conformer,
    chatglm,
    chatglm2,
    chatglm3,
    flava,
    funnel,
    gemma,
    git,
    gpt,
    gpt2,
    gpt_bigcode,
    gptj,
    gpt_neo,
    gpt_neox,
    gpt_neox_japanese,
    gpt_pangu,
    graphormer,
    groupvit,
    hubert,
    imagegpt,
    jetmoe,
    layoutlm,
    layoutlmv2,
    led,
    llama,
    llava,
    llava_next,
    longformer,
    luke,
    mamba,
    marian,
    mask2former,
    mbart,
    megatron_bert,
    minicpm,
    mistral,
    mixtral,
    mobilebert,
    mobilenet_v1,
    mobilevit,
    mpnet,
    mpt,
    musicgen,
    musicgen_melody,
    mvp,
    nezha,
    nystromformer,
    olmo,
    oneformer,
    openelm,
    opt,
    owlvit,
    pegasus,
    phi,
    phi3,
    poolformer,
    pop2piano,
    qwen2,
    qwen2_moe,
    reformer,
    rembert,
    resnet,
    roberta,
    roc_bert,
    rwkv,
    sam,
    seamless_m4t,
    seamless_m4t_v2,
    segformer,
    seggpt,
    speech_encoder_decoder,
    speecht5,
    stablelm,
    squeezebert,
    starcoder2,
    swiftformer,
    swin,
    switch_transformers,
    t5,
    time_series_transformer,
    timesformer,
    tinybert,
    videomae,
    vipllava,
    vision_encoder_decoder,
    vision_text_dual_encoder,
    visual_bert,
    vit,
    vitdet,
    wav2vec2,
    wav2vec2_conformer,
    wav2vec2_bert,
    wav2vec2_with_lm,
    wavlm,
    whisper,
    x_clip,
    xlm,
    xlm_roberta,
    xlm_roberta_xl,
    xlnet,
)

from .albert import *
from .align import *
from .altclip import *
from .audio_spectrogram_transformer import *
from .auto import *
from .autoformer import *
from .baichuan import *
from .bark import *
from .bart import *
from .barthez import *
from .bartpho import *
from .beit import *
from .bert import *
from .bert_generation import *
from .bert_japanese import *
from .bertweet import *
from .bge_m3 import *
from .big_bird import *
from .bigbird_pegasus import *
from .biogpt import *
from .bit import *
from .blenderbot import *
from .blenderbot_small import *
from .blip import *
from .blip_2 import *
from .bloom import *
from .bridgetower import *
from .bros import *
from .byt5 import *
from .camembert import *
from .canine import *
from .clap import *
from .clip import *
from .codegen import *
from .cohere import *
from .cogvlm import *
from .convbert import *
from .convnext import *
from .cpm import *
from .ctrl import *
from .cpmant import *
from .cpmbee import *
from .cvt import *
from .data2vec import *
from .deberta import *
from .deberta_v2 import *
from .decision_transformer import *
<<<<<<< HEAD
from .detr import *
=======
from .deit import *
>>>>>>> 4186dcf9
from .distilbert import *
from .dpr import *
from .efficientnet import *
from .efficientformer import *
from .electra import *
from .encodec import *
from .esm import *
from .ernie import *
from .ernie_m import *
from .chatglm import *
from .chatglm2 import *
from .chatglm3 import *
from .flava import *
from .funnel import *
from .fastspeech2_conformer import *
from .gemma import *
from .git import *
from .gpt import *
from .gptj import *
from .gpt_neo import *
from .gpt_neox import *
from .gpt_neox_japanese import *
from .gpt_bigcode import *
from .gpt_pangu import *
from .gpt2 import *
from .graphormer import *
from .groupvit import *
from .hubert import *
from .imagegpt import *
from .jetmoe import *
from .layoutlm import *
from .layoutlmv2 import *
from .led import *
from .llama import *
from .llava import *
from .llava_next import *
from .longformer import *
from .luke import *
from .mamba import *
from .marian import *
from .mask2former import *
from .mbart import *
from .megatron_bert import *
from .minicpm import *
from .mistral import *
from .mixtral import *
from .mobilebert import *
from .mobilenet_v1 import *
from .mobilevit import *
from .mpnet import *
from .mpt import *
from .musicgen import *
from .musicgen_melody import *
from .mvp import *
from .nezha import *
from .nystromformer import *
from .olmo import *
from .oneformer import *
from .openelm import *
from .opt import *
from .owlvit import *
from .pegasus import *
from .phi import *
from .phi3 import *
from .poolformer import *
from .pop2piano import *
from .qwen2 import *
from .qwen2_moe import *
from .reformer import *
from .rembert import *
from .resnet import *
from .roberta import *
from .roc_bert import *
from .rwkv import *
from .sam import *
from .seamless_m4t import *
from .seamless_m4t_v2 import *
from .segformer import *
from .seggpt import *
from .speech_encoder_decoder import *
from .speecht5 import *
from .stablelm import *
from .squeezebert import *
from .starcoder2 import *
from .swiftformer import *
from .swin import *
from .switch_transformers import *
from .tinybert import *
from .t5 import *
from .time_series_transformer import *
from .timesformer import *
from .videomae import *
from .vipllava import *
from .vision_encoder_decoder import *
from .vision_text_dual_encoder import *
from .visual_bert import *
from .vit import *
from .vitdet import *
from .whisper import *
from .wav2vec2 import *
from .wav2vec2_conformer import *
from .wav2vec2_bert import *
from .wav2vec2_with_lm import *
from .wavlm import *
from .x_clip import *
from .xlm import *
from .xlm_roberta import *
from .xlm_roberta_xl import *
from .xlnet import *

__all__ = []
__all__.extend(albert.__all__)
__all__.extend(align.__all__)
__all__.extend(altclip.__all__)
__all__.extend(audio_spectrogram_transformer.__all__)
__all__.extend(auto.__all__)
__all__.extend(autoformer.__all__)
__all__.extend(baichuan.__all__)
__all__.extend(bark.__all__)
__all__.extend(bart.__all__)
__all__.extend(barthez.__all__)
__all__.extend(bartpho.__all__)
__all__.extend(beit.__all__)
__all__.extend(bert.__all__)
__all__.extend(bert_generation.__all__)
__all__.extend(bert_japanese.__all__)
__all__.extend(bertweet.__all__)
__all__.extend(bge_m3.__all__)
__all__.extend(big_bird.__all__)
__all__.extend(bigbird_pegasus.__all__)
__all__.extend(biogpt.__all__)
__all__.extend(bit.__all__)
__all__.extend(blenderbot.__all__)
__all__.extend(blenderbot_small.__all__)
__all__.extend(blip.__all__)
__all__.extend(blip_2.__all__)
__all__.extend(bloom.__all__)
__all__.extend(bridgetower.__all__)
__all__.extend(bros.__all__)
__all__.extend(byt5.__all__)
__all__.extend(camembert.__all__)
__all__.extend(canine.__all__)
__all__.extend(clap.__all__)
__all__.extend(clip.__all__)
__all__.extend(codegen.__all__)
__all__.extend(cohere.__all__)
__all__.extend(cogvlm.__all__)
__all__.extend(convbert.__all__)
__all__.extend(convnext.__all__)
__all__.extend(cpm.__all__)
__all__.extend(ctrl.__all__)
__all__.extend(cpmant.__all__)
__all__.extend(cpmbee.__all__)
__all__.extend(cvt.__all__)
__all__.extend(data2vec.__all__)
__all__.extend(deberta.__all__)
__all__.extend(deberta_v2.__all__)
__all__.extend(decision_transformer.__all__)
__all__.extend(deit.__all__)
__all__.extend(distilbert.__all__)
__all__.extend(detr.__all__)
__all__.extend(dpr.__all__)
__all__.extend(efficientnet.__all__)
__all__.extend(efficientformer.__all__)
__all__.extend(electra.__all__)
__all__.extend(encodec.__all__)
__all__.extend(ernie.__all__)
__all__.extend(ernie_m.__all__)
__all__.extend(esm.__all__)
__all__.extend(chatglm.__all__)
__all__.extend(flava.__all__)
__all__.extend(funnel.__all__)
__all__.extend(fastspeech2_conformer.__all__)
__all__.extend(chatglm2.__all__)
__all__.extend(chatglm3.__all__)
__all__.extend(gpt.__all__)
__all__.extend(gptj.__all__)
__all__.extend(gemma.__all__)
__all__.extend(git.__all__)
__all__.extend(gpt_neo.__all__)
__all__.extend(gpt_neox.__all__)
__all__.extend(gpt_neox_japanese.__all__)
__all__.extend(gpt_pangu.__all__)
__all__.extend(gpt_bigcode.__all__)
__all__.extend(gpt2.__all__)
__all__.extend(graphormer.__all__)
__all__.extend(groupvit.__all__)
__all__.extend(hubert.__all__)
__all__.extend(imagegpt.__all__)
__all__.extend(jetmoe.__all__)
__all__.extend(layoutlm.__all__)
__all__.extend(layoutlmv2.__all__)
__all__.extend(led.__all__)
__all__.extend(llama.__all__)
__all__.extend(llava.__all__)
__all__.extend(llava_next.__all__)
__all__.extend(longformer.__all__)
__all__.extend(luke.__all__)
__all__.extend(mamba.__all__)
__all__.extend(marian.__all__)
__all__.extend(mask2former.__all__)
__all__.extend(mbart.__all__)
__all__.extend(megatron_bert.__all__)
__all__.extend(minicpm.__all__)
__all__.extend(mistral.__all__)
__all__.extend(mixtral.__all__)
__all__.extend(mobilebert.__all__)
__all__.extend(mobilenet_v1.__all__)
__all__.extend(mobilevit.__all__)
__all__.extend(mpnet.__all__)
__all__.extend(mpt.__all__)
__all__.extend(musicgen.__all__)
__all__.extend(musicgen_melody.__all__)
__all__.extend(mvp.__all__)
__all__.extend(nezha.__all__)
__all__.extend(nystromformer.__all__)
__all__.extend(olmo.__all__)
__all__.extend(oneformer.__all__)
__all__.extend(openelm.__all__)
__all__.extend(opt.__all__)
__all__.extend(owlvit.__all__)
__all__.extend(pegasus.__all__)
__all__.extend(phi.__all__)
__all__.extend(phi3.__all__)
__all__.extend(poolformer.__all__)
__all__.extend(pop2piano.__all__)
__all__.extend(qwen2.__all__)
__all__.extend(qwen2_moe.__all__)
__all__.extend(reformer.__all__)
__all__.extend(rembert.__all__)
__all__.extend(resnet.__all__)
__all__.extend(roberta.__all__)
__all__.extend(roc_bert.__all__)
__all__.extend(rwkv.__all__)
__all__.extend(sam.__all__)
__all__.extend(seamless_m4t.__all__)
__all__.extend(seamless_m4t_v2.__all__)
__all__.extend(segformer.__all__)
__all__.extend(seggpt.__all__)
__all__.extend(speech_encoder_decoder.__all__)
__all__.extend(speecht5.__all__)
__all__.extend(stablelm.__all__)
__all__.extend(squeezebert.__all__)
__all__.extend(starcoder2.__all__)
__all__.extend(swiftformer.__all__)
__all__.extend(swin.__all__)
__all__.extend(switch_transformers.__all__)
__all__.extend(t5.__all__)
__all__.extend(time_series_transformer.__all__)
__all__.extend(timesformer.__all__)
__all__.extend(tinybert.__all__)
__all__.extend(videomae.__all__)
__all__.extend(vipllava.__all__)
__all__.extend(vision_encoder_decoder.__all__)
__all__.extend(vision_text_dual_encoder.__all__)
__all__.extend(visual_bert.__all__)
__all__.extend(vit.__all__)
__all__.extend(vitdet.__all__)
__all__.extend(whisper.__all__)
__all__.extend(wav2vec2.__all__)
__all__.extend(wav2vec2_conformer.__all__)
__all__.extend(wav2vec2_bert.__all__)
__all__.extend(wav2vec2_with_lm.__all__)
__all__.extend(wavlm.__all__)
__all__.extend(x_clip.__all__)
__all__.extend(xlm.__all__)
__all__.extend(xlm_roberta.__all__)
__all__.extend(xlm_roberta_xl.__all__)
__all__.extend(xlnet.__all__)<|MERGE_RESOLUTION|>--- conflicted
+++ resolved
@@ -63,11 +63,8 @@
     deberta,
     deberta_v2,
     decision_transformer,
-<<<<<<< HEAD
     detr,
-=======
     deit,
->>>>>>> 4186dcf9
     distilbert,
     dpr,
     efficientnet,
@@ -226,11 +223,8 @@
 from .deberta import *
 from .deberta_v2 import *
 from .decision_transformer import *
-<<<<<<< HEAD
 from .detr import *
-=======
 from .deit import *
->>>>>>> 4186dcf9
 from .distilbert import *
 from .dpr import *
 from .efficientnet import *
