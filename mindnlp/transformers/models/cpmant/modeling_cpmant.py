# coding=utf-8
# Copyright 2022 The OpenBMB Team and The HuggingFace Inc. team. All rights reserved.
#
# Licensed under the Apache License, Version 2.0 (the "License");
# you may not use this file except in compliance with the License.
# You may obtain a copy of the License at
#
#     http://www.apache.org/licenses/LICENSE-2.0
#
# Unless required by applicable law or agreed to in writing, software
# distributed under the License is distributed on an "AS IS" BASIS,
# WITHOUT WARRANTIES OR CONDITIONS OF ANY KIND, either express or implied.
# See the License for the specific language governing permissions and
# limitations under the License.
"""MindSpore CPMAnt"""

import math
from typing import List, Optional, Tuple, Union

import mindspore
import mindnlp.core.nn.functional as F
from mindnlp.core import nn, ops, no_grad
from mindnlp.core.nn import CrossEntropyLoss

from ...activations import ACT2FN
from ...modeling_outputs import BaseModelOutputWithPast, CausalLMOutputWithPast
from ...modeling_utils import PreTrainedModel
from ....utils import logging
from .configuration_cpmant import CpmAntConfig


logger = logging.get_logger(__name__)

_CHECKPOINT_FOR_DOC = "openbmb/cpm-ant-10b"
_CONFIG_FOR_DOC = "CpmAntConfig"


class CpmAntLayerNorm(nn.Module):
    """
    We use Root Mean Square (RMS) Layer Normalization, please see https://arxiv.org/abs/1910.07467 for details."
    """

    def __init__(self, config: CpmAntConfig):
        super().__init__()

        self.eps = config.eps
        self.dim_norm = config.hidden_size
        self.weight = nn.Parameter(ops.empty(config.hidden_size))

    def forward(self, hidden_states: mindspore.Tensor):
        """
        Args:
            hidden_states (`mindspore.Tensor` of shape `(batch, seq_len, dim_in)`)
        """
        if hidden_states.shape[-1] != self.dim_norm:
            raise AssertionError("hidden_states.shape[-1] != self.dim_norm")
        old_dtype = hidden_states.dtype
<<<<<<< HEAD
        variance = ops.mean(hidden_states.to(mindspore.int32).pow(2), dim=-1, keepdim=True)
=======
        variance = ops.mean(hidden_states.to(mindspore.float32).pow(2), dim=-1, keepdim=True)
>>>>>>> 9b4860b8
        hidden_states = (hidden_states * ops.rsqrt(variance + self.eps)).to(old_dtype) * self.weight
        return hidden_states


class CpmAntAttention(nn.Module):
    def __init__(self, config: CpmAntConfig):
        super().__init__()
        self.dim_model = config.hidden_size
        self.num_heads = config.num_attention_heads
        self.dim_head = config.dim_head

        self.project_q = nn.Linear(self.dim_model, self.num_heads * self.dim_head, bias=False)
        self.project_k = nn.Linear(self.dim_model, self.num_heads * self.dim_head, bias=False)
        self.project_v = nn.Linear(self.dim_model, self.num_heads * self.dim_head, bias=False)

        self.attention_out = nn.Linear(self.num_heads * self.dim_head, self.dim_model, bias=False)

        self.softmax = nn.Softmax(dim=-1)

        if config.dropout_p is not None:
            self.dropout = nn.Dropout(p=config.dropout_p)
        else:
            self.dropout = None

    def forward(
        self,
        hidden_q: mindspore.Tensor,
        hidden_kv: mindspore.Tensor,
        attention_mask: mindspore.Tensor,
        position_bias: mindspore.Tensor,
        output_attentions: Optional[bool] = False,
        past_key_values: Optional[Tuple[mindspore.Tensor, mindspore.Tensor]] = None,
        use_cache: Optional[bool] = None,
    ):
        """
        Args:
            hidden_q (`mindspore.Tensor`):
                Input of transformer block(self-attention block). It can be the raw embedding of a batch of sequences.
            hidden_kv (`mindspore.Tensor` of shape `(batch, len_k, dim_model)`)):
                Tensor *key_value* and *query* of shape `(batch, len_k, dim_model)`
            attention_mask (`mindspore.Tensor` of shape `(batch, len_seq, len_seq)`):
                Avoid invalid areas to participate in the calculation of self-attention.
            position_bias (`mindspore.Tensor` of shape `(batch, len_seq, len_seq)`):
                Provide positional information to self-attention block.
            output_attentions (`bool`, *optional*):
                Whether or not to return the attentions tensors of all attention layers.
            past_key_values (`Tuple[mindspore.Tensor, mindspore.Tensor]`, *optional*):
                Cached past key and value projection states.
            use_cache (`bool`, *optional*):
                If set to `True`, `past_key_values` key value states are returned and can be used to speed up decoding
                (see `past_key_values`).
        """
        batch_size = hidden_q.shape[0]
        len_q = hidden_q.shape[1]
        len_k = hidden_kv.shape[1]

        query = self.project_q(hidden_q)
        key = self.project_k(hidden_kv)
        value = self.project_v(hidden_kv)

        query = query.view(batch_size, len_q, self.num_heads, self.dim_head).permute(0, 2, 1, 3)
        key = key.view(batch_size, len_k, self.num_heads, self.dim_head).permute(0, 2, 1, 3)
        value = value.view(batch_size, len_k, self.num_heads, self.dim_head).permute(0, 2, 1, 3)

        if past_key_values is not None:
            key = ops.cat([past_key_values[0], key], dim=-2)
            value = ops.cat([past_key_values[1], value], dim=-2)
            len_k = key.shape[-2]

        # (batch_size, num_heads, len_q, dim_head) @ (batch_size, num_heads, dim_head, len_k) -> (batch_size, num_heads, len_q, len_k)
        score = ops.matmul(query, ops.transpose(key, -1, -2)) / math.sqrt(self.dim_head)
        score = score + position_bias

        score = ops.masked_fill(
            score,
            attention_mask.view(batch_size, 1, len_q, len_k) == mindspore.tensor(False),
            float(ops.finfo(score.dtype).min)
        )
        score = self.softmax(score)

        score = ops.masked_fill(
            score,
            attention_mask.view(batch_size, 1, len_q, len_k) == mindspore.tensor(False),
            0.
        )
        if output_attentions:
            attn_weights = score
        else:
            attn_weights = None

        if self.dropout is not None:
            score = self.dropout(score)

        # (batch_size, num_heads, len_q, len_k) @ (batch_size, num_heads, len_k, dim_head) -> (batch_size, num_heads, len_q, dim_head)
        score = ops.matmul(score, value)

        score = score.view(batch_size, self.num_heads, len_q, self.dim_head).permute(0, 2, 1, 3)
        score = score.view(batch_size, len_q, self.num_heads * self.dim_head)

        score = self.attention_out(score)

        past_key_values = None
        if use_cache:
            past_key_values = (key, value)

        return score, attn_weights, past_key_values


class CpmAntSelfAttentionBlock(nn.Module):
    def __init__(self, config: CpmAntConfig):
        super().__init__()
        self.layernorm_before_attention = CpmAntLayerNorm(config)
        self.self_attention = CpmAntAttention(config)
        if config.dropout_p:
            self.dropout = nn.Dropout(config.dropout_p)
        else:
            self.dropout = None

    def forward(
        self,
        hidden_states: mindspore.Tensor,
        attention_mask: mindspore.Tensor,
        position_bias: Optional[mindspore.Tensor] = None,
        output_attentions: Optional[bool] = False,
        past_key_values: Optional[Tuple[mindspore.Tensor, mindspore.Tensor]] = None,
        use_cache: Optional[bool] = None,
    ):
        """
        Args:
            hidden_states (`mindspore.Tensor` of shape `(batch, len_seq, dim_model)`):
                Input of transformer block(self-attention block). It can be the raw embedding of a batch of sequences.
            attention_mask (`mindspore.Tensor` of shape `(batch, len_seq, len_seq)`):
                Avoid invalid areas to participate in the calculation of self-attention.
            position_bias (`mindspore.Tensor` of shape `(batch, len_seq, len_seq)`):
                Provide positional information to self-attention block.
            output_attentions (`bool`, *optional*):
                Whether or not to return the attentions tensors of all attention layers.
            past_key_values (`Tuple(mindspore.Tensor)`, *optional*):
                Cached past key and value projection states.
            use_cache (`bool`, *optional*):
                If set to `True`, `past_key_values` key value states are returned and can be used to speed up decoding
                (see `past_key_values`).
        """
        outputs = self.layernorm_before_attention(hidden_states)
        outputs = self.self_attention(
            outputs, outputs, attention_mask, position_bias, output_attentions, past_key_values, use_cache
        )

        outputs, attn_weights, current_key_value = outputs

        if self.dropout is not None:
            outputs = self.dropout(outputs)
        hidden_states = hidden_states + outputs

        return hidden_states, attn_weights, current_key_value


class CpmAntDenseGatedACT(nn.Module):
    def __init__(self, config: CpmAntConfig):
        super().__init__()
        self.w_0 = nn.Linear(config.hidden_size, config.dim_ff, bias=False)
        self.w_1 = nn.Linear(config.hidden_size, config.dim_ff, bias=False)
        self.act = nn.GELU()

    def forward(self, hidden_states: mindspore.Tensor):
        """Transform an input tensor from one feature space to another via a nonlinear operation

        Args:
            hidden_states (`mindspore.Tensor` of shape `(batch, seq_len, dim_in)`)
        """
        gate_score = self.act(self.w_0(hidden_states))
        hidden_states = self.w_1(hidden_states)

        hidden_states = gate_score * hidden_states
        return hidden_states


class CpmAntFeedForward(nn.Module):
    def __init__(self, config: CpmAntConfig):
        super().__init__()
        self.w_in = CpmAntDenseGatedACT(config)
        if config.dropout_p is not None:
            self.dropout = nn.Dropout(config.dropout_p)
        else:
            self.dropout = None

        self.w_out = nn.Linear(config.dim_ff, config.hidden_size, bias=False)

    def forward(self, hidden_states: mindspore.Tensor):
        """
        Args:
            hidden_states (`mindspore.Tensor` of shape `(batch, seq_len, dim_in)`)
        """
        hidden_states = self.w_in(hidden_states)

        if self.dropout is not None:
            hidden_states = self.dropout(hidden_states)

        hidden_states = self.w_out(hidden_states)

        return hidden_states


class CpmAntFFNBlock(nn.Module):
    def __init__(self, config: CpmAntConfig):
        super().__init__()
        self.layernorm_before_ffn = CpmAntLayerNorm(config)
        self.ffn = CpmAntFeedForward(config)
        if config.dropout_p:
            self.dropout = nn.Dropout(config.dropout_p)
        else:
            self.dropout = None

    def forward(
        self,
        hidden_states: mindspore.Tensor,
    ):
        """
        Args:
            hidden_states (`mindspore.Tensor` of shape `(batch, len_seq, dim_model)`):
                Hidden states before feed forward layer.
        """
        ln_outputs = self.layernorm_before_ffn(hidden_states)
        outputs = self.ffn(ln_outputs)
        if self.dropout is not None:
            outputs = self.dropout(outputs)
        hidden_states = hidden_states + outputs
        return hidden_states


class CpmAntTransformerBlock(nn.Module):
    def __init__(self, config: CpmAntConfig):
        super().__init__()
        self.self_att = CpmAntSelfAttentionBlock(config)
        self.ffn = CpmAntFFNBlock(config)

    def forward(
        self,
        hidden_states: mindspore.Tensor,
        attention_mask: mindspore.Tensor,
        position_bias: Optional[mindspore.Tensor] = None,
        output_attentions: Optional[bool] = False,
        past_key_values: Optional[Tuple[mindspore.Tensor, mindspore.Tensor]] = None,
        use_cache: Optional[bool] = None,
    ):
        """
        Args:
            hidden_states (`mindspore.Tensor`):
                Input to the layer of shape `(batch, seq_len, dim_model)`
            attention_mask (`mindspore.Tensor`):
                Avoid invalid areas to participate in the calculation of shape `(batch, seq_len, seq_len)`
            position_bias (`mindspore.Tensor`):
                Provides position information to attention mechanism of shape `(num_heads, seq_len, seq_len)`
            output_attentions (`bool`, *optional*):
                Whether or not to return the attentions tensors of all attention layers.
            past_key_values (`Tuple[mindspore.Tensor, mindspore.Tensor])`, *optional*):
                Cached past key and value projection states
            use_cache (`bool`, *optional*):
                If set to `True`, `past_key_values` key value states are returned and can be used to speed up decoding
                (see `past_key_values`).
        """
        hidden_states = self.self_att(
            hidden_states,
            attention_mask=attention_mask,
            position_bias=position_bias,
            output_attentions=output_attentions,
            past_key_values=past_key_values,
            use_cache=use_cache,
        )

        hidden_states, attn_weights, current_key_value = hidden_states

        hidden_states = self.ffn(hidden_states)

        return hidden_states, attn_weights, current_key_value


class CpmAntEncoder(nn.Module):
    def __init__(self, config: CpmAntConfig):
        super().__init__()
        self.num_layers = config.num_hidden_layers
        self.layers = nn.ModuleList([CpmAntTransformerBlock(config) for ith in range(self.num_layers)])

        self.output_layernorm = CpmAntLayerNorm(config)

    def forward(
        self,
        hidden_states: mindspore.Tensor,
        attention_mask: mindspore.Tensor,
        position_bias: mindspore.Tensor,
        output_attentions: Optional[bool] = None,
        output_hidden_states: Optional[bool] = None,
        past_key_values: Optional[Tuple[mindspore.Tensor, mindspore.Tensor]] = None,
        use_cache: Optional[bool] = None,
    ):
        """
        Args:
            hidden_states (`mindspore.Tensor`):
                Input to the layer of shape `(batch, seq_len, dim_model)`
            attention_mask (`mindspore.Tensor`):
                Avoid invalid areas to participate in the calculation of shape `(batch, seq_len, seq_len)`
            position_bias (`mindspore.Tensor`):
                Provides position information to attention mechanism of shape `(num_heads, seq_len, seq_len)`
            output_attentions (`bool`, *optional*):
                Whether or not to return the attentions tensors of all attention layers.
            output_hidden_states (`bool`, *optional*):
                Whether or not to return the hidden states of all layers.
            past_key_values (`Tuple[mindspore.Tensor, mindspore.Tensor])`, *optional*):
                Cached past key and value projection states
            use_cache (`bool`, *optional*):
                If set to `True`, `past_key_values` key value states are returned and can be used to speed up decoding
                (see `past_key_values`).
        """
        all_hidden_states = () if output_hidden_states else None
        all_self_attns = () if output_attentions else None
        current_key_values = () if use_cache else None

        for i, layer in enumerate(self.layers):
            if output_hidden_states:
                all_hidden_states += (hidden_states,)
            layer_outputs = layer(
                hidden_states,
                attention_mask,
                position_bias,
                output_attentions=output_attentions,
                past_key_values=past_key_values[i] if past_key_values else None,
                use_cache=use_cache,
            )
            hidden_states, attn_weights, current_key_value = layer_outputs
            if output_attentions:
                all_self_attns += (attn_weights,)
            if current_key_value is not None:
                current_key_values = current_key_values + (current_key_value,)

        hidden_states = self.output_layernorm(hidden_states)

        if output_hidden_states:
            all_hidden_states += (hidden_states,)

        return hidden_states, current_key_values, all_hidden_states, all_self_attns


# Copied from transformers.models.bert.modeling_bert.BertIntermediate with Bert->CPMAnt
class CpmAntIntermediate(nn.Module):
    def __init__(self, config):
        super().__init__()
        self.dense = nn.Linear(config.hidden_size, config.intermediate_size)
        if isinstance(config.hidden_act, str):
            self.intermediate_act_fn = ACT2FN[config.hidden_act]
        else:
            self.intermediate_act_fn = config.hidden_act

    def forward(self, hidden_states: mindspore.Tensor) -> mindspore.Tensor:
        hidden_states = self.dense(hidden_states)
        hidden_states = self.intermediate_act_fn(hidden_states)
        return hidden_states


class CpmAntSegmentPositionEmbedding(nn.Module):
    def __init__(self, config: CpmAntConfig):
        super().__init__()

        self.num_heads = config.num_attention_heads
        self.num_buckets = config.position_bias_num_buckets
        self.max_distance = config.position_bias_max_distance
        self.num_segments = config.segment_types

        self.relative_attention_bias = nn.Parameter(
            ops.empty(
                config.segment_types * config.segment_types + config.position_bias_num_buckets,
                config.num_attention_heads,
            )
        )

    def forward(
        self,
        key_pos: mindspore.Tensor,
        query_pos: mindspore.Tensor,
        key_segment: mindspore.Tensor,
        query_segment: mindspore.Tensor,
    ):
        with no_grad():
            batch = key_pos.shape[0]
            keylen = key_pos.shape[1]
            querylen = query_pos.shape[1]

            if key_pos.shape[0] != query_pos.shape[0]:
                raise AssertionError(
                    f"key_pos.shape[0] should be equal to query_pos.shape[0], but got {key_pos.shape[0]} and {query_pos.shape[0]}!"
                )
            if keylen != key_segment.shape[1] or querylen != query_segment.shape[1]:
                raise AssertionError(
                    f"keylen should be equal to key_segment.shape[1], but got {keylen} and {key_segment.shape[1]}!"
                )
            if querylen != query_segment.shape[1]:
                raise AssertionError(
                    f"querylen should be equal to query_segment.shape[1], but got {querylen} and {query_segment.szie(1)}!"
                )

            key_pos = key_pos.view(batch, -1, keylen)
            query_pos = query_pos.view(batch, querylen, -1)
            key_segment = key_segment.view(batch, -1, keylen)
            query_segment = query_segment.view(batch, querylen, -1)

            relative_position_bucket = self._segment_relative_position_bucket(query_segment, key_segment)
            relative_position_bucket = relative_position_bucket + self.num_buckets

            # (batch, len_q, len_k)
            absolute_position_bucket = self._position_bucket(
                ops.arange(keylen, dtype=mindspore.int32)[None, :]
                - ops.arange(querylen, dtype=mindspore.int32)[:, None],
                num_buckets=self.num_buckets,
                max_distance=self.max_distance,
            )
            relative_position_bucket = ops.where(
                (key_segment == query_segment),
                absolute_position_bucket[None, :, :],
                relative_position_bucket,
            )

        # (batch, len_q, len_k, num_heads)
        embeds = F.embedding(relative_position_bucket, self.relative_attention_bias)
        # (batch, num_heads, len_q, len_k)
        embeds = embeds.permute(0, 3, 1, 2)
        return embeds

    def _segment_relative_position_bucket(self, query_segment, key_segment):
        return query_segment * self.num_segments + key_segment

    def _position_bucket(self, relative_position, num_buckets=32, max_distance=128):
        relative_buckets = 0
        # always bidirectional in CPMAnt
        num_buckets //= 2
        relative_buckets = (relative_position > 0).to(mindspore.int32) * num_buckets
        relative_position = ops.abs(relative_position)
        max_exact = num_buckets // 2
        is_small = relative_position < max_exact
        relative_postion_if_large = max_exact + (
            ops.log(relative_position.float() / max_exact)
            / math.log(max_distance / max_exact)
            * (num_buckets - max_exact)
        ).to(mindspore.int32)
        relative_postion_if_large = ops.minimum(
            relative_postion_if_large,
            ops.full_like(relative_postion_if_large, num_buckets - 1),
        )
        relative_buckets += ops.where(is_small, relative_position.to(mindspore.int32), relative_postion_if_large)
        return relative_buckets


# Copied from transformers.models.bert.modeling_bert.BertOutput with Bert->CPMAnt
class CpmAntOutput(nn.Module):
    def __init__(self, config):
        super().__init__()
        self.dense = nn.Linear(config.intermediate_size, config.hidden_size)
        self.LayerNorm = nn.LayerNorm(config.hidden_size, eps=config.layer_norm_eps)
        self.dropout = nn.Dropout(config.hidden_dropout_prob)

    def forward(self, hidden_states: mindspore.Tensor, input_tensor: mindspore.Tensor) -> mindspore.Tensor:
        hidden_states = self.dense(hidden_states)
        hidden_states = self.dropout(hidden_states)
        hidden_states = self.LayerNorm(hidden_states + input_tensor)
        return hidden_states


class CpmAntPreTrainedModel(PreTrainedModel):
    """
    An abstract class to handle weights initialization and a simple interface for downloading and loading pretrained
    models.
    """

    config_class = CpmAntConfig
    base_model_prefix = "cpmant"

    def _init_weights(self, module):
        """Initialize the weights"""
        if isinstance(module, nn.Linear):
            nn.init.normal_(module.weight, mean=0.0, std=self.config.init_std)
            if module.bias is not None:
                nn.init.zeros_(module.bias)
        elif isinstance(module, nn.Embedding):
            nn.init.normal_(module.weight, mean=0.0, std=self.config.init_std)
            if module.padding_idx is not None:
                module.weight[module.padding_idx] = 0
        elif isinstance(module, nn.LayerNorm):
            nn.init.zeros_(module.bias)
            nn.init.ones_(module.weight)
        elif isinstance(module, CpmAntLayerNorm):
            nn.init.ones_(module.weight)
        elif isinstance(module, CpmAntSegmentPositionEmbedding):
            nn.init.normal_(module.relative_attention_bias, mean=0.0, std=self.config.init_std)


class CpmAntModel(CpmAntPreTrainedModel):
    def __init__(self, config: CpmAntConfig):
        super().__init__(config)
        self.encoder = CpmAntEncoder(config)
        self.segment_embedding = nn.Embedding(config.segment_types, config.hidden_size)
        self.input_embedding = nn.Embedding(
            config.vocab_size + config.prompt_types * config.prompt_length, config.hidden_size
        )
        self.position_bias = CpmAntSegmentPositionEmbedding(config)
        self.prompt_length = config.prompt_length
        self.vocab_size = config.vocab_size

        self.post_init()

    def get_input_embeddings(self):
        return self.input_embedding

    def set_input_embeddings(self, embeddings, **kwargs):
        self.input_embedding = embeddings

    def _prepare_attention_mask(self, input_ids, span, context, length):
        batch = input_ids.shape[0]
        seqlen = input_ids.shape[1]
        directional_mask_2d = ops.arange(seqlen) <= ops.arange(seqlen).view(-1, 1)
        attention_mask = context[:, None, :] | (
            context[:, :, None].logical_not() & directional_mask_2d.view(1, seqlen, seqlen)
        )
        attention_mask = attention_mask & (span[:, None, :] == span[:, :, None])
        # mask for left padding
        mask_1d = (
            mindspore.tensor(list(range(seqlen - self.prompt_length))[::-1])[None, :].tile((batch, 1))
            < length[:, None]
        )
        mask_1d = ops.cat((ops.ones(batch, self.prompt_length).bool(), mask_1d), dim=1)
        attention_mask = mask_1d.view(batch, seqlen, 1) & mask_1d.view(batch, 1, seqlen) & attention_mask
        return attention_mask

    def forward(
        self,
        input_ids: Optional[mindspore.Tensor] = None,
        output_attentions: Optional[bool] = None,
        output_hidden_states: Optional[bool] = None,
        past_key_values: Optional[Tuple[Tuple[mindspore.Tensor]]] = None,
        use_cache: Optional[bool] = None,
        return_dict: Optional[bool] = None,
        **kwargs,
    ) -> Union[Tuple[mindspore.Tensor], BaseModelOutputWithPast]:
        output_attentions = output_attentions if output_attentions is not None else self.config.output_attentions
        output_hidden_states = (
            output_hidden_states if output_hidden_states is not None else self.config.output_hidden_states
        )
        return_dict = return_dict if return_dict is not None else self.config.use_return_dict
        use_cache = use_cache if use_cache is not None else self.config.use_cache

        # add prompts ahead
        if input_ids.dtype != mindspore.int32:
            input_ids = input_ids.to(mindspore.int32)
        dtype = input_ids.dtype
        segment = ops.where(input_ids != 0, 2, 0).to(dtype=dtype)
        length = (segment != 0).sum(-1).to(dtype=dtype)
        input_ids = ops.cat(
            (
                ops.arange(
                    self.prompt_length * 2 + self.vocab_size,
                    self.prompt_length * 3 + self.vocab_size,
                    dtype=dtype,
                ).tile((input_ids.shape[0], 1)),
                input_ids,
            ),
            dim=1,
        )
        batch, seq_length = input_ids.shape
        segment = ops.cat((ops.zeros(batch, self.prompt_length, dtype=dtype), segment), dim=1)
        context = ops.full((batch, seq_length), 1, dtype=dtype)
        position = ops.arange(seq_length, dtype=dtype).tile((batch, 1))
        span = ops.full((batch, seq_length), 0, dtype=dtype)

        if past_key_values is None:
            past_length = 0
            past_key_values = tuple([None] * self.encoder.num_layers)
            hidden_states = self.input_embedding(input_ids)
            segment_states = self.segment_embedding(segment)
            hidden_states = hidden_states + segment_states
        else:
            past_length = past_key_values[0][0].shape[-2]
            segment_states = self.segment_embedding(segment)
            hidden_states = self.input_embedding(input_ids) + segment_states[:, -1:, :]

        attention_mask = self._prepare_attention_mask(input_ids, span, context, length)
        position_bias = self.position_bias(position, position, segment, segment)

        attention_mask = attention_mask[:, past_length:, :]
        position_bias = position_bias[:, :, past_length:, :]
        hidden_states = hidden_states[:, past_length:, :]

        hidden_states, present_key_values, all_hidden_states, all_attentions = self.encoder(
            hidden_states,
            attention_mask,
            position_bias,
            output_attentions,
            output_hidden_states,
            past_key_values,
            use_cache,
        )

        if past_length == 0:
            hidden_states = hidden_states[:, self.prompt_length :, :]
            # drop the prompt
            if all_attentions is not None:
                new_attentions = ()
                for attention in all_attentions:
                    new_attentions += (attention[:, :, self.prompt_length :, self.prompt_length :],)
                all_attentions = new_attentions
            if all_hidden_states is not None:
                new_hidden_states = ()
                for hidden_state in all_hidden_states:
                    new_hidden_states += (hidden_state[:, self.prompt_length :, :],)
                all_hidden_states = new_hidden_states

        if not return_dict:
            return tuple(
                v for v in [hidden_states, present_key_values, all_hidden_states, all_attentions] if v is not None
            )

        return BaseModelOutputWithPast(
            last_hidden_state=hidden_states,
            past_key_values=present_key_values,
            hidden_states=all_hidden_states,
            attentions=all_attentions,
        )


class CpmAntForCausalLM(CpmAntPreTrainedModel):
    _tied_weights_keys = ["lm_head.weight"]

    def __init__(self, config: CpmAntConfig):
        super().__init__(config)
        self.cpmant = CpmAntModel(config)

        # lm_head.weight is tied to cpmant.input_embedding.weight
        self.lm_head = nn.Linear(
            config.hidden_size, config.vocab_size + config.prompt_types * config.prompt_length, bias=False
        )
        self.post_init()

    def forward(
        self,
        input_ids: Optional[mindspore.Tensor] = None,
        past_key_values: Optional[List[Tuple[mindspore.Tensor, mindspore.Tensor]]] = None,
        use_cache: Optional[bool] = None,
        output_attentions: Optional[bool] = None,
        output_hidden_states: Optional[bool] = None,
        labels: Optional[mindspore.Tensor] = None,
        return_dict: Optional[bool] = None,
        attention_mask: Optional[mindspore.Tensor] = None,  # dummy parameter for text-generation pipeline
        **kwargs,
    ) -> Union[Tuple, CausalLMOutputWithPast]:
        r"""
        Args:
            input_ids (`mindspore.Tensor` of shape `(batch_size, seq_len)`):
                Indices of input sequence tokens in the vocabulary.

                Indices can be obtained using [`CPMAntTokenizer`]. See [`PreTrainedTokenizer.encode`] and
                [`PreTrainedTokenizer.__call__`] for details.

                [What are input IDs?](../glossary#input-ids)
            past_key_values (`tuple(tuple(mindspore.Tensor))`, *optional*, returned when `use_cache=True` is passed or when `config.use_cache=True`):
                Contains pre-computed hidden-states (key and values in the self-attention blocks and in the
                cross-attention blocks) that can be used (see `past_key_values` input) to speed up sequential decoding.
            use_cache (`bool`, *optional*):
                If set to `True`, `past_key_values` key value states are returned and can be used to speed up decoding
                (see `past_key_values`).
            output_attentions (`bool`, *optional*):
                Whether or not to return the attentions tensors of all attention layers.
            output_hidden_states (`bool`, *optional*):
                Whether or not to return the hidden states of all layers.
            labels (`mindspore.Tensor` of shape `(batch_size, sequence_length)`, *optional*):
                Labels for computing the masked language modeling loss.
            return_dict (`bool`, *optional*):
                Whether or not to return a [`~utils.ModelOutput`] instead of a plain tuple.
            attention_mask (`mindspore.Tensor` of shape `(batch_size, sequence_length)`, *optional*):
                CPMAnt will process attention mask automatically, this parameter is a dummy parameter for
                text-generation pipeline.

        Example:

        Text Generation with CpmAntForCausalLM.
        ```python
        >>> from transformers import CPMAntTokenizer, CpmAntForCausalLM

        >>> texts = "今天天气不错，"
        >>> model = CpmAntForCausalLM.from_pretrained("openbmb/cpm-ant-10b")
        >>> tokenizer = CPMAntTokenizer.from_pretrained("openbmb/cpm-ant-10b")
        >>> input_ids = tokenizer(texts, return_tensors="pt")
        >>> outputs = model.generate(**input_ids)
        >>> output_texts = tokenizer.batch_decode(outputs)
        >>> print(output_texts)
        ['今天天气不错，阳光明媚，我和妈妈一起去超市买东西。\n在超市里，我看到了一个很好玩的玩具，它的名字叫“机器人”。它有一个圆圆的脑袋，两只圆圆的眼睛，还有一个圆圆的']
        ```
        """
        return_dict = return_dict if return_dict is not None else self.config.use_return_dict

        model_output = self.cpmant(
            input_ids, output_attentions, output_hidden_states, past_key_values, use_cache, return_dict
        )
        hidden_states = model_output.last_hidden_state if return_dict else model_output[0]

        logits = self.lm_head(hidden_states)

        loss = None
        if labels is not None:
            loss_func = CrossEntropyLoss()
            loss = loss_func(logits.view(-1, logits.shape[-1]), labels.view(-1))

        if not return_dict:
            output = (logits,) + model_output[1:]
            return ((loss,) + output) if loss is not None else output

        return CausalLMOutputWithPast(
            loss=loss,
            logits=logits,
            past_key_values=model_output.past_key_values,
            hidden_states=model_output.hidden_states,
            attentions=model_output.attentions,
        )

    def get_input_embeddings(self):
        return self.cpmant.input_embedding

    def set_input_embeddings(self, embeddings):
        self.cpmant.input_embedding = embeddings

    def get_output_embeddings(self):
        return self.lm_head

    def set_output_embeddings(self, new_embeddings):
        self.lm_head = new_embeddings

    def prepare_inputs_for_generation(self, input_ids, **kwargs):
        input_ids = input_ids.int()
        # save the memory usage of dummy attention mask
        if "attention_mask" in kwargs:
            kwargs["attention_mask"] = ops.zeros(1, 1)

        return {
            "input_ids": input_ids,
            "use_cache": kwargs["use_cache"],
            "past_key_values": kwargs.get("past_key_values", None),
        }

    def _reorder_cache(self, past_key_values, beam_idx):
        past_key_values = [list(each) if each is not None else each for each in past_key_values]
        for key_value_layer in past_key_values:
            key_value_layer[0] = key_value_layer[0][beam_idx]
            key_value_layer[1] = key_value_layer[1][beam_idx]
        return past_key_values

__all__ = [
    "CpmAntForCausalLM",
    "CpmAntModel",
    "CpmAntPreTrainedModel",
]<|MERGE_RESOLUTION|>--- conflicted
+++ resolved
@@ -55,11 +55,7 @@
         if hidden_states.shape[-1] != self.dim_norm:
             raise AssertionError("hidden_states.shape[-1] != self.dim_norm")
         old_dtype = hidden_states.dtype
-<<<<<<< HEAD
-        variance = ops.mean(hidden_states.to(mindspore.int32).pow(2), dim=-1, keepdim=True)
-=======
         variance = ops.mean(hidden_states.to(mindspore.float32).pow(2), dim=-1, keepdim=True)
->>>>>>> 9b4860b8
         hidden_states = (hidden_states * ops.rsqrt(variance + self.eps)).to(old_dtype) * self.weight
         return hidden_states
 
