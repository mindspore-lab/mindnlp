--- conflicted
+++ resolved
@@ -528,12 +528,7 @@
 
     def __init__(self, config):
         super(LayoutLMv2VisualBackbone, self).__init__()
-<<<<<<< HEAD
-        mindspore.set_context(pynative_synchronize=True)
-        self.cfg = config.get_visual_backbone_config()
-=======
         self.cfg = config.visual_backbone_config_args
->>>>>>> 90ae5c11
         self.backbone = build_resnet_fpn_backbone(self.cfg)
 
         if len(self.cfg.MODEL.PIXEL_MEAN) != len(self.cfg.MODEL.PIXEL_STD):
