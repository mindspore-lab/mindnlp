# coding=utf-8
# Copyright 2018 The HuggingFace Inc. team.
#
# Licensed under the Apache License, Version 2.0 (the "License");
# you may not use this file except in compliance with the License.
# You may obtain a copy of the License at
#
#     http://www.apache.org/licenses/LICENSE-2.0
#
# Unless required by applicable law or agreed to in writing, software
# distributed under the License is distributed on an "AS IS" BASIS,
# WITHOUT WARRANTIES OR CONDITIONS OF ANY KIND, either express or implied.
# See the License for the specific language governing permissions and
# limitations under the License.

""" Auto Tokenizer class."""

import importlib
import json
import os
from collections import OrderedDict
from typing import Dict, Optional, Union

from mindnlp.utils import (
    cached_file,
    is_sentencepiece_available,
    is_tokenizers_available,
    is_g2p_en_available,
    logging,
)
from ...configuration_utils import PretrainedConfig, EncoderDecoderConfig
from ...tokenization_utils import PreTrainedTokenizer
from ...tokenization_utils_base import TOKENIZER_CONFIG_FILE
from .auto_factory import _LazyAutoMapping
from .configuration_auto import (
    CONFIG_MAPPING_NAMES,
    AutoConfig,
    config_class_to_model_type,
    model_type_to_module_name,
    replace_list_option_in_docstrings,
)

logger = logging.get_logger(__name__)

if is_tokenizers_available():
    from ...tokenization_utils_fast import PreTrainedTokenizerFast
else:
    PreTrainedTokenizerFast = None

TOKENIZER_MAPPING_NAMES = OrderedDict(
    [
        (
            "albert",
            (
                "AlbertTokenizer" if is_sentencepiece_available() else None,
                "AlbertTokenizerFast" if is_tokenizers_available() else None,
            ),
        ),
        # ("align", ("BertTokenizer", "BertTokenizerFast" if is_tokenizers_available() else None)),
        (
            "bark",
            (
                "BertTokenizer",
                "BertTokenizerFast" if is_tokenizers_available() else None,
            ),
        ),
        ("bart", ("BartTokenizer", "BartTokenizerFast")),
        (
            "barthez",
            (
                "BarthezTokenizer" if is_sentencepiece_available() else None,
                "BarthezTokenizerFast" if is_tokenizers_available() else None,
            ),
        ),
        ("bartpho", ("BartphoTokenizer", None)),
        (
            "bert",
            (
                "BertTokenizer",
                "BertTokenizerFast" if is_tokenizers_available() else None,
            ),
        ),
        (
            "bert-generation",
            ("BertGenerationTokenizer" if is_sentencepiece_available() else None, None),
        ),
        ("bert-japanese", ("BertJapaneseTokenizer", None)),
        ("bertweet", ("BertweetTokenizer", None)),
        (
            "big_bird",
            (
                "BigBirdTokenizer" if is_sentencepiece_available() else None,
                "BigBirdTokenizerFast" if is_tokenizers_available() else None,
            ),
        ),
        (
            "bge-m3",
            (
                "XLMRobertaTokenizer" if is_sentencepiece_available() else None,
                "XLMRobertaTokenizerFast" if is_tokenizers_available() else None,
            ),
        ),
        (
            "bigbird_pegasus",
            (
                "PegasusTokenizer",
                "PegasusTokenizerFast" if is_tokenizers_available() else None,
            ),
        ),
        ("biogpt", ("BioGptTokenizer", None)),
        ("blenderbot", ("BlenderbotTokenizer", "BlenderbotTokenizerFast")),
        ("blenderbot-small", ("BlenderbotSmallTokenizer", None)),
        (
            "blip",
            (
                "BertTokenizer",
                "BertTokenizerFast" if is_tokenizers_available() else None,
            ),
        ),
        (
            "blip-2",
            (
                "GPT2Tokenizer",
                "GPT2TokenizerFast" if is_tokenizers_available() else None,
            ),
        ),
        ("bloom", (None, "BloomTokenizerFast" if is_tokenizers_available() else None)),
        (
            "bridgetower",
            (
                "RobertaTokenizer",
                "RobertaTokenizerFast" if is_tokenizers_available() else None,
            ),
        ),
        (
            "bros",
            (
                "BertTokenizer",
                "BertTokenizerFast" if is_tokenizers_available() else None,
            ),
        ),
        ("byt5", ("ByT5Tokenizer", None)),
        (
            "camembert",
            (
                "CamembertTokenizer" if is_sentencepiece_available() else None,
                "CamembertTokenizerFast" if is_tokenizers_available() else None,
            ),
        ),
        ("canine", ("CanineTokenizer", None)),
        (
            "chinese_clip",
            (
                "BertTokenizer",
                "BertTokenizerFast" if is_tokenizers_available() else None,
            ),
        ),
        ("chatglm", ("ChatGLMTokenizer", None)),
        (
            "clap",
            (
                "RobertaTokenizer",
                "RobertaTokenizerFast" if is_tokenizers_available() else None,
            ),
        ),
        (
            "clip",
            (
                "CLIPTokenizer",
                "CLIPTokenizerFast" if is_tokenizers_available() else None,
            ),
        ),
        (
            "clipseg",
            (
                "CLIPTokenizer",
                "CLIPTokenizerFast" if is_tokenizers_available() else None,
            ),
        ),
        (
            "code_llama",
            (
                "CodeLlamaTokenizer" if is_sentencepiece_available() else None,
                "CodeLlamaTokenizerFast" if is_tokenizers_available() else None,
            ),
        ),
        (
            "codegen",
            (
                "CodeGenTokenizer",
                "CodeGenTokenizerFast" if is_tokenizers_available() else None,
            ),
        ),
        (
            "cohere",
            (None, "CohereTokenizerFast" if is_tokenizers_available() else None),
        ),
        (
            "convbert",
            (
                "ConvBertTokenizer",
                "ConvBertTokenizerFast" if is_tokenizers_available() else None,
            ),
        ),
        (
            "cpm",
            (
                "CpmTokenizer" if is_sentencepiece_available() else None,
                "CpmTokenizerFast" if is_tokenizers_available() else None,
            ),
        ),
        ("cpmant", ("CpmAntTokenizer", None)),
        ("cpmbee", ("CpmBeeTokenizer", None)),
        ("ctrl", ("CTRLTokenizer", None)),
        # ("data2vec-audio", ("Wav2Vec2CTCTokenizer", None)),
        (
            "data2vec-text",
            (
                "RobertaTokenizer",
                "RobertaTokenizerFast" if is_tokenizers_available() else None,
            ),
        ),
        (
            "deberta",
            (
                "DebertaTokenizer",
                "DebertaTokenizerFast" if is_tokenizers_available() else None,
            ),
        ),
        (
            "deberta-v2",
            (
                "DebertaV2Tokenizer" if is_sentencepiece_available() else None,
                "DebertaV2TokenizerFast" if is_tokenizers_available() else None,
            ),
        ),
        (
            "distilbert",
            (
                "DistilBertTokenizer",
                "DistilBertTokenizerFast" if is_tokenizers_available() else None,
            ),
        ),
        (
            "dpr",
            (
                "DPRQuestionEncoderTokenizer",
                (
                    "DPRQuestionEncoderTokenizerFast"
                    if is_tokenizers_available()
                    else None
                ),
            ),
        ),
        (
            "electra",
            (
                "ElectraTokenizer",
                "ElectraTokenizerFast" if is_tokenizers_available() else None,
            ),
        ),
        (
            "ernie",
            (
                "BertTokenizer",
                "BertTokenizerFast" if is_tokenizers_available() else None,
            ),
        ),
        (
            "ernie_m",
            ("ErnieMTokenizer" if is_sentencepiece_available() else None, None),
        ),
        ("esm", ("EsmTokenizer", None)),
        (
            "falcon",
            (None, "PreTrainedTokenizerFast" if is_tokenizers_available() else None),
        ),
        (
            "fastspeech2_conformer",
            ("FastSpeech2ConformerTokenizer" if is_g2p_en_available() else None, None),
        ),
        ("flaubert", ("FlaubertTokenizer", None)),
        (
            "fnet",
            (
                "FNetTokenizer",
                "FNetTokenizerFast" if is_tokenizers_available() else None,
            ),
        ),
        ("fsmt", ("FSMTTokenizer", None)),
        (
            "funnel",
            (
                "FunnelTokenizer",
                "FunnelTokenizerFast" if is_tokenizers_available() else None,
            ),
        ),
        (
            "gemma",
            (
                "GemmaTokenizer" if is_sentencepiece_available() else None,
                "GemmaTokenizerFast" if is_tokenizers_available() else None,
            ),
        ),
        (
            "git",
            (
                "BertTokenizer",
                "BertTokenizerFast" if is_tokenizers_available() else None,
            ),
        ),
        (
            "gpt-sw3",
            ("GPTSw3Tokenizer" if is_sentencepiece_available() else None, None),
        ),
        (
            "gpt2",
            (
                "GPT2Tokenizer",
                "GPT2TokenizerFast" if is_tokenizers_available() else None,
            ),
        ),
        (
            "gpt_bigcode",
            (
                "GPT2Tokenizer",
                "GPT2TokenizerFast" if is_tokenizers_available() else None,
            ),
        ),
        (
            "gpt_neo",
            (
                "GPT2Tokenizer",
                "GPT2TokenizerFast" if is_tokenizers_available() else None,
            ),
        ),
        (
            "gpt_neox",
            (None, "GPTNeoXTokenizerFast" if is_tokenizers_available() else None),
        ),
        ("gpt_neox_japanese", ("GPTNeoXJapaneseTokenizer", None)),
        (
            "gptj",
            (
                "GPT2Tokenizer",
                "GPT2TokenizerFast" if is_tokenizers_available() else None,
            ),
        ),
        ("gptsan-japanese", ("GPTSanJapaneseTokenizer", None)),
        (
            "groupvit",
            (
                "CLIPTokenizer",
                "CLIPTokenizerFast" if is_tokenizers_available() else None,
            ),
        ),
        (
            "herbert",
            (
                "HerbertTokenizer",
                "HerbertTokenizerFast" if is_tokenizers_available() else None,
            ),
        ),
        ("hubert", ("Wav2Vec2CTCTokenizer", None)),
        # ("ibert", ("RobertaTokenizer", "RobertaTokenizerFast" if is_tokenizers_available() else None)),
        # ("idefics", (None, "LlamaTokenizerFast" if is_tokenizers_available() else None)),
        (
            "instructblip",
            (
                "GPT2Tokenizer",
                "GPT2TokenizerFast" if is_tokenizers_available() else None,
            ),
        ),
        (
            "jetmoe",
            (
                "LlamaTokenizer" if is_sentencepiece_available() else None,
                "LlamaTokenizerFast" if is_tokenizers_available() else None,
            ),
        ),
        ("jukebox", ("JukeboxTokenizer", None)),
        # (
        #     "kosmos-2",
        #     (
        #         "XLMRobertaTokenizer" if is_sentencepiece_available() else None,
        #         "XLMRobertaTokenizerFast" if is_tokenizers_available() else None,
        #     ),
        # ),
        (
            "layoutlm",
            (
                "LayoutLMTokenizer",
                "LayoutLMTokenizerFast" if is_tokenizers_available() else None,
            ),
        ),
        (
            "layoutlmv2",
            (
                "LayoutLMv2Tokenizer",
                "LayoutLMv2TokenizerFast" if is_tokenizers_available() else None,
            ),
        ),
        (
            "layoutlmv3",
            (
                "LayoutLMv3Tokenizer",
                "LayoutLMv3TokenizerFast" if is_tokenizers_available() else None,
            ),
        ),
        (
            "layoutxlm",
            (
                "LayoutXLMTokenizer",
                "LayoutXLMTokenizerFast" if is_tokenizers_available() else None,
            ),
        ),
        (
            "led",
            ("LEDTokenizer", "LEDTokenizerFast" if is_tokenizers_available() else None),
        ),
        (
            "lilt",
            (
                "LayoutLMv3Tokenizer",
                "LayoutLMv3TokenizerFast" if is_tokenizers_available() else None,
            ),
        ),
        (
            "llama",
            (
                "LlamaTokenizer" if is_sentencepiece_available() else None,
                "LlamaTokenizerFast" if is_tokenizers_available() else None,
            ),
        ),
        (
            "llava",
            (
                "LlamaTokenizer",
                "LlamaTokenizerFast" if is_tokenizers_available() else None,
            ),
        ),
        (
            "llava_next",
            (
                "LlamaTokenizer",
                "LlamaTokenizerFast" if is_tokenizers_available() else None,
            ),
        ),
        (
            "longformer",
            (
                "LongformerTokenizer",
                "LongformerTokenizerFast" if is_tokenizers_available() else None,
            ),
        ),
        (
            "longt5",
            (
                "T5Tokenizer" if is_sentencepiece_available() else None,
                "T5TokenizerFast" if is_tokenizers_available() else None,
            ),
        ),
        ("luke", ("LukeTokenizer", None)),
        (
            "lxmert",
            (
                "LxmertTokenizer",
                "LxmertTokenizerFast" if is_tokenizers_available() else None,
            ),
        ),
        (
            "m2m_100",
            ("M2M100Tokenizer" if is_sentencepiece_available() else None, None),
        ),
        (
            "mamba",
            (None, "GPTNeoXTokenizerFast" if is_tokenizers_available() else None),
        ),
        ("marian", ("MarianTokenizer" if is_sentencepiece_available() else None, None)),
        (
            "mbart",
            (
                "MBartTokenizer" if is_sentencepiece_available() else None,
                "MBartTokenizerFast" if is_tokenizers_available() else None,
            ),
        ),
        (
            "mbart50",
            (
                "MBart50Tokenizer" if is_sentencepiece_available() else None,
                "MBart50TokenizerFast" if is_tokenizers_available() else None,
            ),
        ),
        (
            "mega",
            (
                "RobertaTokenizer",
                "RobertaTokenizerFast" if is_tokenizers_available() else None,
            ),
        ),
        (
            "megatron-bert",
            (
                "BertTokenizer",
                "BertTokenizerFast" if is_tokenizers_available() else None,
            ),
        ),
        ("mgp-str", ("MgpstrTokenizer", None)),
        (
            "minicpm",
            (
                "LlamaTokenizer" if is_sentencepiece_available() else None,
                "LlamaTokenizerFast" if is_tokenizers_available() else None,
            ),
        ),
        (
            "mistral",
            (
                "LlamaTokenizer" if is_sentencepiece_available() else None,
                "LlamaTokenizerFast" if is_tokenizers_available() else None,
            ),
        ),
        (
            "mixtral",
            (
                "LlamaTokenizer" if is_sentencepiece_available() else None,
                "LlamaTokenizerFast" if is_tokenizers_available() else None,
            ),
        ),
        ("mluke", ("MLukeTokenizer" if is_sentencepiece_available() else None, None)),
        (
            "mobilebert",
            (
                "MobileBertTokenizer",
                "MobileBertTokenizerFast" if is_tokenizers_available() else None,
            ),
        ),
        (
            "mpnet",
            (
                "MPNetTokenizer",
                "MPNetTokenizerFast" if is_tokenizers_available() else None,
            ),
        ),
        ("mpt", (None, "GPTNeoXTokenizerFast" if is_tokenizers_available() else None)),
        (
            "mra",
            (
                "RobertaTokenizer",
                "RobertaTokenizerFast" if is_tokenizers_available() else None,
            ),
        ),
        (
            "mt5",
            (
                "MT5Tokenizer" if is_sentencepiece_available() else None,
                "MT5TokenizerFast" if is_tokenizers_available() else None,
            ),
        ),
        (
            "musicgen",
            ("T5Tokenizer", "T5TokenizerFast" if is_tokenizers_available() else None),
        ),
        (
            "musicgen_melody",
            ("T5Tokenizer", "T5TokenizerFast" if is_tokenizers_available() else None),
        ),
        (
            "mvp",
            ("MvpTokenizer", "MvpTokenizerFast" if is_tokenizers_available() else None),
        ),
        (
            "nezha",
            (
                "BertTokenizer",
                "BertTokenizerFast" if is_tokenizers_available() else None,
            ),
        ),
        (
            "nllb",
            (
                "NllbTokenizer" if is_sentencepiece_available() else None,
                "NllbTokenizerFast" if is_tokenizers_available() else None,
            ),
        ),
        (
            "nllb-moe",
            (
                "NllbTokenizer" if is_sentencepiece_available() else None,
                "NllbTokenizerFast" if is_tokenizers_available() else None,
            ),
        ),
        (
            "nllb-moe",
            (
                "NllbTokenizer" if is_sentencepiece_available() else None,
                "NllbTokenizerFast" if is_tokenizers_available() else None,
            ),
        ),
        (
            "nougat",
            (None, "NougatTokenizerFast" if is_tokenizers_available() else None),
        ),
        (
            "nystromformer",
            (
                "AlbertTokenizer" if is_sentencepiece_available() else None,
                "AlbertTokenizerFast" if is_tokenizers_available() else None,
            ),
        ),
        ("olmo", (None, "GPTNeoXTokenizerFast" if is_tokenizers_available() else None)),
        (
            "openelm",
            (
                "LlamaTokenizer" if is_sentencepiece_available() else None,
                "LlamaTokenizerFast" if is_tokenizers_available() else None,
            ),
        ),
        (
            "oneformer",
            (
                "CLIPTokenizer",
                "CLIPTokenizerFast" if is_tokenizers_available() else None,
            ),
        ),
        (
            "opt",
            (
                "GPT2Tokenizer",
                "GPT2TokenizerFast" if is_tokenizers_available() else None,
            ),
        ),
        (
            "owlv2",
            (
                "CLIPTokenizer",
                "CLIPTokenizerFast" if is_tokenizers_available() else None,
            ),
        ),
        (
            "owlvit",
            (
                "CLIPTokenizer",
                "CLIPTokenizerFast" if is_tokenizers_available() else None,
            ),
        ),
        ("gpt_pangu", ("GPTPanguTokenizer", None)),
        (
            "pegasus",
            (
                "PegasusTokenizer" if is_sentencepiece_available() else None,
                "PegasusTokenizerFast" if is_tokenizers_available() else None,
            ),
        ),
        (
            "pegasus_x",
            (
                "PegasusTokenizer" if is_sentencepiece_available() else None,
                "PegasusTokenizerFast" if is_tokenizers_available() else None,
            ),
        ),
        (
            "perceiver",
            (
                "PerceiverTokenizer",
                None,
            ),
        ),
        (
            "persimmon",
            (
                "LlamaTokenizer" if is_sentencepiece_available() else None,
                "LlamaTokenizerFast" if is_tokenizers_available() else None,
            ),
        ),
        (
            "phi3",
            (
                "LlamaTokenizer",
                "LlamaTokenizerFast" if is_tokenizers_available() else None,
            ),
        ),
        (
            "phi",
            (
                "CodeGenTokenizer",
                "CodeGenTokenizerFast" if is_tokenizers_available() else None,
            ),
        ),
        ("phobert", ("PhobertTokenizer", None)),
        # ("pix2struct", ("T5Tokenizer", "T5TokenizerFast" if is_tokenizers_available() else None)),
        ("plbart", ("PLBartTokenizer" if is_sentencepiece_available() else None, None)),
        ("prophetnet", ("ProphetNetTokenizer", None)),
        (
            "qdqbert",
            (
                "BertTokenizer",
                "BertTokenizerFast" if is_tokenizers_available() else None,
            ),
        ),
        (
            "qwen2",
            (
                "Qwen2Tokenizer",
                "Qwen2TokenizerFast" if is_tokenizers_available() else None,
            ),
        ),
        (
            "qwen2_moe",
            (
                "Qwen2Tokenizer",
                "Qwen2TokenizerFast" if is_tokenizers_available() else None,
            ),
        ),
        ("rag", ("RagTokenizer", None)),
        (
            "realm",
            (
                "RealmTokenizer",
                "RealmTokenizerFast" if is_tokenizers_available() else None,
            ),
        ),
        (
            "reformer",
            (
                "ReformerTokenizer" if is_sentencepiece_available() else None,
                "ReformerTokenizerFast" if is_tokenizers_available() else None,
            ),
        ),
        (
            "rembert",
            (
                "RemBertTokenizer" if is_sentencepiece_available() else None,
                "RemBertTokenizerFast" if is_tokenizers_available() else None,
            ),
        ),
        (
            "roberta",
            (
                "RobertaTokenizer",
                "RobertaTokenizerFast" if is_tokenizers_available() else None,
            ),
        ),
        (
            "roberta-prelayernorm",
            (
                "RobertaTokenizer",
                "RobertaTokenizerFast" if is_tokenizers_available() else None,
            ),
        ),
        ("roc_bert", ("RoCBertTokenizer", None)),
        (
            "roformer",
            (
                "RoFormerTokenizer",
                "RoFormerTokenizerFast" if is_tokenizers_available() else None,
            ),
        ),
        ("rwkv", (None, "GPTNeoXTokenizerFast" if is_tokenizers_available() else None)),
        (
            "seamless_m4t",
            (
                "SeamlessM4TTokenizer" if is_sentencepiece_available() else None,
                "SeamlessM4TTokenizerFast" if is_tokenizers_available() else None,
            ),
        ),
        (
            "speech_to_text",
            ("Speech2TextTokenizer" if is_sentencepiece_available() else None, None),
        ),
        ("speech_to_text_2", ("Speech2Text2Tokenizer", None)),
        (
            "speecht5",
            ("SpeechT5Tokenizer" if is_sentencepiece_available() else None, None),
        ),
        ("splinter", ("SplinterTokenizer", "SplinterTokenizerFast")),
        (
            "squeezebert",
            (
                "SqueezeBertTokenizer",
                "SqueezeBertTokenizerFast" if is_tokenizers_available() else None,
            ),
        ),
        (
            "switch_transformers",
            (
                "T5Tokenizer" if is_sentencepiece_available() else None,
                "T5TokenizerFast" if is_tokenizers_available() else None,
            ),
        ),
        (
            "stablelm",
            (None, "GPTNeoXTokenizerFast" if is_tokenizers_available() else None),
        ),
        (
            "starcoder2",
            (
                "GPT2Tokenizer",
                "GPT2TokenizerFast" if is_tokenizers_available() else None,
            ),
        ),
        (
            "t5",
            (
                "T5Tokenizer" if is_sentencepiece_available() else None,
                "T5TokenizerFast" if is_tokenizers_available() else None,
            ),
        ),
        ("tapas", ("TapasTokenizer", None)),
        ("tapex", ("TapexTokenizer", None)),
        ("transfo-xl", ("TransfoXLTokenizer", None)),
        (
            "umt5",
            (
                "T5Tokenizer" if is_sentencepiece_available() else None,
                "T5TokenizerFast" if is_tokenizers_available() else None,
            ),
        ),
        (
            "vilt",
            (
                "BertTokenizer",
                "BertTokenizerFast" if is_tokenizers_available() else None,
            ),
        ),
        (
            "vipllava",
            (
                "LlamaTokenizer",
                "LlamaTokenizerFast" if is_tokenizers_available() else None,
            ),
        ),
        (
            "visual_bert",
            (
                "BertTokenizer",
                "BertTokenizerFast" if is_tokenizers_available() else None,
            ),
        ),
        ("vits", ("VitsTokenizer", None)),
        ("wav2vec2", ("Wav2Vec2CTCTokenizer", None)),
        ("wav2vec2-bert", ("Wav2Vec2CTCTokenizer", None)),
        ("wav2vec2-conformer", ("Wav2Vec2CTCTokenizer", None)),
        ("wav2vec2_phoneme", ("Wav2Vec2PhonemeCTCTokenizer", None)),
        (
            "whisper",
            (
                "WhisperTokenizer",
                "WhisperTokenizerFast" if is_tokenizers_available() else None,
            ),
        ),
        (
            "xclip",
            (
                "CLIPTokenizer",
                "CLIPTokenizerFast" if is_tokenizers_available() else None,
            ),
        ),
        (
            "xglm",
            (
                "XGLMTokenizer" if is_sentencepiece_available() else None,
                "XGLMTokenizerFast" if is_tokenizers_available() else None,
            ),
        ),
        ("xlm", ("XLMTokenizer", None)),
        (
            "xlm-prophetnet",
            ("XLMProphetNetTokenizer" if is_sentencepiece_available() else None, None),
        ),
        (
            "xlm-roberta",
            (
                "XLMRobertaTokenizer" if is_sentencepiece_available() else None,
                "XLMRobertaTokenizerFast" if is_tokenizers_available() else None,
            ),
        ),
        (
            "xlm-roberta-xl",
            (
                "XLMRobertaTokenizer" if is_sentencepiece_available() else None,
                "XLMRobertaTokenizerFast" if is_tokenizers_available() else None,
            ),
        ),
        (
            "xlnet",
            (
                "XLNetTokenizer" if is_sentencepiece_available() else None,
                "XLNetTokenizerFast" if is_tokenizers_available() else None,
            ),
        ),
        (
            "xmod",
            (
                "XLMRobertaTokenizer" if is_sentencepiece_available() else None,
                "XLMRobertaTokenizerFast" if is_tokenizers_available() else None,
            ),
        ),
        (
            "yoso",
            (
                "AlbertTokenizer" if is_sentencepiece_available() else None,
                "AlbertTokenizerFast" if is_tokenizers_available() else None,
            ),
        ),
    ]
)

TOKENIZER_MAPPING = _LazyAutoMapping(CONFIG_MAPPING_NAMES, TOKENIZER_MAPPING_NAMES)

CONFIG_TO_TYPE = {v: k for k, v in CONFIG_MAPPING_NAMES.items()}


def tokenizer_class_from_name(class_name: str):
    """
    Args:
        class_name (str): The name of the tokenizer class to retrieve.
            It can be one of the predefined tokenizer class names or a custom tokenizer class name.

    Returns:
        None: If no tokenizer class matching the provided class_name is found, None is returned.

    Raises:
        AttributeError: If the tokenizer class is not found in the specified module.
        ImportError: If there is an issue importing the required modules.
    """
    if class_name == "PreTrainedTokenizerFast":
        return PreTrainedTokenizerFast

    for module_name, tokenizers in TOKENIZER_MAPPING_NAMES.items():
        if class_name in tokenizers:
            module_name = model_type_to_module_name(module_name)

            module = importlib.import_module(
                f".{module_name}", "mindnlp.transformers.models"
            )
            try:
                return getattr(module, class_name)
            except AttributeError:
                continue

    for _, tokenizers in TOKENIZER_MAPPING._extra_content.items():
        for tokenizer in tokenizers:
            if getattr(tokenizer, "__name__", None) == class_name:
                return tokenizer

    # We did not fine the class, but maybe it's because a dep is missing. In that case, the class will be in the main
    # init and we return the proper dummy to get an appropriate error message.
    main_module = importlib.import_module("mindnlp.transformers")
    if hasattr(main_module, class_name):
        return getattr(main_module, class_name)

    return None


def get_tokenizer_config(
    pretrained_model_name_or_path: Union[str, os.PathLike],
    cache_dir: Optional[Union[str, os.PathLike]] = None,
    force_download: bool = False,
    resume_download: bool = False,
    proxies: Optional[Dict[str, str]] = None,
    token: Optional[Union[bool, str]] = None,
    revision: Optional[str] = None,
    local_files_only: bool = False,
    subfolder: str = "",
    **kwargs,
):
    """
    Loads the tokenizer configuration from a pretrained model tokenizer configuration.

    Args:
        pretrained_model_name_or_path (`str` or `os.PathLike`):
            This can be either:

           - a string, the *model id* of a pretrained model configuration hosted inside a model repo on
            hf-mirror.com. Valid model ids can be located at the root-level, like `bert-base-uncased`, or namespaced
            under a user or organization name, like `dbmdz/bert-base-german-cased`.
           - a path to a *directory* containing a configuration file saved using the
            [`~PreTrainedTokenizer.save_pretrained`] method, e.g., `./my_model_directory/`.

        cache_dir (`str` or `os.PathLike`, *optional*):
            Path to a directory in which a downloaded pretrained model configuration should be cached if the standard
            cache should not be used.
        force_download (`bool`, *optional*, defaults to `False`):
            Whether or not to force to (re-)download the configuration files and override the cached versions if they
            exist.
        resume_download (`bool`, *optional*, defaults to `False`):
            Whether or not to delete incompletely received file. Attempts to resume the download if such a file exists.
        proxies (`Dict[str, str]`, *optional*):
            A dictionary of proxy servers to use by protocol or endpoint, e.g., `{'http': 'foo.bar:3128',
            'http://hostname': 'foo.bar:4012'}.` The proxies are used on each request.
        token (`str` or *bool*, *optional*):
            The token to use as HTTP bearer authorization for remote files. If `True`, will use the token generated
            when running `huggingface-cli login` (stored in `~/.huggingface`).
        revision (`str`, *optional*, defaults to `"main"`):
            The specific model version to use. It can be a branch name, a tag name, or a commit id, since we use a
            git-based system for storing models and other artifacts on hf-mirror.com, so `revision` can be any
            identifier allowed by git.
        local_files_only (`bool`, *optional*, defaults to `False`):
            If `True`, will only try to load the tokenizer configuration from local files.
        subfolder (`str`, *optional*, defaults to `""`):
            In case the tokenizer config is located inside a subfolder of the model repo on hf-mirror.com, you can
            specify the folder name here.

    <Tip>

    Passing `token=True` is required when you want to use a private model.

    </Tip>

    Returns:
        `Dict`: The configuration of the tokenizer.

<<<<<<< HEAD
    Example:
        ```python
        >>> # Download configuration from hf-mirror.com and cache.
        >>> tokenizer_config = get_tokenizer_config("bert-base-uncased")
        >>> # This model does not have a tokenizer config so the result will be an empty dict.
        >>> tokenizer_config = get_tokenizer_config("xlm-roberta-base")
        ...
        >>> # Save a pretrained tokenizer locally and you can reload its config
        >>> from transformers import AutoTokenizer
        ...
        >>> tokenizer = AutoTokenizer.from_pretrained("bert-base-cased")
        >>> tokenizer.save_pretrained("tokenizer-test")
        >>> tokenizer_config = get_tokenizer_config("tokenizer-test")
        ```
    """
    _ = kwargs.get('from_pt', False)
=======
    Examples:

    ```python
    # Download configuration from hf-mirror.com and cache.
    tokenizer_config = get_tokenizer_config("bert-base-uncased")
    # This model does not have a tokenizer config so the result will be an empty dict.
    tokenizer_config = get_tokenizer_config("xlm-roberta-base")

    # Save a pretrained tokenizer locally and you can reload its config
    from transformers import AutoTokenizer

    tokenizer = AutoTokenizer.from_pretrained("bert-base-cased")
    tokenizer.save_pretrained("tokenizer-test")
    tokenizer_config = get_tokenizer_config("tokenizer-test")
    ```"""
    _ = kwargs.get("from_pt", False)
>>>>>>> e3df6cae
    resolved_config_file = cached_file(
        pretrained_model_name_or_path,
        TOKENIZER_CONFIG_FILE,
        cache_dir=cache_dir,
        force_download=force_download,
        resume_download=resume_download,
        proxies=proxies,
        local_files_only=local_files_only,
        revision=revision,
        token=token,
        subfolder=subfolder,
        _raise_exceptions_for_missing_entries=False,
        _raise_exceptions_for_connection_errors=False,
    )
    if resolved_config_file is None:
        logger.info(
            "Could not locate the tokenizer configuration file, will try to use the model config instead."
        )
        return {}

    with open(resolved_config_file, encoding="utf-8") as reader:
        result = json.load(reader)
    return result


class AutoTokenizer:
    r"""
    This is a generic tokenizer class that will be instantiated as one of the tokenizer classes of the library when
    created with the [`AutoTokenizer.from_pretrained`] class method.

    This class cannot be instantiated directly using `__init__()` (throws an error).
    """

    def __init__(self):
        """
<<<<<<< HEAD
        This method initializes an instance of the AutoTokenizer class.
        
        Args:
            self: The instance of the AutoTokenizer class.
        
        Returns:
            None.
        
        Raises:
            EnvironmentError: If the AutoTokenizer is instantiated directly using the __init__ method,
                an EnvironmentError is raised with the message 'AutoTokenizer is designed to be instantiated using the
                `AutoTokenizer.from_pretrained(pretrained_model_name_or_path)` method.'
=======
                This method initializes an instance of the AutoTokenizer class.

                Args:
                    self: The instance of the AutoTokenizer class.

                Returns:
                    None. This method does not return any value.

                Raises:
                    EnvironmentError: If the AutoTokenizer is instantiated directly using the __init__ method, an EnvironmentError is raised with the message 'AutoTokenizer is designed to be instantiated using the
        `AutoTokenizer.from_pretrained(pretrained_model_name_or_path)` method.'
>>>>>>> e3df6cae
        """
        raise EnvironmentError(
            "AutoTokenizer is designed to be instantiated "
            "using the `AutoTokenizer.from_pretrained(pretrained_model_name_or_path)` method."
        )

    @classmethod
    @replace_list_option_in_docstrings(TOKENIZER_MAPPING_NAMES)
    def from_pretrained(cls, pretrained_model_name_or_path, *inputs, **kwargs):
        r"""
        Instantiate one of the tokenizer classes of the library from a pretrained model vocabulary.

        The tokenizer class to instantiate is selected based on the `model_type` property of the config object (either
        passed as an argument or loaded from `pretrained_model_name_or_path` if possible), or when it's missing, by
        falling back to using pattern matching on `pretrained_model_name_or_path`:

        List options

        Params:
            pretrained_model_name_or_path (`str` or `os.PathLike`):
                Can be either:

                - A string, the *model id* of a predefined tokenizer hosted inside a model repo on hf-mirror.com.
                Valid model ids can be located at the root-level, like `bert-base-uncased`, or namespaced under a
                user or organization name, like `dbmdz/bert-base-german-cased`.
                - A path to a *directory* containing vocabulary files required by the tokenizer, for instance saved
                using the [`~PreTrainedTokenizer.save_pretrained`] method, e.g., `./my_model_directory/`.
                - A path or url to a single saved vocabulary file if and only if the tokenizer only requires a
                single vocabulary file (like Bert or XLNet), e.g.: `./my_model_directory/vocab.txt`. (Not
                applicable to all derived classes)
            inputs (additional positional arguments, *optional*):
                Will be passed along to the Tokenizer `__init__()` method.
            config ([`PretrainedConfig`], *optional*)
                The configuration object used to determine the tokenizer class to instantiate.
            cache_dir (`str` or `os.PathLike`, *optional*):
                Path to a directory in which a downloaded pretrained model configuration should be cached if the
                standard cache should not be used.
            force_download (`bool`, *optional*, defaults to `False`):
                Whether or not to force the (re-)download the model weights and configuration files and override the
                cached versions if they exist.
            resume_download (`bool`, *optional*, defaults to `False`):
                Whether or not to delete incompletely received files. Will attempt to resume the download if such a
                file exists.
            proxies (`Dict[str, str]`, *optional*):
                A dictionary of proxy servers to use by protocol or endpoint, e.g., `{'http': 'foo.bar:3128',
                'http://hostname': 'foo.bar:4012'}`. The proxies are used on each request.
            revision (`str`, *optional*, defaults to `"main"`):
                The specific model version to use. It can be a branch name, a tag name, or a commit id, since we use a
                git-based system for storing models and other artifacts on hf-mirror.com, so `revision` can be any
                identifier allowed by git.
            subfolder (`str`, *optional*):
                In case the relevant files are located inside a subfolder of the model repo on hf-mirror.com (e.g. for
                facebook/rag-token-base), specify it here.
            use_fast (`bool`, *optional*, defaults to `True`):
                Use a [fast Rust-based tokenizer](https://hf-mirror.com/docs/tokenizers/index) if it is supported for
                a given model. If a fast tokenizer is not available for a given model, a normal Python-based tokenizer
                is returned instead.
            tokenizer_type (`str`, *optional*):
                Tokenizer type to be loaded.
            trust_remote_code (`bool`, *optional*, defaults to `False`):
                Whether or not to allow for custom models defined on the Hub in their own modeling files. This option
                should only be set to `True` for repositories you trust and in which you have read the code, as it will
                execute code present on the Hub on your local machine.
            kwargs (additional keyword arguments, *optional*):
                Will be passed to the Tokenizer `__init__()` method. Can be used to set special tokens like
                `bos_token`, `eos_token`, `unk_token`, `sep_token`, `pad_token`, `cls_token`, `mask_token`,
                `additional_special_tokens`. See parameters in the `__init__()` for more details.

        Example:
            ```python
            >>> from transformers import AutoTokenizer
            ...
            >>> # Download vocabulary from hf-mirror.com and cache.
            >>> tokenizer = AutoTokenizer.from_pretrained("bert-base-uncased")
            ...
            >>> # Download vocabulary from hf-mirror.com (user-uploaded) and cache.
            >>> tokenizer = AutoTokenizer.from_pretrained("dbmdz/bert-base-german-cased")
            ...
            >>> # If vocabulary files are in a directory (e.g. tokenizer was saved using *save_pretrained('./test/saved_model/')*)
            >>> # tokenizer = AutoTokenizer.from_pretrained("./test/bert_saved_model/")
            ...
            >>> # Download vocabulary from hf-mirror.com and define model-specific arguments
            >>> tokenizer = AutoTokenizer.from_pretrained("roberta-base", add_prefix_space=True)
            ```
        """
        use_fast = kwargs.pop("use_fast", True)
        tokenizer_type = kwargs.pop("tokenizer_type", None)
        config = kwargs.pop("config", None)

        # First, let's see whether the tokenizer_type is passed so that we can leverage it
        if tokenizer_type is not None:
            tokenizer_class = None
            tokenizer_class_tuple = TOKENIZER_MAPPING_NAMES.get(tokenizer_type, None)

            if tokenizer_class_tuple is None:
                raise ValueError(
                    f"Passed `tokenizer_type` {tokenizer_type} does not exist. `tokenizer_type` should be one of "
                    f"{', '.join(c for c in TOKENIZER_MAPPING_NAMES.keys())}."
                )

            tokenizer_class_name, tokenizer_fast_class_name = tokenizer_class_tuple

            if use_fast:
                if tokenizer_fast_class_name is not None:
                    tokenizer_class = tokenizer_class_from_name(
                        tokenizer_fast_class_name
                    )
                else:
                    logger.warning(
                        "`use_fast` is set to `True` but the tokenizer class does not have a fast version. "
                        " Falling back to the slow version."
                    )
            if tokenizer_class is None:
                tokenizer_class = tokenizer_class_from_name(tokenizer_class_name)

            if tokenizer_class is None:
                raise ValueError(
                    f"Tokenizer class {tokenizer_class_name} is not currently imported."
                )

            return tokenizer_class.from_pretrained(
                pretrained_model_name_or_path, *inputs, **kwargs
            )

        # Next, let's try to use the tokenizer_config file to get the tokenizer class.
        tokenizer_config = get_tokenizer_config(pretrained_model_name_or_path, **kwargs)
        if "_commit_hash" in tokenizer_config:
            kwargs["_commit_hash"] = tokenizer_config["_commit_hash"]
        config_tokenizer_class = tokenizer_config.get("tokenizer_class")

        # If that did not work, let's try to use the config.
        if config_tokenizer_class is None:
            if config is None or not isinstance(config, PretrainedConfig):
                config = AutoConfig.from_pretrained(
                    pretrained_model_name_or_path, **kwargs
                )
            config_tokenizer_class = config.tokenizer_class

        if config_tokenizer_class is not None:
            tokenizer_class = None
            if use_fast and not config_tokenizer_class.endswith("Fast"):
                tokenizer_class_candidate = f"{config_tokenizer_class}Fast"
                tokenizer_class = tokenizer_class_from_name(tokenizer_class_candidate)
            if tokenizer_class is None:
                tokenizer_class_candidate = config_tokenizer_class
                tokenizer_class = tokenizer_class_from_name(tokenizer_class_candidate)
            if tokenizer_class is None:
                raise ValueError(
                    f"Tokenizer class {tokenizer_class_candidate} does not exist or is not currently imported."
                )
            return tokenizer_class.from_pretrained(
                pretrained_model_name_or_path, *inputs, **kwargs
            )

        # Otherwise we have to be creative.
        # if model is an encoder decoder, the encoder tokenizer class is used by default
        if isinstance(config, EncoderDecoderConfig):
            if type(config.decoder) is not type(config.encoder):  # noqa: E721
                logger.warning(
                    f"The encoder model config class: {config.encoder.__class__} is different from the decoder model "
                    f"config class: {config.decoder.__class__}. It is not recommended to use the "
                    "`AutoTokenizer.from_pretrained()` method in this case. Please use the encoder and decoder "
                    "specific tokenizer classes."
                )
            config = config.encoder

        model_type = config_class_to_model_type(type(config).__name__)
        if model_type is not None:
            tokenizer_class_py, tokenizer_class_fast = TOKENIZER_MAPPING[type(config)]
            if tokenizer_class_fast and (use_fast or tokenizer_class_py is None):
                return tokenizer_class_fast.from_pretrained(
                    pretrained_model_name_or_path, *inputs, **kwargs
                )
            if tokenizer_class_py is not None:
                return tokenizer_class_py.from_pretrained(
                    pretrained_model_name_or_path, *inputs, **kwargs
                )
            raise ValueError(
                "This tokenizer cannot be instantiated. Please make sure you have `sentencepiece` installed "
                "in order to use this tokenizer."
            )

        raise ValueError(
            f"Unrecognized configuration class {config.__class__} to build an AutoTokenizer.\n"
            f"Model type should be one of {', '.join(c.__name__ for c in TOKENIZER_MAPPING.keys())}."
        )

    def register(
        config_class,
        slow_tokenizer_class=None,
        fast_tokenizer_class=None,
        exist_ok=False,
    ):  # pylint: disable=no-self-argument
        """
        Register a new tokenizer in this mapping.

        Args:
            config_class ([`PretrainedConfig`]):
                The configuration corresponding to the model to register.
            slow_tokenizer_class ([`PretrainedTokenizer`], *optional*):
                The slow tokenizer to register.
            fast_tokenizer_class ([`PretrainedTokenizerFast`], *optional*):
                The fast tokenizer to register.
        """
        if slow_tokenizer_class is None and fast_tokenizer_class is None:
            raise ValueError(
                "You need to pass either a `slow_tokenizer_class` or a `fast_tokenizer_class"
            )
        if fast_tokenizer_class is not None and issubclass(
            fast_tokenizer_class, PreTrainedTokenizer
        ):
            raise ValueError(
                "You passed a slow tokenizer in the `fast_tokenizer_class`."
            )

        if (
            slow_tokenizer_class is not None
            and fast_tokenizer_class is not None
            and fast_tokenizer_class.slow_tokenizer_class != slow_tokenizer_class
        ):
            raise ValueError(
                "The fast tokenizer class you are passing has a `slow_tokenizer_class` attribute that is not "
                "consistent with the slow tokenizer class you passed (fast tokenizer has "
                f"{fast_tokenizer_class.slow_tokenizer_class} and you passed {slow_tokenizer_class}. Fix one of those "
                "so they match!"
            )

        # Avoid resetting a set slow/fast tokenizer if we are passing just the other ones.
        if config_class in TOKENIZER_MAPPING._extra_content:
            existing_slow, existing_fast = TOKENIZER_MAPPING[config_class]
            if slow_tokenizer_class is None:
                slow_tokenizer_class = existing_slow
            if fast_tokenizer_class is None:
                fast_tokenizer_class = existing_fast

        TOKENIZER_MAPPING.register(
            config_class,
            (slow_tokenizer_class, fast_tokenizer_class),
            exist_ok=exist_ok,
        )<|MERGE_RESOLUTION|>--- conflicted
+++ resolved
@@ -1011,7 +1011,6 @@
     Returns:
         `Dict`: The configuration of the tokenizer.
 
-<<<<<<< HEAD
     Example:
         ```python
         >>> # Download configuration from hf-mirror.com and cache.
@@ -1028,24 +1027,7 @@
         ```
     """
     _ = kwargs.get('from_pt', False)
-=======
-    Examples:
-
-    ```python
-    # Download configuration from hf-mirror.com and cache.
-    tokenizer_config = get_tokenizer_config("bert-base-uncased")
-    # This model does not have a tokenizer config so the result will be an empty dict.
-    tokenizer_config = get_tokenizer_config("xlm-roberta-base")
-
-    # Save a pretrained tokenizer locally and you can reload its config
-    from transformers import AutoTokenizer
-
-    tokenizer = AutoTokenizer.from_pretrained("bert-base-cased")
-    tokenizer.save_pretrained("tokenizer-test")
-    tokenizer_config = get_tokenizer_config("tokenizer-test")
-    ```"""
-    _ = kwargs.get("from_pt", False)
->>>>>>> e3df6cae
+
     resolved_config_file = cached_file(
         pretrained_model_name_or_path,
         TOKENIZER_CONFIG_FILE,
@@ -1081,7 +1063,6 @@
 
     def __init__(self):
         """
-<<<<<<< HEAD
         This method initializes an instance of the AutoTokenizer class.
         
         Args:
@@ -1094,19 +1075,6 @@
             EnvironmentError: If the AutoTokenizer is instantiated directly using the __init__ method,
                 an EnvironmentError is raised with the message 'AutoTokenizer is designed to be instantiated using the
                 `AutoTokenizer.from_pretrained(pretrained_model_name_or_path)` method.'
-=======
-                This method initializes an instance of the AutoTokenizer class.
-
-                Args:
-                    self: The instance of the AutoTokenizer class.
-
-                Returns:
-                    None. This method does not return any value.
-
-                Raises:
-                    EnvironmentError: If the AutoTokenizer is instantiated directly using the __init__ method, an EnvironmentError is raised with the message 'AutoTokenizer is designed to be instantiated using the
-        `AutoTokenizer.from_pretrained(pretrained_model_name_or_path)` method.'
->>>>>>> e3df6cae
         """
         raise EnvironmentError(
             "AutoTokenizer is designed to be instantiated "
