# coding=utf-8
# Copyright 2018 The HuggingFace Inc. team.
#
# Licensed under the Apache License, Version 2.0 (the "License");
# you may not use this file except in compliance with the License.
# You may obtain a copy of the License at
#
#     http://www.apache.org/licenses/LICENSE-2.0
#
# Unless required by applicable law or agreed to in writing, software
# distributed under the License is distributed on an "AS IS" BASIS,
# WITHOUT WARRANTIES OR CONDITIONS OF ANY KIND, either express or implied.
# See the License for the specific language governing permissions and
# limitations under the License.
# ============================================================================
"""Auto Config class."""

import importlib
import re
import warnings
from collections import OrderedDict
from typing import List, Union

from mindnlp.configs import CONFIG_NAME
from mindnlp.transformers.configuration_utils import PretrainedConfig
from mindnlp.utils import logging

logger = logging.get_logger(__name__)

CONFIG_MAPPING_NAMES = OrderedDict(
    [
        # Add configs here
        ("albert", "AlbertConfig"),
        ("align", "AlignConfig"),
        ("altclip", "AltCLIPConfig"),
        ("audio-spectrogram-transformer", "ASTConfig"),
        ("autoformer", "AutoformerConfig"),
        ("bark", "BarkConfig"),
        ("bart", "BartConfig"),
        ("beit", "BeitConfig"),
        ("bert", "BertConfig"),
        ("bert-generation", "BertGenerationConfig"),
        ("bge-m3", "BgeM3Config"),
        ("big_bird", "BigBirdConfig"),
        ("bigbird_pegasus", "BigBirdPegasusConfig"),
        ("biogpt", "BioGptConfig"),
        ("bit", "BitConfig"),
        ("blenderbot", "BlenderbotConfig"),
        ("blenderbot-small", "BlenderbotSmallConfig"),
        ("blip", "BlipConfig"),
        ("blip-2", "Blip2Config"),
        ("bloom", "BloomConfig"),
        ("bridgetower", "BridgeTowerConfig"),
        ("bros", "BrosConfig"),
        ("camembert", "CamembertConfig"),
        ("canine", "CanineConfig"),
        ("chatglm", "ChatGLMConfig"),
        ("clap", "ClapConfig"),
        ("clip", "CLIPConfig"),
        ("clipseg", "CLIPSegConfig"),
        ("clipseg_vision_model", "CLIPSegVisionConfig"),
        ("clip_vision_model", "CLIPVisionConfig"),
        ("codegen", "CodeGenConfig"),
        ("cohere", "CohereConfig"),
        ("cogvlm", "CogVLMConfig"),
        ("convbert", "ConvBertConfig"),
        ("convnext", "ConvNextConfig"),
        ("cpmant", "CpmAntConfig"),
        ("ctrl", "CTRLConfig"),
        ("cpmbee", "CpmBeeConfig"),
        ("cvt", "CvtConfig"),
        ("data2vec-text", "Data2VecTextConfig"),
        ("deit", "DeiTConfig"),
        ("deberta", "DebertaConfig"),
        ("deberta-v2", "DebertaV2Config"),
        ("detr", "DetrConfig"),
        ("distilbert", "DistilBertConfig"),
        ("donut-swin", "DonutSwinConfig"),
        ("efficientformer", "EfficientFormerConfig"),
        ("encodec", "EncodecConfig"),
        ("esm", "EsmConfig"),
        ("falcon", "FalconConfig"),
        ("flava", "FlavaConfig"),
        ("fnet", "FNetConfig"),
        ("focalnet", "FocalNetConfig"),
        ("funnel", "FunnelConfig"),
        ("fastspeech2_conformer", "FastSpeech2ConformerConfig"),
        ("gemma", "GemmaConfig"),
        ("git", "GitConfig"),
        ("gpt2", "GPT2Config"),
        ("gpt_bigcode", "GPTBigCodeConfig"),
        ("gptj", "GPTJConfig"),
        ("gpt_neox", "GPTNeoXConfig"),
        ("gpt_pangu", "GPTPanguConfig"),
        ("groupvit", "GroupViTConfig"),
        ("hubert", "HubertConfig"),
        ("ibert", "IBertConfig"),
        ("instructblip", "InstructBlipConfig"),
        ("jetmoe", "JetMoEConfig"),
        ("led", "LEDConfig"),
        ("llama", "LlamaConfig"),
        ("llava", "LlavaConfig"),
        ("llava_next", "LlavaNextConfig"),
        ("lxmert", "LxmertConfig"),
        ("mamba", "MambaConfig"),
        ("marian", "MarianConfig"),
        ("mask2former", "Mask2FormerConfig"),
        ("mbart", "MBartConfig"),
        ("mctct", "MCTCTConfig"),
        ("minicpm", "MiniCPMConfig"),
        ("mistral", "MistralConfig"),
        ("mixtral", "MixtralConfig"),
        ("mobilevit", "MobileViTConfig"),
        ("mobilenet_v1", "MobileNetV1Config"),
        ("mobilenet_v2", "MobileNetV2Config"),
        ("musicgen", "MusicgenConfig"),
        ("musicgen_melody", "MusicgenMelodyConfig"),
        ("mt5", "MT5Config"),
        ("mvp", "MvpConfig"),
        ("nystromformer", "NystromformerConfig"),
        ("olmo", "OlmoConfig"),
        ("oneformer", "OneFormerConfig"),
        ("openelm", "OpenELMConfig"),
        ("opt", "OPTConfig"),
        ("owlv2", "Owlv2Config"),
        ("owlvit", "OwlViTConfig"),
        ("pegasus", "PegasusConfig"),
        ("persimmon", "PersimmonConfig"),
        ("phi", "PhiConfig"),
        ("phi3", "Phi3Config"),
        ("plbart", "PLBartConfig"),
        ("qdqbert", "QDQBertConfig"),
        ("qwen2", "Qwen2Config"),
        ("qwen2_moe", "Qwen2MoeConfig"),
        ("reformer", "ReformerConfig"),
        ("rembert", "RemBertConfig"),
        ("resnet", "ResNetConfig"),
        ("roberta", "RobertaConfig"),
        ("roc_bert", "RoCBertConfig"),
        ("rwkv", "RwkvConfig"),
        ("sam", "SamConfig"),
        ("segformer", "SegformerConfig"),
        ("speech-encoder-decoder", "SpeechEncoderDecoderConfig"),
        ("speech_to_text", "Speech2TextConfig"),
        ("speecht5", "SpeechT5Config"),
        ("stablelm", "StableLmConfig"),
        ("splinter", "SplinterConfig"),
        ("squeezebert", "SqueezeBertConfig"),
        ("starcoder2", "Starcoder2Config"),
        ("swin", "SwinConfig"),
        ("swiftformer", "SwiftFormerConfig"),
        ("switch_transformers", "SwitchTransformersConfig"),
        ("swin2sr", "Swin2SRConfig"),
        ("t5", "T5Config"),
        ("tapas", "TapasConfig"),
        ("time_series_transformer", "TimeSeriesTransformerConfig"),
        ("timesformer", "TimesformerConfig"),
<<<<<<< HEAD
        ("trocr", "TrOCRConfig"),
=======
        ("upernet", "UPerNetConfig"),
        ("umt5", "UMT5Config"),
        ("univnet", "UnivNetConfig"),
>>>>>>> 50e9fc56
        ("videomae", "VideoMAEConfig"),
        ("vit", "ViTConfig"),
        ("vilt", "VilTConfig"),
        ("vit_hybrid", "ViTHybridConfig"),
        ("vit_msn", "ViTMSNConfig"),
        ("vision-encoder-decoder", "VisionEncoderDecoderConfig"),
        ("vision-text-dual-encoder", "VisionTextDualEncoderConfig"),
        ("vipllava", "VipLlavaConfig"),
        ("visual_bert", "VisualBertConfig"),
        ("vitdet", "VitDetConfig"),
        ("wav2vec2", "Wav2Vec2Config"),
        ("wavlm", "WavLMConfig"),
        ("wav2vec2-bert", "Wav2Vec2BertConfig"),
        ("wav2vec2-conformer", "Wav2Vec2ConformerConfig"),
        ("whisper", "WhisperConfig"),
        ("xclip", "XCLIPConfig"),
        ("xlm-roberta", "XLMRobertaConfig"),
        ("xlm-roberta-xl", "XLMRobertaXLConfig"),
        ("layoutlmv2", "LayoutLMv2Config"),
        ("xlnet", "XLNetConfig"),
        ("xmod", "XmodConfig"),
    ]
)

CONFIG_ARCHIVE_MAP_MAPPING_NAMES = OrderedDict(
    [
        # Add archive maps here)
        ("albert", "ALBERT_PRETRAINED_CONFIG_ARCHIVE_MAP"),
        ("align", "ALIGN_PRETRAINED_CONFIG_ARCHIVE_MAP"),
        ("altclip", "ALTCLIP_PRETRAINED_CONFIG_ARCHIVE_MAP"),
        (
            "audio-spectrogram-transformer",
            "AUDIO_SPECTROGRAM_TRANSFORMER_PRETRAINED_CONFIG_ARCHIVE_MAP",
        ),
        ("autoformer", "AUTOFORMER_PRETRAINED_CONFIG_ARCHIVE_MAP"),
        ("bark", "BARK_PRETRAINED_CONFIG_ARCHIVE_MAP"),
        ("bart", "BART_PRETRAINED_CONFIG_ARCHIVE_MAP"),
        ("beit", "BEIT_PRETRAINED_CONFIG_ARCHIVE_MAP"),
        ("bert", "BERT_PRETRAINED_CONFIG_ARCHIVE_MAP"),
        ("big_bird", "BIG_BIRD_PRETRAINED_CONFIG_ARCHIVE_MAP"),
        ("bigbird_pegasus", "BIGBIRD_PEGASUS_PRETRAINED_CONFIG_ARCHIVE_MAP"),
        ("biogpt", "BIOGPT_PRETRAINED_CONFIG_ARCHIVE_MAP"),
        ("bit", "BIT_PRETRAINED_CONFIG_ARCHIVE_MAP"),
        ("blenderbot", "BLENDERBOT_PRETRAINED_CONFIG_ARCHIVE_MAP"),
        ("blenderbot-small", "BLENDERBOT_SMALL_PRETRAINED_CONFIG_ARCHIVE_MAP"),
        ("blip", "BLIP_PRETRAINED_CONFIG_ARCHIVE_MAP"),
        ("blip-2", "BLIP_2_PRETRAINED_CONFIG_ARCHIVE_MAP"),
        ("bloom", "BLOOM_PRETRAINED_CONFIG_ARCHIVE_MAP"),
        ("bridgetower", "BRIDGETOWER_PRETRAINED_CONFIG_ARCHIVE_MAP"),
        ("bros", "BROS_PRETRAINED_CONFIG_ARCHIVE_MAP"),
        ("camembert", "CAMEMBERT_PRETRAINED_CONFIG_ARCHIVE_MAP"),
        ("canine", "CANINE_PRETRAINED_CONFIG_ARCHIVE_MAP"),
        ("chinese_clip", "CHINESE_CLIP_PRETRAINED_CONFIG_ARCHIVE_MAP"),
        ("chatglm", "CHATGLM_6B_PRETRAINED_MODEL_ARCHIVE_LIST"),
        ("clap", "CLAP_PRETRAINED_MODEL_ARCHIVE_LIST"),
        ("clip", "CLIP_PRETRAINED_CONFIG_ARCHIVE_MAP"),
        ("clipseg", "CLIPSEG_PRETRAINED_CONFIG_ARCHIVE_MAP"),
        ("codegen", "CODEGEN_PRETRAINED_CONFIG_ARCHIVE_MAP"),
        ("cohere", "COHERE_PRETRAINED_CONFIG_ARCHIVE_MAP"),
        ("conditional_detr", "CONDITIONAL_DETR_PRETRAINED_CONFIG_ARCHIVE_MAP"),
        ("convbert", "CONVBERT_PRETRAINED_CONFIG_ARCHIVE_MAP"),
        ("convnext", "CONVNEXT_PRETRAINED_CONFIG_ARCHIVE_MAP"),
        ("convnextv2", "CONVNEXTV2_PRETRAINED_CONFIG_ARCHIVE_MAP"),
        ("cpmant", "CPMANT_PRETRAINED_CONFIG_ARCHIVE_MAP"),
        ("cpmbee", "CPMBEE_PRETRAINED_CONFIG_ARCHIVE_MAP"),
        ("ctrl", "CTRL_PRETRAINED_CONFIG_ARCHIVE_MAP"),
        ("cvt", "CVT_PRETRAINED_CONFIG_ARCHIVE_MAP"),
        ("data2vec-audio", "DATA2VEC_AUDIO_PRETRAINED_CONFIG_ARCHIVE_MAP"),
        ("data2vec-text", "DATA2VEC_TEXT_PRETRAINED_CONFIG_ARCHIVE_MAP"),
        ("data2vec-vision", "DATA2VEC_VISION_PRETRAINED_CONFIG_ARCHIVE_MAP"),
        ("deberta", "DEBERTA_PRETRAINED_CONFIG_ARCHIVE_MAP"),
        ("deberta-v2", "DEBERTA_V2_PRETRAINED_CONFIG_ARCHIVE_MAP"),
        ("decision_transformer", "DECISION_TRANSFORMER_PRETRAINED_CONFIG_ARCHIVE_MAP"),
        ("deformable_detr", "DEFORMABLE_DETR_PRETRAINED_CONFIG_ARCHIVE_MAP"),
        ("deit", "DEIT_PRETRAINED_CONFIG_ARCHIVE_MAP"),
        ("deta", "DETA_PRETRAINED_CONFIG_ARCHIVE_MAP"),
        ("detr", "DETR_PRETRAINED_CONFIG_ARCHIVE_MAP"),
        ("dinat", "DINAT_PRETRAINED_CONFIG_ARCHIVE_MAP"),
        ("dinov2", "DINOV2_PRETRAINED_CONFIG_ARCHIVE_MAP"),
        ("distilbert", "DISTILBERT_PRETRAINED_CONFIG_ARCHIVE_MAP"),
        ("donut-swin", "DONUT_SWIN_PRETRAINED_CONFIG_ARCHIVE_MAP"),
        ("dpr", "DPR_PRETRAINED_CONFIG_ARCHIVE_MAP"),
        ("dpt", "DPT_PRETRAINED_CONFIG_ARCHIVE_MAP"),
        ("efficientformer", "EFFICIENTFORMER_PRETRAINED_CONFIG_ARCHIVE_MAP"),
        ("efficientnet", "EFFICIENTNET_PRETRAINED_CONFIG_ARCHIVE_MAP"),
        ("electra", "ELECTRA_PRETRAINED_CONFIG_ARCHIVE_MAP"),
        ("encodec", "ENCODEC_PRETRAINED_CONFIG_ARCHIVE_MAP"),
        ("ernie", "ERNIE_PRETRAINED_CONFIG_ARCHIVE_MAP"),
        ("ernie_m", "ERNIE_M_PRETRAINED_CONFIG_ARCHIVE_MAP"),
        ("esm", "ESM_PRETRAINED_CONFIG_ARCHIVE_MAP"),
        ("falcon", "FALCON_PRETRAINED_CONFIG_ARCHIVE_MAP"),
        ("flaubert", "FLAUBERT_PRETRAINED_CONFIG_ARCHIVE_MAP"),
        ("flava", "FLAVA_PRETRAINED_CONFIG_ARCHIVE_MAP"),
        ("fnet", "FNET_PRETRAINED_CONFIG_ARCHIVE_MAP"),
        ("focalnet", "FOCALNET_PRETRAINED_CONFIG_ARCHIVE_MAP"),
        ("fsmt", "FSMT_PRETRAINED_CONFIG_ARCHIVE_MAP"),
        ("funnel", "FUNNEL_PRETRAINED_CONFIG_ARCHIVE_MAP"),
        ("fuyu", "FUYU_PRETRAINED_CONFIG_ARCHIVE_MAP"),
        ("gemma", "GEMMA_PRETRAINED_CONFIG_ARCHIVE_MAP"),
        ("git", "GIT_PRETRAINED_CONFIG_ARCHIVE_MAP"),
        ("glpn", "GLPN_PRETRAINED_CONFIG_ARCHIVE_MAP"),
        ("gpt2", "GPT2_PRETRAINED_CONFIG_ARCHIVE_MAP"),
        ("gpt_bigcode", "GPT_BIGCODE_PRETRAINED_CONFIG_ARCHIVE_MAP"),
        ("gpt_neo", "GPT_NEO_PRETRAINED_CONFIG_ARCHIVE_MAP"),
        ("gpt_neox", "GPT_NEOX_PRETRAINED_CONFIG_ARCHIVE_MAP"),
        ("gpt_neox_japanese", "GPT_NEOX_JAPANESE_PRETRAINED_CONFIG_ARCHIVE_MAP"),
        ("gpt_pangu", "GPTPANGU_PRETRAINED_CONFIG_ARCHIVE_MAP"),
        ("gptj", "GPTJ_PRETRAINED_CONFIG_ARCHIVE_MAP"),
        ("gptsan-japanese", "GPTSAN_JAPANESE_PRETRAINED_CONFIG_ARCHIVE_MAP"),
        ("graphormer", "GRAPHORMER_PRETRAINED_CONFIG_ARCHIVE_MAP"),
        ("groupvit", "GROUPVIT_PRETRAINED_CONFIG_ARCHIVE_MAP"),
        ("hubert", "HUBERT_PRETRAINED_CONFIG_ARCHIVE_MAP"),
        ("idefics", "IDEFICS_PRETRAINED_CONFIG_ARCHIVE_MAP"),
        ("imagegpt", "IMAGEGPT_PRETRAINED_CONFIG_ARCHIVE_MAP"),
        ("informer", "INFORMER_PRETRAINED_CONFIG_ARCHIVE_MAP"),
        ("instructblip", "INSTRUCTBLIP_PRETRAINED_CONFIG_ARCHIVE_MAP"),
        ("jukebox", "JUKEBOX_PRETRAINED_CONFIG_ARCHIVE_MAP"),
        ("kosmos-2", "KOSMOS2_PRETRAINED_CONFIG_ARCHIVE_MAP"),
        ("layoutlm", "LAYOUTLM_PRETRAINED_CONFIG_ARCHIVE_MAP"),
        ("layoutlmv2", "LAYOUTLMV2_PRETRAINED_CONFIG_ARCHIVE_MAP"),
        ("layoutlmv3", "LAYOUTLMV3_PRETRAINED_CONFIG_ARCHIVE_MAP"),
        ("led", "LED_PRETRAINED_CONFIG_ARCHIVE_MAP"),
        ("levit", "LEVIT_PRETRAINED_CONFIG_ARCHIVE_MAP"),
        ("lilt", "LILT_PRETRAINED_CONFIG_ARCHIVE_MAP"),
        ("llama", "LLAMA_PRETRAINED_CONFIG_ARCHIVE_MAP"),
        ("longformer", "LONGFORMER_PRETRAINED_CONFIG_ARCHIVE_MAP"),
        ("longt5", "LONGT5_PRETRAINED_CONFIG_ARCHIVE_MAP"),
        ("luke", "LUKE_PRETRAINED_CONFIG_ARCHIVE_MAP"),
        ("lxmert", "LXMERT_PRETRAINED_CONFIG_ARCHIVE_MAP"),
        ("m2m_100", "M2M_100_PRETRAINED_CONFIG_ARCHIVE_MAP"),
        ("mamba", "MAMBA_PRETRAINED_CONFIG_ARCHIVE_MAP"),
        ("marian", "MARIAN_PRETRAINED_CONFIG_ARCHIVE_MAP"),
        ("markuplm", "MARKUPLM_PRETRAINED_CONFIG_ARCHIVE_MAP"),
        ("mask2former", "MASK2FORMER_PRETRAINED_CONFIG_ARCHIVE_MAP"),
        ("maskformer", "MASKFORMER_PRETRAINED_CONFIG_ARCHIVE_MAP"),
        ("mbart", "MBART_PRETRAINED_CONFIG_ARCHIVE_MAP"),
        ("mctct", "MCTCT_PRETRAINED_CONFIG_ARCHIVE_MAP"),
        ("mega", "MEGA_PRETRAINED_CONFIG_ARCHIVE_MAP"),
        ("megatron-bert", "MEGATRON_BERT_PRETRAINED_CONFIG_ARCHIVE_MAP"),
        ("mgp-str", "MGP_STR_PRETRAINED_CONFIG_ARCHIVE_MAP"),
        ("mistral", "MISTRAL_PRETRAINED_CONFIG_ARCHIVE_MAP"),
        ("mixtral", "MIXTRAL_PRETRAINED_CONFIG_ARCHIVE_MAP"),
        ("mobilenet_v1", "MOBILENET_V1_PRETRAINED_CONFIG_ARCHIVE_MAP"),
        ("mobilenet_v2", "MOBILENET_V2_PRETRAINED_CONFIG_ARCHIVE_MAP"),
        ("mobilevit", "MOBILEVIT_PRETRAINED_CONFIG_ARCHIVE_MAP"),
        ("mobilevitv2", "MOBILEVITV2_PRETRAINED_CONFIG_ARCHIVE_MAP"),
        ("mpnet", "MPNET_PRETRAINED_CONFIG_ARCHIVE_MAP"),
        ("mpt", "MPT_PRETRAINED_CONFIG_ARCHIVE_MAP"),
        ("mra", "MRA_PRETRAINED_CONFIG_ARCHIVE_MAP"),
        ("musicgen", "MUSICGEN_PRETRAINED_CONFIG_ARCHIVE_MAP"),
        ("mvp", "MVP_PRETRAINED_CONFIG_ARCHIVE_MAP"),
        ("nat", "NAT_PRETRAINED_CONFIG_ARCHIVE_MAP"),
        ("nezha", "NEZHA_PRETRAINED_CONFIG_ARCHIVE_MAP"),
        ("nllb-moe", "NLLB_MOE_PRETRAINED_CONFIG_ARCHIVE_MAP"),
        ("nystromformer", "NYSTROMFORMER_PRETRAINED_CONFIG_ARCHIVE_MAP"),
        ("oneformer", "ONEFORMER_PRETRAINED_CONFIG_ARCHIVE_MAP"),
        ("open-llama", "OPEN_LLAMA_PRETRAINED_CONFIG_ARCHIVE_MAP"),
        ("openai-gpt", "OPENAI_GPT_PRETRAINED_CONFIG_ARCHIVE_MAP"),
        ("opt", "OPT_PRETRAINED_CONFIG_ARCHIVE_MAP"),
        ("owlv2", "OWLV2_PRETRAINED_CONFIG_ARCHIVE_MAP"),
        ("owlvit", "OWLVIT_PRETRAINED_CONFIG_ARCHIVE_MAP"),
        ("pegasus", "PEGASUS_PRETRAINED_CONFIG_ARCHIVE_MAP"),
        ("pegasus_x", "PEGASUS_X_PRETRAINED_CONFIG_ARCHIVE_MAP"),
        ("perceiver", "PERCEIVER_PRETRAINED_CONFIG_ARCHIVE_MAP"),
        ("persimmon", "PERSIMMON_PRETRAINED_CONFIG_ARCHIVE_MAP"),
        ("phi", "PHI_PRETRAINED_CONFIG_ARCHIVE_MAP"),
        ("pix2struct", "PIX2STRUCT_PRETRAINED_CONFIG_ARCHIVE_MAP"),
        ("plbart", "PLBART_PRETRAINED_CONFIG_ARCHIVE_MAP"),
        ("poolformer", "POOLFORMER_PRETRAINED_CONFIG_ARCHIVE_MAP"),
        ("pop2piano", "POP2PIANO_PRETRAINED_CONFIG_ARCHIVE_MAP"),
        ("prophetnet", "PROPHETNET_PRETRAINED_CONFIG_ARCHIVE_MAP"),
        ("pvt", "PVT_PRETRAINED_CONFIG_ARCHIVE_MAP"),
        ("qdqbert", "QDQBERT_PRETRAINED_CONFIG_ARCHIVE_MAP"),
        ("qwen2", "QWEN2_PRETRAINED_CONFIG_ARCHIVE_MAP"),
        ("realm", "REALM_PRETRAINED_CONFIG_ARCHIVE_MAP"),
        ("regnet", "REGNET_PRETRAINED_CONFIG_ARCHIVE_MAP"),
        ("rembert", "REMBERT_PRETRAINED_CONFIG_ARCHIVE_MAP"),
        ("resnet", "RESNET_PRETRAINED_CONFIG_ARCHIVE_MAP"),
        ("roberta", "ROBERTA_PRETRAINED_CONFIG_ARCHIVE_MAP"),
        ("roberta-prelayernorm", "ROBERTA_PRELAYERNORM_PRETRAINED_CONFIG_ARCHIVE_MAP"),
        ("roc_bert", "ROC_BERT_PRETRAINED_CONFIG_ARCHIVE_MAP"),
        ("roformer", "ROFORMER_PRETRAINED_CONFIG_ARCHIVE_MAP"),
        ("rwkv", "RWKV_PRETRAINED_CONFIG_ARCHIVE_MAP"),
        ("sam", "SAM_PRETRAINED_CONFIG_ARCHIVE_MAP"),
        ("seamless_m4t", "SEAMLESS_M4T_PRETRAINED_CONFIG_ARCHIVE_MAP"),
        ("segformer", "SEGFORMER_PRETRAINED_CONFIG_ARCHIVE_MAP"),
        ("sew", "SEW_PRETRAINED_CONFIG_ARCHIVE_MAP"),
        ("sew-d", "SEW_D_PRETRAINED_CONFIG_ARCHIVE_MAP"),
        ("speech_to_text", "SPEECH_TO_TEXT_PRETRAINED_CONFIG_ARCHIVE_MAP"),
        ("speech_to_text_2", "SPEECH_TO_TEXT_2_PRETRAINED_CONFIG_ARCHIVE_MAP"),
        ("speecht5", "SPEECHT5_PRETRAINED_CONFIG_ARCHIVE_MAP"),
        ("splinter", "SPLINTER_PRETRAINED_CONFIG_ARCHIVE_MAP"),
        ("squeezebert", "SQUEEZEBERT_PRETRAINED_CONFIG_ARCHIVE_MAP"),
        ("starcoder2", "STARCODER2_PRETRAINED_CONFIG_ARCHIVE_MAP"),
        ("swiftformer", "SWIFTFORMER_PRETRAINED_CONFIG_ARCHIVE_MAP"),
        ("swin", "SWIN_PRETRAINED_CONFIG_ARCHIVE_MAP"),
        ("swin2sr", "SWIN2SR_PRETRAINED_CONFIG_ARCHIVE_MAP"),
        ("swinv2", "SWINV2_PRETRAINED_CONFIG_ARCHIVE_MAP"),
        ("switch_transformers", "SWITCH_TRANSFORMERS_PRETRAINED_CONFIG_ARCHIVE_MAP"),
        ("t5", "T5_PRETRAINED_CONFIG_ARCHIVE_MAP"),
        ("table-transformer", "TABLE_TRANSFORMER_PRETRAINED_CONFIG_ARCHIVE_MAP"),
        ("tapas", "TAPAS_PRETRAINED_CONFIG_ARCHIVE_MAP"),
        (
            "time_series_transformer",
            "TIME_SERIES_TRANSFORMER_PRETRAINED_CONFIG_ARCHIVE_MAP",
        ),
        ("timesformer", "TIMESFORMER_PRETRAINED_CONFIG_ARCHIVE_MAP"),
        ("transfo-xl", "TRANSFO_XL_PRETRAINED_CONFIG_ARCHIVE_MAP"),
        ("tvlt", "TVLT_PRETRAINED_CONFIG_ARCHIVE_MAP"),
        ("unispeech", "UNISPEECH_PRETRAINED_CONFIG_ARCHIVE_MAP"),
        ("unispeech-sat", "UNISPEECH_SAT_PRETRAINED_CONFIG_ARCHIVE_MAP"),
        ("van", "VAN_PRETRAINED_CONFIG_ARCHIVE_MAP"),
        ("videomae", "VIDEOMAE_PRETRAINED_CONFIG_ARCHIVE_MAP"),
        ("vilt", "VILT_PRETRAINED_CONFIG_ARCHIVE_MAP"),
        ("visual_bert", "VISUAL_BERT_PRETRAINED_CONFIG_ARCHIVE_MAP"),
        ("vit", "VIT_PRETRAINED_CONFIG_ARCHIVE_MAP"),
        ("vit_hybrid", "VIT_HYBRID_PRETRAINED_CONFIG_ARCHIVE_MAP"),
        ("vit_mae", "VIT_MAE_PRETRAINED_CONFIG_ARCHIVE_MAP"),
        ("vit_msn", "VIT_MSN_PRETRAINED_CONFIG_ARCHIVE_MAP"),
        ("vitdet", "VITDET_PRETRAINED_CONFIG_ARCHIVE_MAP"),
        ("vitmatte", "VITMATTE_PRETRAINED_CONFIG_ARCHIVE_MAP"),
        ("vits", "VITS_PRETRAINED_CONFIG_ARCHIVE_MAP"),
        ("vivit", "VIVIT_PRETRAINED_CONFIG_ARCHIVE_MAP"),
        ("wav2vec2", "WAV_2_VEC_2_PRETRAINED_CONFIG_ARCHIVE_MAP"),
        ("wav2vec2-conformer", "WAV2VEC2_CONFORMER_PRETRAINED_CONFIG_ARCHIVE_MAP"),
        ("whisper", "WHISPER_PRETRAINED_CONFIG_ARCHIVE_MAP"),
        ("xclip", "XCLIP_PRETRAINED_CONFIG_ARCHIVE_MAP"),
        ("xglm", "XGLM_PRETRAINED_CONFIG_ARCHIVE_MAP"),
        ("xlm", "XLM_PRETRAINED_CONFIG_ARCHIVE_MAP"),
        ("xlm-prophetnet", "XLM_PROPHETNET_PRETRAINED_CONFIG_ARCHIVE_MAP"),
        ("xlm-roberta", "XLM_ROBERTA_PRETRAINED_CONFIG_ARCHIVE_MAP"),
        ("xlm-roberta-xl", "XLM_ROBERTA_XL_PRETRAINED_CONFIG_ARCHIVE_MAP"),
        ("xlnet", "XLNET_PRETRAINED_CONFIG_ARCHIVE_MAP"),
        ("xmod", "XMOD_PRETRAINED_CONFIG_ARCHIVE_MAP"),
        ("yolos", "YOLOS_PRETRAINED_CONFIG_ARCHIVE_MAP"),
        ("yoso", "YOSO_PRETRAINED_CONFIG_ARCHIVE_MAP"),
    ]
)

MODEL_NAMES_MAPPING = OrderedDict(
    [
        # Add full (and cased) model names here
        ("albert", "ALBERT"),
        ("align", "ALIGN"),
        ("altclip", "AltCLIP"),
        ("audio-spectrogram-transformer", "Audio Spectrogram Transformer"),
        ("autoformer", "Autoformer"),
        ("bark", "Bark"),
        ("bart", "BART"),
        ("barthez", "BARThez"),
        ("bartpho", "BARTpho"),
        ("beit", "BEiT"),
        ("bert", "BERT"),
        ("bert-generation", "Bert Generation"),
        ("bert-japanese", "BertJapanese"),
        ("bertweet", "BERTweet"),
        ("bge-m3", "BgeM3"),
        ("big_bird", "BigBird"),
        ("bigbird_pegasus", "BigBird-Pegasus"),
        ("biogpt", "BioGpt"),
        ("bit", "BiT"),
        ("blenderbot", "Blenderbot"),
        ("blenderbot-small", "BlenderbotSmall"),
        ("blip", "BLIP"),
        ("blip-2", "BLIP-2"),
        ("bloom", "BLOOM"),
        ("bort", "BORT"),
        ("bridgetower", "BridgeTower"),
        ("bros", "BROS"),
        ("byt5", "ByT5"),
        ("camembert", "CamemBERT"),
        ("canine", "CANINE"),
        ("chinese_clip", "Chinese-CLIP"),
        ("chatglm", "ChatGLM"),
        ("clap", "CLAP"),
        ("clip", "CLIP"),
        ("clip_vision_model", "CLIPVisionModel"),
        ("clipseg", "CLIPSeg"),
        ("clipseg_vision_model", "CLIPSegVisionModel"),
        ("code_llama", "CodeLlama"),
        ("codegen", "CodeGen"),
        ("cohere", "Cohere"),
        ("conditional_detr", "Conditional DETR"),
        ("cogvlm", "CogVLM"),
        ("convbert", "ConvBERT"),
        ("convnext", "ConvNeXT"),
        ("convnextv2", "ConvNeXTV2"),
        ("cpm", "CPM"),
        ("cpmant", "CPM-Ant"),
        ("cpmbee", "CPM-Bee"),
        ("ctrl", "CTRL"),
        ("cvt", "CvT"),
        ("data2vec-audio", "Data2VecAudio"),
        ("data2vec-text", "Data2VecText"),
        ("data2vec-vision", "Data2VecVision"),
        ("deberta", "DeBERTa"),
        ("deberta-v2", "DeBERTa-v2"),
        ("decision_transformer", "Decision Transformer"),
        ("deformable_detr", "Deformable DETR"),
        ("deit", "DeiT"),
        ("deplot", "DePlot"),
        ("deta", "DETA"),
        ("detr", "DETR"),
        ("dialogpt", "DialoGPT"),
        ("dinat", "DiNAT"),
        ("dinov2", "DINOv2"),
        ("distilbert", "DistilBERT"),
        ("donut", "Donut"),
        ("donut-swin", "DonutSwin"),
        ("dit", "DiT"),
        ("donut-swin", "DonutSwin"),
        ("dpr", "DPR"),
        ("dpt", "DPT"),
        ("efficientformer", "EfficientFormer"),
        ("efficientnet", "EfficientNet"),
        ("electra", "ELECTRA"),
        ("encodec", "EnCodec"),
        ("encoder-decoder", "Encoder decoder"),
        ("ernie", "ERNIE"),
        ("ernie_m", "ErnieM"),
        ("esm", "ESM"),
        ("falcon", "Falcon"),
        ("fastspeech2_conformer", "FastSpeech2ConformerModel"),
        ("flan-t5", "FLAN-T5"),
        ("flan-ul2", "FLAN-UL2"),
        ("flaubert", "FlauBERT"),
        ("flava", "FLAVA"),
        ("fnet", "FNet"),
        ("focalnet", "FocalNet"),
        ("fsmt", "FairSeq Machine-Translation"),
        ("funnel", "Funnel Transformer"),
        ("fuyu", "Fuyu"),
        ("gemma", "Gemma"),
        ("git", "GIT"),
        ("glpn", "GLPN"),
        ("gpt-sw3", "GPT-Sw3"),
        ("gpt2", "OpenAI GPT-2"),
        ("gpt_bigcode", "GPTBigCode"),
        ("gpt_neo", "GPT Neo"),
        ("gpt_neox", "GPT NeoX"),
        ("gpt_neox_japanese", "GPT NeoX Japanese"),
        ("gpt_pangu", "GPTPangu"),
        ("gptj", "GPT-J"),
        ("gptsan-japanese", "GPTSAN-japanese"),
        ("graphormer", "Graphormer"),
        ("groupvit", "GroupViT"),
        ("herbert", "HerBERT"),
        ("hubert", "Hubert"),
        ("ibert", "I-BERT"),
        ("idefics", "IDEFICS"),
        ("imagegpt", "ImageGPT"),
        ("informer", "Informer"),
        ("instructblip", "InstructBLIP"),
        ("jukebox", "Jukebox"),
        ("jetmoe", "JetMoE"),
        ("kosmos-2", "KOSMOS-2"),
        ("layoutlm", "LayoutLM"),
        ("layoutlmv2", "LayoutLMv2"),
        ("layoutlmv3", "LayoutLMv3"),
        ("layoutxlm", "LayoutXLM"),
        ("led", "LED"),
        ("levit", "LeViT"),
        ("lilt", "LiLT"),
        ("llama", "LLaMA"),
        ("llama2", "Llama2"),
        ("llava", "LLaVa"),
        ("llava_next", "LLaVA-NeXT"),
        ("longformer", "Longformer"),
        ("longt5", "LongT5"),
        ("luke", "LUKE"),
        ("lxmert", "LXMERT"),
        ("m2m_100", "M2M100"),
        ("mamba", "Mamba"),
        ("marian", "Marian"),
        ("markuplm", "MarkupLM"),
        ("mask2former", "Mask2Former"),
        ("maskformer", "MaskFormer"),
        ("maskformer-swin", "MaskFormerSwin"),
        ("matcha", "MatCha"),
        ("mbart", "mBART"),
        ("mbart50", "mBART-50"),
        ("mctct", "M-CTC-T"),
        ("mega", "MEGA"),
        ("megatron-bert", "Megatron-BERT"),
        ("megatron_gpt2", "Megatron-GPT2"),
        ("mgp-str", "MGP-STR"),
        ("minicpm", "MiniCPM"),
        ("mistral", "Mistral"),
        ("mixtral", "Mixtral"),
        ("mluke", "mLUKE"),
        ("mms", "MMS"),
        ("mobilebert", "MobileBERT"),
        ("mobilenet_v1", "MobileNetV1"),
        ("mobilenet_v2", "MobileNetV2"),
        ("mobilevit", "MobileViT"),
        ("mobilevitv2", "MobileViTV2"),
        ("mpnet", "MPNet"),
        ("mpt", "MPT"),
        ("mra", "MRA"),
        ("mt5", "MT5"),
        ("musicgen", "MusicGen"),
        ("musicgen_melody", "MusicGen Melody"),
        ("mvp", "MVP"),
        ("nat", "NAT"),
        ("nezha", "Nezha"),
        ("nllb", "NLLB"),
        ("nllb-moe", "NLLB-MOE"),
        ("nougat", "Nougat"),
        ("nystromformer", "Nyströmformer"),
        ("olmo", "OLMo"),
        ("openelm", "OpenELM"),
        ("oneformer", "OneFormer"),
        ("open-llama", "OpenLlama"),
        ("openai-gpt", "OpenAI GPT"),
        ("opt", "OPT"),
        ("owlv2", "OWLv2"),
        ("owlvit", "OWL-ViT"),
        ("pegasus", "Pegasus"),
        ("pegasus_x", "PEGASUS-X"),
        ("perceiver", "Perceiver"),
        ("persimmon", "Persimmon"),
        ("phi", "Phi"),
        ("phi3", "Phi3"),
        ("phobert", "PhoBERT"),
        ("pix2struct", "Pix2Struct"),
        ("plbart", "PLBart"),
        ("poolformer", "PoolFormer"),
        ("pop2piano", "Pop2Piano"),
        ("prophetnet", "ProphetNet"),
        ("pvt", "PVT"),
        ("qdqbert", "QDQBert"),
        ("qwen2", "Qwen2"),
        ("qwen2_moe", "Qwen2MoE"),
        ("rag", "RAG"),
        ("realm", "REALM"),
        ("reformer", "Reformer"),
        ("regnet", "RegNet"),
        ("rembert", "RemBERT"),
        ("resnet", "ResNet"),
        ("roberta", "RoBERTa"),
        ("roberta-prelayernorm", "RoBERTa-PreLayerNorm"),
        ("roc_bert", "RoCBert"),
        ("roformer", "RoFormer"),
        ("rwkv", "RWKV"),
        ("sam", "SAM"),
        ("seamless_m4t", "SeamlessM4T"),
        ("segformer", "SegFormer"),
        ("sew", "SEW"),
        ("sew-d", "SEW-D"),
        ("speech-encoder-decoder", "Speech Encoder decoder"),
        ("speech_to_text", "Speech2Text"),
        ("speech_to_text_2", "Speech2Text2"),
        ("speecht5", "SpeechT5"),
        ("splinter", "Splinter"),
        ("squeezebert", "SqueezeBERT"),
        ("stablelm", "StableLm"),
        ("starcoder2", "Starcoder2"),
        ("swiftformer", "SwiftFormer"),
        ("swin", "Swin Transformer"),
        ("swin2sr", "Swin2SR"),
        ("swinv2", "Swin Transformer V2"),
        ("switch_transformers", "SwitchTransformers"),
        ("t5", "T5"),
        ("t5v1.1", "T5v1.1"),
        ("table-transformer", "Table Transformer"),
        ("tapas", "TAPAS"),
        ("tapex", "TAPEX"),
        ("time_series_transformer", "Time Series Transformer"),
        ("timesformer", "TimeSformer"),
        ("timm_backbone", "TimmBackbone"),
        ("trajectory_transformer", "Trajectory Transformer"),
        ("transfo-xl", "Transformer-XL"),
        ("trocr", "TrOCR"),
        ("tvlt", "TVLT"),
        ("ul2", "UL2"),
        ("umt5", "UMT5"),
        ("unispeech", "UniSpeech"),
        ("unispeech-sat", "UniSpeechSat"),
        ("univnet", "UnivNet"),
        ("upernet", "UPerNet"),
        ("van", "VAN"),
        ("videomae", "VideoMAE"),
        ("vilt", "ViLT"),
        ("vipllava", "VipLlava"),
        ("vision-encoder-decoder", "Vision Encoder decoder"),
        ("vision-text-dual-encoder", "VisionTextDualEncoder"),
        ("visual_bert", "VisualBERT"),
        ("vit", "ViT"),
        ("vit_hybrid", "ViT Hybrid"),
        ("vit_mae", "ViTMAE"),
        ("vit_msn", "ViTMSN"),
        ("vitdet", "VitDet"),
        ("vitmatte", "ViTMatte"),
        ("vits", "VITS"),
        ("vivit", "ViViT"),
        ("wav2vec2", "Wav2Vec2"),
        ("wav2vec2-bert", "Wav2Vec2-BERT"),
        ("wav2vec2-conformer", "Wav2Vec2-Conformer"),
        ("wav2vec2_phoneme", "Wav2Vec2Phoneme"),
        ("wavlm", "WavLM"),
        ("whisper", "Whisper"),
        ("xclip", "X-CLIP"),
        ("xglm", "XGLM"),
        ("xlm", "XLM"),
        ("xlm-prophetnet", "XLM-ProphetNet"),
        ("xlm-roberta", "XLM-RoBERTa"),
        ("xlm-roberta-xl", "XLM-RoBERTa-XL"),
        ("xlm-v", "XLM-V"),
        ("xlnet", "XLNet"),
        ("xls_r", "XLS-R"),
        ("xlsr_wav2vec2", "XLSR-Wav2Vec2"),
        ("xmod", "X-MOD"),
        ("yolos", "YOLOS"),
        ("yoso", "YOSO"),
    ]
)

DEPRECATED_MODELS = [
    # "bort",
    # "mctct",
    # "mmbt",
    # "open_llama",
    # "retribert",
    # "tapex",
    # "trajectory_transformer",
    # "van",
]

SPECIAL_MODEL_TYPE_TO_MODULE_NAME = OrderedDict(
    [
        ("openai-gpt", "openai"),
        ("data2vec-audio", "data2vec"),
        ("data2vec-text", "data2vec"),
        ("data2vec-vision", "data2vec"),
        ("donut-swin", "donut"),
        ("kosmos-2", "kosmos2"),
        ("maskformer-swin", "maskformer"),
        ("clip_vision_model", "clip"),
        ("clipseg_vision_model", "clipseg"),
        ("xclip", "x_clip"),
    ]
)


def model_type_to_module_name(key):
    """Converts a config key to the corresponding module."""
    # Special treatment
    if key in SPECIAL_MODEL_TYPE_TO_MODULE_NAME:
        return SPECIAL_MODEL_TYPE_TO_MODULE_NAME[key]

    key = key.replace("-", "_")
    if key in DEPRECATED_MODELS:
        key = f"deprecated.{key}"

    return key


def config_class_to_model_type(config):
    """Converts a config class name to the corresponding model type"""
    for key, cls in CONFIG_MAPPING_NAMES.items():
        if cls == config:
            return key
    # if key not found check in extra content
    for key, cls in CONFIG_MAPPING._extra_content.items():
        if cls.__name__ == config:
            return key
    return None


class _LazyConfigMapping(OrderedDict):
    """
    A dictionary that lazily load its values when they are requested.
    """

    def __init__(self, mapping):
        """
        Initializes a new instance of the _LazyConfigMapping class.

        Args:
            self (object): The instance of the _LazyConfigMapping class.
            mapping (dict): A dictionary containing the initial mapping for the configuration.
               The keys represent the configuration keys, and the values represent the corresponding values.
               This parameter is required and must be of type dict.

        Returns:
            None.

        Raises:
            None.
        """
        self._mapping = mapping
        self._extra_content = {}
        self._modules = {}

    def __getitem__(self, key):
        """
                __getitem__

                Retrieve the value associated with the given key from the _LazyConfigMapping object.

                Args:
                    self (_LazyConfigMapping): The instance of the _LazyConfigMapping class.
                    key (str): The key used to retrieve the corresponding value. It should be a string.

        Returns:
            None:
                - If the key is present in the _extra_content, the associated value is returned.
                - If the key is not in _extra_content but is in _mapping, the value associated with the key is returned after
                performing necessary module imports and attribute retrieval.

        Raises:
            KeyError: If the key is not found in either _extra_content or _mapping, a KeyError is raised.
            AttributeError:
                If the attribute associated with the value corresponding to the key is not found in the dynamically imported module,
                an AttributeError is raised.
            ModuleNotFoundError: If the required module is not found during dynamic import, a ModuleNotFoundError is raised.
        """
        if key in self._extra_content:
            return self._extra_content[key]
        if key not in self._mapping:
            raise KeyError(key)
        value = self._mapping[key]
        module_name = model_type_to_module_name(key)
        if module_name not in self._modules:
            self._modules[module_name] = importlib.import_module(
                f".{module_name}", "mindnlp.transformers.models"
            )
        if hasattr(self._modules[module_name], value):
            return getattr(self._modules[module_name], value)

        # Some of the mappings have entries model_type -> config of another model type. In that case we try to grab the
        # object at the top level.
        transformers_module = importlib.import_module("mindnlp.transformers")
        return getattr(transformers_module, value)

    def keys(self):
        """
        This method returns a list of all the keys in the _LazyConfigMapping object.

        Args:
            self (_LazyConfigMapping): The instance of the _LazyConfigMapping class.

        Returns:
            list: A list containing all the keys in the _mapping and _extra_content attributes of the _LazyConfigMapping object.

        Raises:
            None
        """
        return list(self._mapping.keys()) + list(self._extra_content.keys())

    def values(self):
        """
        This method returns a list containing the values of the mapping and any extra content in the _LazyConfigMapping class.

        Args:
            self (_LazyConfigMapping): The instance of the _LazyConfigMapping class.
                This parameter is used to access the instance's mapping and extra content.

        Returns:
            list: A list containing the values of the mapping and any extra content in the _LazyConfigMapping class.

        Raises:
            None
        """
        return [self[k] for k in self._mapping.keys()] + list(
            self._extra_content.values()
        )

    def items(self):
        """
        items(self)
            This method returns a list of key-value pairs from the _LazyConfigMapping instance.

        Args:
            self (_LazyConfigMapping): The instance of the _LazyConfigMapping class.

        Returns:
            list: A list of key-value pairs from the _LazyConfigMapping instance.

        Raises:
            None.
        """
        return [(k, self[k]) for k in self._mapping.keys()] + list(
            self._extra_content.items()
        )

    def __iter__(self):
        """
        Iterates over the keys of the '_LazyConfigMapping' instance.

        Args:
            self (object): The instance of the '_LazyConfigMapping' class.

        Returns:
            None.

        Raises:
            None.
        """
        return iter(list(self._mapping.keys()) + list(self._extra_content.keys()))

    def __contains__(self, item):
        """
        Check if the given item is contained within the '_LazyConfigMapping' object.

        Args:
            self (_LazyConfigMapping): The instance of the '_LazyConfigMapping' class.
            item: The item to be checked for containment within the object. It can be of any type.

        Returns:
            None.

        Raises:
            None.
        """
        return item in self._mapping or item in self._extra_content

    def register(self, key, value, exist_ok=False):
        """
        Register a new configuration in this mapping.
        """
        if key in self._mapping.keys() and not exist_ok:
            raise ValueError(
                f"'{key}' is already used by a Transformers config, pick another name."
            )
        self._extra_content[key] = value


CONFIG_MAPPING = _LazyConfigMapping(CONFIG_MAPPING_NAMES)


class _LazyLoadAllMappings(OrderedDict):
    """
    A mapping that will load all pairs of key values at the first access (either by indexing, requestions keys, values,
    etc.)

    Args:
        mapping: The mapping to load.
    """

    def __init__(self, mapping):
        """
        Initializes an instance of the '_LazyLoadAllMappings' class.

        Args:
            self: An instance of the '_LazyLoadAllMappings' class.
            mapping: A dictionary containing the mapping data to be used by the instance.

        Returns:
            None.

        Raises:
            None.
        """
        self._mapping = mapping
        self._initialized = False
        self._data = {}

    def _initialize(self):
        """
        Initializes the lazy loading of all mappings for the _LazyLoadAllMappings class.

        Args:
            self: _LazyLoadAllMappings - The instance of the _LazyLoadAllMappings class.

        Returns:
            None.

        Raises:
            FutureWarning: If ALL_PRETRAINED_CONFIG_ARCHIVE_MAP is deprecated and will be removed in v5 of Transformers.
                It does not contain all available model checkpoints. Refer to hf.co/models for that.
        """
        if self._initialized:
            return
        warnings.warn(
            "ALL_PRETRAINED_CONFIG_ARCHIVE_MAP is deprecated and will be removed in v5 of Transformers. "
            "It does not contain all available model checkpoints, far from it. Checkout hf.co/models for that.",
            FutureWarning,
        )

        for model_type, map_name in self._mapping.items():
            module_name = model_type_to_module_name(model_type)
            module = importlib.import_module(f".{module_name}", "transformers.models")
            mapping = getattr(module, map_name)
            self._data.update(mapping)

        self._initialized = True

    def __getitem__(self, key):
        """
        __getitem__

        This method retrieves the value associated with the specified key from the _LazyLoadAllMappings instance.

        Args:
            self (_LazyLoadAllMappings): The instance of the _LazyLoadAllMappings class.
            key: The key for which the associated value needs to be retrieved. Type: Any hashable object.

        Returns:
            `_data[key]`: This method returns the value associated with the specified key.
                If the key is not found, a KeyError is raised.

        Raises:
            KeyError: If the specified key is not found in the _LazyLoadAllMappings instance.
        """
        self._initialize()
        return self._data[key]

    def keys(self):
        """
        Returns a list of all the keys in the mappings.

        Args:
            self (obj): An instance of the _LazyLoadAllMappings class.

        Returns:
            None.

        Raises:
            None.
        """
        self._initialize()
        return self._data.keys()

    def values(self):
        """
        Method 'values' in the class '_LazyLoadAllMappings' returns the values of the internal data dictionary after initialization.

        Args:
            self (object): The instance of the class.
                This parameter represents the current instance of the class '_LazyLoadAllMappings'.
                It is required to access the internal data and perform necessary operations.

        Returns:
            None:
                This method does not return any specific value but retrieves and returns the values of the internal data dictionary.

        Raises:
            No specific exceptions:
                No specific exceptions are raised by this method under normal circumstances,
                However, if there are any issues during the initialization process, unexpected behavior may occur.
        """
        self._initialize()
        return self._data.values()

    def items(self):
        """
        Method 'items' in the class '_LazyLoadAllMappings' retrieves the keys of the data after initialization.

        Args:
            self (object): The instance of the class.
                This parameter is required to access the instance attributes and methods.
                It must be an instance of the class '_LazyLoadAllMappings'.

        Returns:
            None:
                This method returns the keys of the data stored in the '_data' attribute after initialization.

        Raises:
            No exceptions are explicitly raised within this method.
        """
        self._initialize()
        return self._data.keys()

    def __iter__(self):
        """
        __iter__

        This method returns an iterator object for the _LazyLoadAllMappings instance.

        Args:
            self (_LazyLoadAllMappings): The instance of the _LazyLoadAllMappings class.

        Returns:
            iter: An iterator object for the _data attribute of the _LazyLoadAllMappings instance.

        Raises:
            None
        """
        self._initialize()
        return iter(self._data)

    def __contains__(self, item):
        """
        This method '__contains__' in the class '_LazyLoadAllMappings' determines if the specified item is contained within the data structure.

        Args:
            self (_LazyLoadAllMappings): The instance of the _LazyLoadAllMappings class.
                This parameter represents the current object instance.
            item: The item to check for existence within the data structure.
                Type: Any
                Purpose: To specify the item to be checked.
                Restrictions: None

        Returns:
            None: This method returns None if the specified item is found within the data structure, otherwise it returns False.

        Raises:
            None.
        """
        self._initialize()
        return item in self._data


ALL_PRETRAINED_CONFIG_ARCHIVE_MAP = _LazyLoadAllMappings(
    CONFIG_ARCHIVE_MAP_MAPPING_NAMES
)


def _get_class_name(model_class: Union[str, List[str]]):
    """
    This function returns a formatted string representing the class name or names provided as the 'model_class' parameter.

    Args:
        model_class (Union[str, List[str]]): The class name or names to be formatted. It can be a string or a list of strings.
            If 'model_class' is a list, the function will join the class names using ' or '. Empty strings or None values
            in the list will be ignored.

    Returns:
        str: A formatted string representing the class name or names provided. The class name(s) will be enclosed in
            backticks for clarity.

    Raises:
        None: This function does not raise any exceptions.

    Note:
        The function can be called with either a single class name or a list of class names. If the 'model_class' parameter
        is a list, the resulting string will represent the joined class names using ' or ' as the separator. Empty strings
        or None values will be ignored.
    """
    if isinstance(model_class, (list, tuple)):
        return " or ".join([f"[`{c}`]" for c in model_class if c is not None])
    return f"[`{model_class}`]"


def _list_model_options(indent, config_to_class=None, use_model_types=True):
    """
    Args:
        indent (str): The string used for indentation in the output.
        config_to_class (dict): A dictionary mapping model configurations to their corresponding classes.
            Defaults to None.
        use_model_types (bool): A flag indicating whether to use model types or configurations.
            Defaults to True.

    Returns:
        str: A formatted string containing the model options.

    Raises:
        ValueError: If `use_model_types` is set to False and `config_to_class` is not provided.
    """
    if config_to_class is None and not use_model_types:
        raise ValueError(
            "Using `use_model_types=False` requires a `config_to_class` dictionary."
        )
    if use_model_types:
        if config_to_class is None:
            model_type_to_name = {
                model_type: f"[`{config}`]"
                for model_type, config in CONFIG_MAPPING_NAMES.items()
            }
        else:
            model_type_to_name = {
                model_type: _get_class_name(model_class)
                for model_type, model_class in config_to_class.items()
                if model_type in MODEL_NAMES_MAPPING
            }
        lines = [
            f"{indent}- **{model_type}** -- {model_type_to_name[model_type]} ({MODEL_NAMES_MAPPING[model_type]} model)"
            for model_type in sorted(model_type_to_name.keys())
        ]
    else:
        config_to_name = {
            CONFIG_MAPPING_NAMES[config]: _get_class_name(clas)
            for config, clas in config_to_class.items()
            if config in CONFIG_MAPPING_NAMES
        }
        config_to_model_name = {
            config: MODEL_NAMES_MAPPING[model_type]
            for model_type, config in CONFIG_MAPPING_NAMES.items()
        }
        lines = [
            f"{indent}- [`{config_name}`] configuration class:"
            f" {config_to_name[config_name]} ({config_to_model_name[config_name]} model)"
            for config_name in sorted(config_to_name.keys())
        ]
    return "\n".join(lines)


def replace_list_option_in_docstrings(config_to_class=None, use_model_types=True):
    """
    This function decorates another function's docstring to include a section for listing options related to model types.

    Args:
        config_to_class (optional): A dictionary representing the configuration to class mapping. Defaults to None.
        use_model_types (optional): A boolean indicating whether model types should be used. Defaults to True.

    Returns:
        None.

    Raises:
        ValueError: If the input function's docstring does not contain an empty 'List options' section as a placeholder.
    """

    def docstring_decorator(fn):
        docstrings = fn.__doc__
        lines = docstrings.split("\n")
        i = 0
        while i < len(lines) and re.search(r"^(\s*)List options\s*$", lines[i]) is None:
            i += 1
        if i < len(lines):
            indent = re.search(r"^(\s*)List options\s*$", lines[i]).groups()[0]
            if use_model_types:
                indent = f"{indent}    "
            lines[i] = _list_model_options(
                indent, config_to_class=config_to_class, use_model_types=use_model_types
            )
            docstrings = "\n".join(lines)
        else:
            raise ValueError(
                f"The function {fn} should have an empty 'List options' in its docstring as placeholder, current"
                f" docstring is:\n{docstrings}"
            )
        fn.__doc__ = docstrings
        return fn

    return docstring_decorator


class AutoConfig:
    r"""
    This is a generic configuration class that will be instantiated as one of the configuration classes of the library
    when created with the [`~AutoConfig.from_pretrained`] class method.

    This class cannot be instantiated directly using `__init__()` (throws an error).
    """

    def __init__(self):
        """
        Initialize AutoConfig.

        Args:
            self: The instance of the AutoConfig class.
                It is automatically passed when the method is called.

                - Purpose: Represents the instance of the AutoConfig class.
                - Restrictions: None.

        Returns:
            None.

        Raises:
            EnvironmentError:
                If the AutoConfig is instantiated directly using the `__init__` method,
                it raises an EnvironmentError with the message
                'AutoConfig is designed to be instantiated using the `
                AutoConfig.from_pretrained(pretrained_model_name_or_path)` method.'.
        """
        raise EnvironmentError(
            "AutoConfig is designed to be instantiated "
            "using the `AutoConfig.from_pretrained(pretrained_model_name_or_path)` method."
        )

    @classmethod
    def for_model(cls, model_type: str, *args, **kwargs):
        """
                This class method 'for_model' in the 'AutoConfig' class is used to instantiate a configuration class based on the provided model type.

        Args:
            cls (class): The class itself, automatically passed as the first parameter.
            model_type (str): A string representing the type of the model for which the configuration class needs to be instantiated.
                It must be a key within the CONFIG_MAPPING dictionary.

        Returns:
            None: This method does not return any value directly.
                It instantiates and returns an instance of the appropriate configuration class based on the model type.

        Raises:
            ValueError:
                Raised when the provided 'model_type' is not recognized or is not found as a key in the CONFIG_MAPPING dictionary.
                The exception message indicates the unrecognized model identifier and lists all valid model identifiers
                available in the CONFIG_MAPPING dictionary.
        """
        if model_type in CONFIG_MAPPING:
            config_class = CONFIG_MAPPING[model_type]
            return config_class(*args, **kwargs)
        raise ValueError(
            f"Unrecognized model identifier: {model_type}. Should contain one of {', '.join(CONFIG_MAPPING.keys())}"
        )

    @classmethod
    @replace_list_option_in_docstrings()
    def from_pretrained(cls, pretrained_model_name_or_path, **kwargs):
        r"""
        Instantiate one of the configuration classes of the library from a pretrained model configuration.

        The configuration class to instantiate is selected based on the `model_type` property of the config object that
        is loaded, or when it's missing, by falling back to using pattern matching on `pretrained_model_name_or_path`:

        List options

        Args:
            pretrained_model_name_or_path (`str` or `os.PathLike`):
                Can be either:

                - A string, the *model id* of a pretrained model configuration hosted inside a model repo on
                hf-mirror.com. Valid model ids can be located at the root-level, like `bert-base-uncased`, or
                namespaced under a user or organization name, like `dbmdz/bert-base-german-cased`.
                - A path to a *directory* containing a configuration file saved using the
                [`~PretrainedConfig.save_pretrained`] method, or the [`~PreTrainedModel.save_pretrained`] method,
                e.g., `./my_model_directory/`.
                - A path or url to a saved configuration JSON *file*, e.g.,
                `./my_model_directory/configuration.json`.
            cache_dir (`str` or `os.PathLike`, *optional*):
                Path to a directory in which a downloaded pretrained model configuration should be cached if the
                standard cache should not be used.
            force_download (`bool`, *optional*, defaults to `False`):
                Whether or not to force the (re-)download the model weights and configuration files and override the
                cached versions if they exist.
            resume_download (`bool`, *optional*, defaults to `False`):
                Whether or not to delete incompletely received files. Will attempt to resume the download if such a
                file exists.
            proxies (`Dict[str, str]`, *optional*):
                A dictionary of proxy servers to use by protocol or endpoint, e.g., `{'http': 'foo.bar:3128',
                'http://hostname': 'foo.bar:4012'}`. The proxies are used on each request.
            revision (`str`, *optional*, defaults to `"main"`):
                The specific model version to use. It can be a branch name, a tag name, or a commit id, since we use a
                git-based system for storing models and other artifacts on hf-mirror.com, so `revision` can be any
                identifier allowed by git.
            return_unused_kwargs (`bool`, *optional*, defaults to `False`):
                If `False`, then this function returns just the final configuration object.
                If `True`, then this functions returns a `Tuple(config, unused_kwargs)` where *unused_kwargs* is a
                dictionary consisting of the key/value pairs whose keys are not configuration attributes: i.e., the
                part of `kwargs` which has not been used to update `config` and is otherwise ignored.
            trust_remote_code (`bool`, *optional*, defaults to `False`):
                Whether or not to allow for custom models defined on the Hub in their own modeling files. This option
                should only be set to `True` for repositories you trust and in which you have read the code, as it will
                execute code present on the Hub on your local machine.
            kwargs(additional keyword arguments, *optional*):
                The values in kwargs of any keys which are configuration attributes will be used to override the loaded
                values. Behavior concerning key/value pairs whose keys are *not* configuration attributes is controlled
                by the `return_unused_kwargs` keyword parameter.

        Example:
            ```python
            >>> from transformers import AutoConfig
            ...
            >>> # Download configuration from hf-mirror.com and cache.
            >>> config = AutoConfig.from_pretrained("bert-base-uncased")
            ...
            >>> # Download configuration from hf-mirror.com (user-uploaded) and cache.
            >>> config = AutoConfig.from_pretrained("dbmdz/bert-base-german-cased")
            ...
            >>> # If configuration file is in a directory (e.g., was saved using *save_pretrained('./test/saved_model/')*).
            >>> config = AutoConfig.from_pretrained("./test/bert_saved_model/")
            ...
            >>> # Load a specific configuration file.
            >>> config = AutoConfig.from_pretrained("./test/bert_saved_model/my_configuration.json")
            ...
            >>> # Change some config attributes when loading a pretrained config.
            >>> config = AutoConfig.from_pretrained("bert-base-uncased", output_attentions=True, foo=False)
            >>> config.output_attentions
            True
            >>> config, unused_kwargs = AutoConfig.from_pretrained(
            ...     "bert-base-uncased", output_attentions=True, foo=False, return_unused_kwargs=True
            ... )
            >>> config.output_attentions
            True
            >>> unused_kwargs
            {'foo': False}
            ```
        """
        kwargs["name_or_path"] = pretrained_model_name_or_path

        config_dict, unused_kwargs = PretrainedConfig.get_config_dict(
            pretrained_model_name_or_path, **kwargs
        )
        if "model_type" in config_dict:
            config_class = CONFIG_MAPPING[config_dict["model_type"]]
            return config_class.from_dict(config_dict, **unused_kwargs)
        # Fallback: use pattern matching on the string.
        # We go from longer names to shorter names to catch roberta before bert (for instance)
        for pattern in sorted(CONFIG_MAPPING.keys(), key=len, reverse=True):
            if pattern in str(pretrained_model_name_or_path).lower():
                return CONFIG_MAPPING[pattern].from_dict(config_dict, **unused_kwargs)

        raise ValueError(
            f"Unrecognized model in {pretrained_model_name_or_path}. "
            f"Should have a `model_type` key in its {CONFIG_NAME}, or contain one of the following strings "
            f"in its name: {', '.join(CONFIG_MAPPING.keys())}"
        )

    @staticmethod
    def register(model_type, config, exist_ok=False):
        """
        Register a new configuration for this class.

        Args:
            model_type (`str`): The model type like "bert" or "gpt".
            config ([`PretrainedConfig`]): The config to register.
        """
        if issubclass(config, PretrainedConfig) and config.model_type != model_type:
            raise ValueError(
                "The config you are passing has a `model_type` attribute that is not consistent with the model type "
                f"you passed (config has {config.model_type} and you passed {model_type}. Fix one of those so they "
                "match!"
            )
        CONFIG_MAPPING.register(model_type, config, exist_ok=exist_ok)<|MERGE_RESOLUTION|>--- conflicted
+++ resolved
@@ -155,13 +155,10 @@
         ("tapas", "TapasConfig"),
         ("time_series_transformer", "TimeSeriesTransformerConfig"),
         ("timesformer", "TimesformerConfig"),
-<<<<<<< HEAD
         ("trocr", "TrOCRConfig"),
-=======
         ("upernet", "UPerNetConfig"),
         ("umt5", "UMT5Config"),
         ("univnet", "UnivNetConfig"),
->>>>>>> 50e9fc56
         ("videomae", "VideoMAEConfig"),
         ("vit", "ViTConfig"),
         ("vilt", "VilTConfig"),
