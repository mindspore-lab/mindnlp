# coding=utf-8
# Copyright 2018 The HuggingFace Inc. team.
#
# Licensed under the Apache License, Version 2.0 (the "License");
# you may not use this file except in compliance with the License.
# You may obtain a copy of the License at
#
#     http://www.apache.org/licenses/LICENSE-2.0
#
# Unless required by applicable law or agreed to in writing, software
# distributed under the License is distributed on an "AS IS" BASIS,
# WITHOUT WARRANTIES OR CONDITIONS OF ANY KIND, either express or implied.
# See the License for the specific language governing permissions and
# limitations under the License.
# ============================================================================
""" Auto Config class."""
import importlib
import re
import warnings
from collections import OrderedDict
from typing import List, Union

from mindnlp.configs import CONFIG_NAME
from mindnlp.utils import logging
from mindnlp.transformers.configuration_utils import PretrainedConfig

logger = logging.get_logger(__name__)

CONFIG_MAPPING_NAMES = OrderedDict(
    [
        # Add configs here
        ("albert", "AlbertConfig"),
        ("align", "AlignConfig"),
        ("altclip", "AltCLIPConfig"),
        ("audio-spectrogram-transformer", "ASTConfig"),
        ("autoformer", "AutoformerConfig"),
        ("bark", "BarkConfig"),
        ("bart", "BartConfig"),
        ("beit", "BeitConfig"),
        ("bert", "BertConfig"),
        ("bert-generation", "BertGenerationConfig"),
        ("bge-m3", "BgeM3Config"),
        ("big_bird", "BigBirdConfig"),
        ("bigbird_pegasus", "BigBirdPegasusConfig"),
        ("biogpt", "BioGptConfig"),
        ("bit", "BitConfig"),
        ("blenderbot", "BlenderbotConfig"),
        ("blenderbot-small", "BlenderbotSmallConfig"),
        ("blip", "BlipConfig"),
        ("blip-2", "Blip2Config"),
        ("bloom", "BloomConfig"),
        ("bridgetower", "BridgeTowerConfig"),
        ("bros", "BrosConfig"),
<<<<<<< HEAD
=======
        ("camembert", "CamembertConfig"),
        ("canine", "CanineConfig"),
>>>>>>> da187912
        ("chatglm", "ChatGLMConfig"),
        ("clip", "CLIPConfig"),
        ("clip_vision_model", "CLIPVisionConfig"),
        ("codegen", "CodeGenConfig"),
        ("cogvlm","CogVLMConfig"),
        ("convbert", "ConvBertConfig"),
        ("convnext", "ConvNextConfig"),
        ("cpmant", "CpmAntConfig"),
        ("cpmbee", "CpmBeeConfig"),
        ("cvt", "CvtConfig"),
        ("deberta", "DebertaConfig"),
        ("distilbert", "DistilBertConfig"),
        ("encodec", "EncodecConfig"),
        ("esm", "EsmConfig"),
        ("falcon", "FalconConfig"),
<<<<<<< HEAD
=======
        ("flava", "FlavaConfig"),
        ("funnel", "FunnelConfig"),
>>>>>>> da187912
        ("gemma", "GemmaConfig"),
        ("gpt2", "GPT2Config"),
        ("gpt_bigcode", "GPTBigCodeConfig"),
        ("gpt_neox", "GPTNeoXConfig"),
        ("gpt_pangu", "GPTPanguConfig"),
        ("hubert", "HubertConfig"),
        ("jetmoe", "JetMoEConfig"),
        ("llama", "LlamaConfig"),
        ("llava", "LlavaConfig"),
        ("llava_next", "LlavaNextConfig"),
        ("mamba", "MambaConfig"),
        ("mbart", "MBartConfig"),
        ("minicpm", "MiniCPMConfig"),
        ("mistral", "MistralConfig"),
        ("mixtral", "MixtralConfig"),
        ("musicgen", "MusicgenConfig"),
        ("musicgen_melody", "MusicgenMelodyConfig"),
        ("mt5", "MT5Config"),
        ("olmo", "OlmoConfig"),
        ("openelm", "OpenELMConfig"),
        ("opt", "OPTConfig"),
        ("pegasus", "PegasusConfig"),
        ("phi", "PhiConfig"),
        ("phi3", "Phi3Config"),
        ("qwen2", "Qwen2Config"),
        ("qwen2_moe", "Qwen2MoeConfig"),
        ("reformer", "ReformerConfig"),
        ("resnet", "ResNetConfig"),
        ("roberta", "RobertaConfig"),
        ("sam", "SamConfig"),
        ("segformer", "SegformerConfig"),
        ("starcoder2", "Starcoder2Config"),
        ("t5", "T5Config"),
        ("timesformer", "TimesformerConfig"),
        ("vipllava", "VipLlavaConfig"),
        ("wav2vec2", "Wav2Vec2Config"),
        ("wavlm", "WavLMConfig"),
        ("wav2vec2-conformer", "Wav2Vec2ConformerConfig"),
        ("whisper", "WhisperConfig"),
        ("xlm-roberta", "XLMRobertaConfig"),
        ("xlm-roberta-xl", "XLMRobertaXLConfig"),
        ("layoutlmv2", "LayoutLMv2Config"),
        ("xlnet", "XLNetConfig"),
    ]
)

CONFIG_ARCHIVE_MAP_MAPPING_NAMES = OrderedDict(
    [
        # Add archive maps here)
        ("albert", "ALBERT_PRETRAINED_CONFIG_ARCHIVE_MAP"),
        ("align", "ALIGN_PRETRAINED_CONFIG_ARCHIVE_MAP"),
        ("altclip", "ALTCLIP_PRETRAINED_CONFIG_ARCHIVE_MAP"),
        (
            "audio-spectrogram-transformer",
            "AUDIO_SPECTROGRAM_TRANSFORMER_PRETRAINED_CONFIG_ARCHIVE_MAP",
        ),
        ("autoformer", "AUTOFORMER_PRETRAINED_CONFIG_ARCHIVE_MAP"),
        ("bark", "BARK_PRETRAINED_CONFIG_ARCHIVE_MAP"),
        ("bart", "BART_PRETRAINED_CONFIG_ARCHIVE_MAP"),
        ("beit", "BEIT_PRETRAINED_CONFIG_ARCHIVE_MAP"),
        ("bert", "BERT_PRETRAINED_CONFIG_ARCHIVE_MAP"),
        ("big_bird", "BIG_BIRD_PRETRAINED_CONFIG_ARCHIVE_MAP"),
        ("bigbird_pegasus", "BIGBIRD_PEGASUS_PRETRAINED_CONFIG_ARCHIVE_MAP"),
        ("biogpt", "BIOGPT_PRETRAINED_CONFIG_ARCHIVE_MAP"),
        ("bit", "BIT_PRETRAINED_CONFIG_ARCHIVE_MAP"),
        ("blenderbot", "BLENDERBOT_PRETRAINED_CONFIG_ARCHIVE_MAP"),
        ("blenderbot-small", "BLENDERBOT_SMALL_PRETRAINED_CONFIG_ARCHIVE_MAP"),
        ("blip", "BLIP_PRETRAINED_CONFIG_ARCHIVE_MAP"),
        ("blip-2", "BLIP_2_PRETRAINED_CONFIG_ARCHIVE_MAP"),
        ("bloom", "BLOOM_PRETRAINED_CONFIG_ARCHIVE_MAP"),
        ("bridgetower", "BRIDGETOWER_PRETRAINED_CONFIG_ARCHIVE_MAP"),
        ("bros", "BROS_PRETRAINED_CONFIG_ARCHIVE_MAP"),
        ("camembert", "CAMEMBERT_PRETRAINED_CONFIG_ARCHIVE_MAP"),
        ("canine", "CANINE_PRETRAINED_CONFIG_ARCHIVE_MAP"),
        ("chinese_clip", "CHINESE_CLIP_PRETRAINED_CONFIG_ARCHIVE_MAP"),
        ("chatglm", "CHATGLM_6B_PRETRAINED_MODEL_ARCHIVE_LIST"),
        ("clap", "CLAP_PRETRAINED_MODEL_ARCHIVE_LIST"),
        ("clip", "CLIP_PRETRAINED_CONFIG_ARCHIVE_MAP"),
        ("clipseg", "CLIPSEG_PRETRAINED_CONFIG_ARCHIVE_MAP"),
        ("codegen", "CODEGEN_PRETRAINED_CONFIG_ARCHIVE_MAP"),
        ("conditional_detr", "CONDITIONAL_DETR_PRETRAINED_CONFIG_ARCHIVE_MAP"),
        ("convbert", "CONVBERT_PRETRAINED_CONFIG_ARCHIVE_MAP"),
        ("convnext", "CONVNEXT_PRETRAINED_CONFIG_ARCHIVE_MAP"),
        ("convnextv2", "CONVNEXTV2_PRETRAINED_CONFIG_ARCHIVE_MAP"),
        ("cpmant", "CPMANT_PRETRAINED_CONFIG_ARCHIVE_MAP"),
        ("cpmbee", "CPMBEE_PRETRAINED_CONFIG_ARCHIVE_MAP"),
        ("ctrl", "CTRL_PRETRAINED_CONFIG_ARCHIVE_MAP"),
        ("cvt", "CVT_PRETRAINED_CONFIG_ARCHIVE_MAP"),
        ("data2vec-audio", "DATA2VEC_AUDIO_PRETRAINED_CONFIG_ARCHIVE_MAP"),
        ("data2vec-text", "DATA2VEC_TEXT_PRETRAINED_CONFIG_ARCHIVE_MAP"),
        ("data2vec-vision", "DATA2VEC_VISION_PRETRAINED_CONFIG_ARCHIVE_MAP"),
        ("deberta", "DEBERTA_PRETRAINED_CONFIG_ARCHIVE_MAP"),
        ("deberta-v2", "DEBERTA_V2_PRETRAINED_CONFIG_ARCHIVE_MAP"),
        ("deformable_detr", "DEFORMABLE_DETR_PRETRAINED_CONFIG_ARCHIVE_MAP"),
        ("deit", "DEIT_PRETRAINED_CONFIG_ARCHIVE_MAP"),
        ("deta", "DETA_PRETRAINED_CONFIG_ARCHIVE_MAP"),
        ("detr", "DETR_PRETRAINED_CONFIG_ARCHIVE_MAP"),
        ("dinat", "DINAT_PRETRAINED_CONFIG_ARCHIVE_MAP"),
        ("dinov2", "DINOV2_PRETRAINED_CONFIG_ARCHIVE_MAP"),
        ("distilbert", "DISTILBERT_PRETRAINED_CONFIG_ARCHIVE_MAP"),
        ("donut-swin", "DONUT_SWIN_PRETRAINED_CONFIG_ARCHIVE_MAP"),
        ("dpr", "DPR_PRETRAINED_CONFIG_ARCHIVE_MAP"),
        ("dpt", "DPT_PRETRAINED_CONFIG_ARCHIVE_MAP"),
        ("efficientformer", "EFFICIENTFORMER_PRETRAINED_CONFIG_ARCHIVE_MAP"),
        ("efficientnet", "EFFICIENTNET_PRETRAINED_CONFIG_ARCHIVE_MAP"),
        ("electra", "ELECTRA_PRETRAINED_CONFIG_ARCHIVE_MAP"),
        ("encodec", "ENCODEC_PRETRAINED_CONFIG_ARCHIVE_MAP"),
        ("ernie", "ERNIE_PRETRAINED_CONFIG_ARCHIVE_MAP"),
        ("ernie_m", "ERNIE_M_PRETRAINED_CONFIG_ARCHIVE_MAP"),
        ("esm", "ESM_PRETRAINED_CONFIG_ARCHIVE_MAP"),
        ("falcon", "FALCON_PRETRAINED_CONFIG_ARCHIVE_MAP"),
        ("flaubert", "FLAUBERT_PRETRAINED_CONFIG_ARCHIVE_MAP"),
        ("flava", "FLAVA_PRETRAINED_CONFIG_ARCHIVE_MAP"),
        ("fnet", "FNET_PRETRAINED_CONFIG_ARCHIVE_MAP"),
        ("focalnet", "FOCALNET_PRETRAINED_CONFIG_ARCHIVE_MAP"),
        ("fsmt", "FSMT_PRETRAINED_CONFIG_ARCHIVE_MAP"),
        ("funnel", "FUNNEL_PRETRAINED_CONFIG_ARCHIVE_MAP"),
        ("fuyu", "FUYU_PRETRAINED_CONFIG_ARCHIVE_MAP"),
        ("gemma", "GEMMA_PRETRAINED_CONFIG_ARCHIVE_MAP"),
        ("git", "GIT_PRETRAINED_CONFIG_ARCHIVE_MAP"),
        ("glpn", "GLPN_PRETRAINED_CONFIG_ARCHIVE_MAP"),
        ("gpt2", "GPT2_PRETRAINED_CONFIG_ARCHIVE_MAP"),
        ("gpt_bigcode", "GPT_BIGCODE_PRETRAINED_CONFIG_ARCHIVE_MAP"),
        ("gpt_neo", "GPT_NEO_PRETRAINED_CONFIG_ARCHIVE_MAP"),
        ("gpt_neox", "GPT_NEOX_PRETRAINED_CONFIG_ARCHIVE_MAP"),
        ("gpt_neox_japanese", "GPT_NEOX_JAPANESE_PRETRAINED_CONFIG_ARCHIVE_MAP"),
        ("gpt_pangu", "GPTPANGU_PRETRAINED_CONFIG_ARCHIVE_MAP"),
        ("gptj", "GPTJ_PRETRAINED_CONFIG_ARCHIVE_MAP"),
        ("gptsan-japanese", "GPTSAN_JAPANESE_PRETRAINED_CONFIG_ARCHIVE_MAP"),
        ("graphormer", "GRAPHORMER_PRETRAINED_CONFIG_ARCHIVE_MAP"),
        ("groupvit", "GROUPVIT_PRETRAINED_CONFIG_ARCHIVE_MAP"),
        ("hubert", "HUBERT_PRETRAINED_CONFIG_ARCHIVE_MAP"),
        ("ibert", "IBERT_PRETRAINED_CONFIG_ARCHIVE_MAP"),
        ("idefics", "IDEFICS_PRETRAINED_CONFIG_ARCHIVE_MAP"),
        ("imagegpt", "IMAGEGPT_PRETRAINED_CONFIG_ARCHIVE_MAP"),
        ("informer", "INFORMER_PRETRAINED_CONFIG_ARCHIVE_MAP"),
        ("instructblip", "INSTRUCTBLIP_PRETRAINED_CONFIG_ARCHIVE_MAP"),
        ("jukebox", "JUKEBOX_PRETRAINED_CONFIG_ARCHIVE_MAP"),
        ("kosmos-2", "KOSMOS2_PRETRAINED_CONFIG_ARCHIVE_MAP"),
        ("layoutlm", "LAYOUTLM_PRETRAINED_CONFIG_ARCHIVE_MAP"),
        ("layoutlmv2", "LAYOUTLMV2_PRETRAINED_CONFIG_ARCHIVE_MAP"),
        ("layoutlmv3", "LAYOUTLMV3_PRETRAINED_CONFIG_ARCHIVE_MAP"),
        ("led", "LED_PRETRAINED_CONFIG_ARCHIVE_MAP"),
        ("levit", "LEVIT_PRETRAINED_CONFIG_ARCHIVE_MAP"),
        ("lilt", "LILT_PRETRAINED_CONFIG_ARCHIVE_MAP"),
        ("llama", "LLAMA_PRETRAINED_CONFIG_ARCHIVE_MAP"),
        ("longformer", "LONGFORMER_PRETRAINED_CONFIG_ARCHIVE_MAP"),
        ("longt5", "LONGT5_PRETRAINED_CONFIG_ARCHIVE_MAP"),
        ("luke", "LUKE_PRETRAINED_CONFIG_ARCHIVE_MAP"),
        ("lxmert", "LXMERT_PRETRAINED_CONFIG_ARCHIVE_MAP"),
        ("m2m_100", "M2M_100_PRETRAINED_CONFIG_ARCHIVE_MAP"),
        ("mamba", "MAMBA_PRETRAINED_CONFIG_ARCHIVE_MAP"),
        ("markuplm", "MARKUPLM_PRETRAINED_CONFIG_ARCHIVE_MAP"),
        ("mask2former", "MASK2FORMER_PRETRAINED_CONFIG_ARCHIVE_MAP"),
        ("maskformer", "MASKFORMER_PRETRAINED_CONFIG_ARCHIVE_MAP"),
        ("mbart", "MBART_PRETRAINED_CONFIG_ARCHIVE_MAP"),
        ("mctct", "MCTCT_PRETRAINED_CONFIG_ARCHIVE_MAP"),
        ("mega", "MEGA_PRETRAINED_CONFIG_ARCHIVE_MAP"),
        ("megatron-bert", "MEGATRON_BERT_PRETRAINED_CONFIG_ARCHIVE_MAP"),
        ("mgp-str", "MGP_STR_PRETRAINED_CONFIG_ARCHIVE_MAP"),
        ("mistral", "MISTRAL_PRETRAINED_CONFIG_ARCHIVE_MAP"),
        ("mixtral", "MIXTRAL_PRETRAINED_CONFIG_ARCHIVE_MAP"),
        ("mobilenet_v1", "MOBILENET_V1_PRETRAINED_CONFIG_ARCHIVE_MAP"),
        ("mobilenet_v2", "MOBILENET_V2_PRETRAINED_CONFIG_ARCHIVE_MAP"),
        ("mobilevit", "MOBILEVIT_PRETRAINED_CONFIG_ARCHIVE_MAP"),
        ("mobilevitv2", "MOBILEVITV2_PRETRAINED_CONFIG_ARCHIVE_MAP"),
        ("mpnet", "MPNET_PRETRAINED_CONFIG_ARCHIVE_MAP"),
        ("mpt", "MPT_PRETRAINED_CONFIG_ARCHIVE_MAP"),
        ("mra", "MRA_PRETRAINED_CONFIG_ARCHIVE_MAP"),
        ("musicgen", "MUSICGEN_PRETRAINED_CONFIG_ARCHIVE_MAP"),
        ("mvp", "MVP_PRETRAINED_CONFIG_ARCHIVE_MAP"),
        ("nat", "NAT_PRETRAINED_CONFIG_ARCHIVE_MAP"),
        ("nezha", "NEZHA_PRETRAINED_CONFIG_ARCHIVE_MAP"),
        ("nllb-moe", "NLLB_MOE_PRETRAINED_CONFIG_ARCHIVE_MAP"),
        ("nystromformer", "NYSTROMFORMER_PRETRAINED_CONFIG_ARCHIVE_MAP"),
        ("oneformer", "ONEFORMER_PRETRAINED_CONFIG_ARCHIVE_MAP"),
        ("open-llama", "OPEN_LLAMA_PRETRAINED_CONFIG_ARCHIVE_MAP"),
        ("openai-gpt", "OPENAI_GPT_PRETRAINED_CONFIG_ARCHIVE_MAP"),
        ("opt", "OPT_PRETRAINED_CONFIG_ARCHIVE_MAP"),
        ("owlv2", "OWLV2_PRETRAINED_CONFIG_ARCHIVE_MAP"),
        ("owlvit", "OWLVIT_PRETRAINED_CONFIG_ARCHIVE_MAP"),
        ("pegasus", "PEGASUS_PRETRAINED_CONFIG_ARCHIVE_MAP"),
        ("pegasus_x", "PEGASUS_X_PRETRAINED_CONFIG_ARCHIVE_MAP"),
        ("perceiver", "PERCEIVER_PRETRAINED_CONFIG_ARCHIVE_MAP"),
        ("persimmon", "PERSIMMON_PRETRAINED_CONFIG_ARCHIVE_MAP"),
        ("phi", "PHI_PRETRAINED_CONFIG_ARCHIVE_MAP"),
        ("pix2struct", "PIX2STRUCT_PRETRAINED_CONFIG_ARCHIVE_MAP"),
        ("plbart", "PLBART_PRETRAINED_CONFIG_ARCHIVE_MAP"),
        ("poolformer", "POOLFORMER_PRETRAINED_CONFIG_ARCHIVE_MAP"),
        ("pop2piano", "POP2PIANO_PRETRAINED_CONFIG_ARCHIVE_MAP"),
        ("prophetnet", "PROPHETNET_PRETRAINED_CONFIG_ARCHIVE_MAP"),
        ("pvt", "PVT_PRETRAINED_CONFIG_ARCHIVE_MAP"),
        ("qdqbert", "QDQBERT_PRETRAINED_CONFIG_ARCHIVE_MAP"),
        ("qwen2", "QWEN2_PRETRAINED_CONFIG_ARCHIVE_MAP"),
        ("realm", "REALM_PRETRAINED_CONFIG_ARCHIVE_MAP"),
        ("regnet", "REGNET_PRETRAINED_CONFIG_ARCHIVE_MAP"),
        ("rembert", "REMBERT_PRETRAINED_CONFIG_ARCHIVE_MAP"),
        ("resnet", "RESNET_PRETRAINED_CONFIG_ARCHIVE_MAP"),
        ("retribert", "RETRIBERT_PRETRAINED_CONFIG_ARCHIVE_MAP"),
        ("roberta", "ROBERTA_PRETRAINED_CONFIG_ARCHIVE_MAP"),
        ("roberta-prelayernorm", "ROBERTA_PRELAYERNORM_PRETRAINED_CONFIG_ARCHIVE_MAP"),
        ("roc_bert", "ROC_BERT_PRETRAINED_CONFIG_ARCHIVE_MAP"),
        ("roformer", "ROFORMER_PRETRAINED_CONFIG_ARCHIVE_MAP"),
        ("rwkv", "RWKV_PRETRAINED_CONFIG_ARCHIVE_MAP"),
        ("sam", "SAM_PRETRAINED_CONFIG_ARCHIVE_MAP"),
        ("seamless_m4t", "SEAMLESS_M4T_PRETRAINED_CONFIG_ARCHIVE_MAP"),
        ("segformer", "SEGFORMER_PRETRAINED_CONFIG_ARCHIVE_MAP"),
        ("sew", "SEW_PRETRAINED_CONFIG_ARCHIVE_MAP"),
        ("sew-d", "SEW_D_PRETRAINED_CONFIG_ARCHIVE_MAP"),
        ("speech_to_text", "SPEECH_TO_TEXT_PRETRAINED_CONFIG_ARCHIVE_MAP"),
        ("speech_to_text_2", "SPEECH_TO_TEXT_2_PRETRAINED_CONFIG_ARCHIVE_MAP"),
        ("speecht5", "SPEECHT5_PRETRAINED_CONFIG_ARCHIVE_MAP"),
        ("splinter", "SPLINTER_PRETRAINED_CONFIG_ARCHIVE_MAP"),
        ("squeezebert", "SQUEEZEBERT_PRETRAINED_CONFIG_ARCHIVE_MAP"),
        ("starcoder2", "STARCODER2_PRETRAINED_CONFIG_ARCHIVE_MAP"),
        ("swiftformer", "SWIFTFORMER_PRETRAINED_CONFIG_ARCHIVE_MAP"),
        ("swin", "SWIN_PRETRAINED_CONFIG_ARCHIVE_MAP"),
        ("swin2sr", "SWIN2SR_PRETRAINED_CONFIG_ARCHIVE_MAP"),
        ("swinv2", "SWINV2_PRETRAINED_CONFIG_ARCHIVE_MAP"),
        ("switch_transformers", "SWITCH_TRANSFORMERS_PRETRAINED_CONFIG_ARCHIVE_MAP"),
        ("t5", "T5_PRETRAINED_CONFIG_ARCHIVE_MAP"),
        ("table-transformer", "TABLE_TRANSFORMER_PRETRAINED_CONFIG_ARCHIVE_MAP"),
        ("tapas", "TAPAS_PRETRAINED_CONFIG_ARCHIVE_MAP"),
        (
            "time_series_transformer",
            "TIME_SERIES_TRANSFORMER_PRETRAINED_CONFIG_ARCHIVE_MAP",
        ),
        ("timesformer", "TIMESFORMER_PRETRAINED_CONFIG_ARCHIVE_MAP"),
        ("transfo-xl", "TRANSFO_XL_PRETRAINED_CONFIG_ARCHIVE_MAP"),
        ("tvlt", "TVLT_PRETRAINED_CONFIG_ARCHIVE_MAP"),
        ("unispeech", "UNISPEECH_PRETRAINED_CONFIG_ARCHIVE_MAP"),
        ("unispeech-sat", "UNISPEECH_SAT_PRETRAINED_CONFIG_ARCHIVE_MAP"),
        ("van", "VAN_PRETRAINED_CONFIG_ARCHIVE_MAP"),
        ("videomae", "VIDEOMAE_PRETRAINED_CONFIG_ARCHIVE_MAP"),
        ("vilt", "VILT_PRETRAINED_CONFIG_ARCHIVE_MAP"),
        ("visual_bert", "VISUAL_BERT_PRETRAINED_CONFIG_ARCHIVE_MAP"),
        ("vit", "VIT_PRETRAINED_CONFIG_ARCHIVE_MAP"),
        ("vit_hybrid", "VIT_HYBRID_PRETRAINED_CONFIG_ARCHIVE_MAP"),
        ("vit_mae", "VIT_MAE_PRETRAINED_CONFIG_ARCHIVE_MAP"),
        ("vit_msn", "VIT_MSN_PRETRAINED_CONFIG_ARCHIVE_MAP"),
        ("vitdet", "VITDET_PRETRAINED_CONFIG_ARCHIVE_MAP"),
        ("vitmatte", "VITMATTE_PRETRAINED_CONFIG_ARCHIVE_MAP"),
        ("vits", "VITS_PRETRAINED_CONFIG_ARCHIVE_MAP"),
        ("vivit", "VIVIT_PRETRAINED_CONFIG_ARCHIVE_MAP"),
        ("wav2vec2", "WAV_2_VEC_2_PRETRAINED_CONFIG_ARCHIVE_MAP"),
        ("wav2vec2-conformer", "WAV2VEC2_CONFORMER_PRETRAINED_CONFIG_ARCHIVE_MAP"),
        ("whisper", "WHISPER_PRETRAINED_CONFIG_ARCHIVE_MAP"),
        ("xclip", "XCLIP_PRETRAINED_CONFIG_ARCHIVE_MAP"),
        ("xglm", "XGLM_PRETRAINED_CONFIG_ARCHIVE_MAP"),
        ("xlm", "XLM_PRETRAINED_CONFIG_ARCHIVE_MAP"),
        ("xlm-prophetnet", "XLM_PROPHETNET_PRETRAINED_CONFIG_ARCHIVE_MAP"),
        ("xlm-roberta", "XLM_ROBERTA_PRETRAINED_CONFIG_ARCHIVE_MAP"),
        ("xlm-roberta-xl", "XLM_ROBERTA_XL_PRETRAINED_CONFIG_ARCHIVE_MAP"),
        ("xlnet", "XLNET_PRETRAINED_CONFIG_ARCHIVE_MAP"),
        ("xmod", "XMOD_PRETRAINED_CONFIG_ARCHIVE_MAP"),
        ("yolos", "YOLOS_PRETRAINED_CONFIG_ARCHIVE_MAP"),
        ("yoso", "YOSO_PRETRAINED_CONFIG_ARCHIVE_MAP"),
    ]
)

MODEL_NAMES_MAPPING = OrderedDict(
    [
        # Add full (and cased) model names here
        ("albert", "ALBERT"),
        ("align", "ALIGN"),
        ("altclip", "AltCLIP"),
        ("audio-spectrogram-transformer", "Audio Spectrogram Transformer"),
        ("autoformer", "Autoformer"),
        ("bark", "Bark"),
        ("bart", "BART"),
        ("barthez", "BARThez"),
        ("bartpho", "BARTpho"),
        ("beit", "BEiT"),
        ("bert", "BERT"),
        ("bert-generation", "Bert Generation"),
        ("bert-japanese", "BertJapanese"),
        ("bertweet", "BERTweet"),
        ("bge-m3", "BgeM3"),
        ("big_bird", "BigBird"),
        ("bigbird_pegasus", "BigBird-Pegasus"),
        ("biogpt", "BioGpt"),
        ("bit", "BiT"),
        ("blenderbot", "Blenderbot"),
        ("blenderbot-small", "BlenderbotSmall"),
        ("blip", "BLIP"),
        ("blip-2", "BLIP-2"),
        ("bloom", "BLOOM"),
        ("bort", "BORT"),
        ("bridgetower", "BridgeTower"),
        ("bros", "BROS"),
        ("byt5", "ByT5"),
        ("camembert", "CamemBERT"),
        ("canine", "CANINE"),
        ("chinese_clip", "Chinese-CLIP"),
        ("chatglm", "ChatGLM"),
        ("clap", "CLAP"),
        ("clip", "CLIP"),
        ("clip_vision_model", "CLIPVisionModel"),
        ("clipseg", "CLIPSeg"),
        ("code_llama", "CodeLlama"),
        ("codegen", "CodeGen"),
        ("conditional_detr", "Conditional DETR"),
        ("cogvlm","CogVLM"),
        ("convbert", "ConvBERT"),
        ("convnext", "ConvNeXT"),
        ("convnextv2", "ConvNeXTV2"),
        ("cpm", "CPM"),
        ("cpmant", "CPM-Ant"),
        ("cpmbee", "CPM-Bee"),
        ("ctrl", "CTRL"),
        ("cvt", "CvT"),
        ("data2vec-audio", "Data2VecAudio"),
        ("data2vec-text", "Data2VecText"),
        ("data2vec-vision", "Data2VecVision"),
        ("deberta", "DeBERTa"),
        ("deberta-v2", "DeBERTa-v2"),
        ("decision_transformer", "Decision Transformer"),
        ("deformable_detr", "Deformable DETR"),
        ("deit", "DeiT"),
        ("deplot", "DePlot"),
        ("deta", "DETA"),
        ("detr", "DETR"),
        ("dialogpt", "DialoGPT"),
        ("dinat", "DiNAT"),
        ("dinov2", "DINOv2"),
        ("distilbert", "DistilBERT"),
        ("dit", "DiT"),
        ("donut-swin", "DonutSwin"),
        ("dpr", "DPR"),
        ("dpt", "DPT"),
        ("efficientformer", "EfficientFormer"),
        ("efficientnet", "EfficientNet"),
        ("electra", "ELECTRA"),
        ("encodec", "EnCodec"),
        ("encoder-decoder", "Encoder decoder"),
        ("ernie", "ERNIE"),
        ("ernie_m", "ErnieM"),
        ("esm", "ESM"),
        ("falcon", "Falcon"),
        ("flan-t5", "FLAN-T5"),
        ("flan-ul2", "FLAN-UL2"),
        ("flaubert", "FlauBERT"),
        ("flava", "FLAVA"),
        ("fnet", "FNet"),
        ("focalnet", "FocalNet"),
        ("fsmt", "FairSeq Machine-Translation"),
        ("funnel", "Funnel Transformer"),
        ("fuyu", "Fuyu"),
        ("gemma", "Gemma"),
        ("git", "GIT"),
        ("glpn", "GLPN"),
        ("gpt-sw3", "GPT-Sw3"),
        ("gpt2", "OpenAI GPT-2"),
        ("gpt_bigcode", "GPTBigCode"),
        ("gpt_neo", "GPT Neo"),
        ("gpt_neox", "GPT NeoX"),
        ("gpt_neox_japanese", "GPT NeoX Japanese"),
        ("gpt_pangu", "GPTPangu"),
        ("gptj", "GPT-J"),
        ("gptsan-japanese", "GPTSAN-japanese"),
        ("graphormer", "Graphormer"),
        ("groupvit", "GroupViT"),
        ("herbert", "HerBERT"),
        ("hubert", "Hubert"),
        ("ibert", "I-BERT"),
        ("idefics", "IDEFICS"),
        ("imagegpt", "ImageGPT"),
        ("informer", "Informer"),
        ("instructblip", "InstructBLIP"),
        ("jukebox", "Jukebox"),
        ("jetmoe", "JetMoE"),
        ("kosmos-2", "KOSMOS-2"),
        ("layoutlm", "LayoutLM"),
        ("layoutlmv2", "LayoutLMv2"),
        ("layoutlmv3", "LayoutLMv3"),
        ("layoutxlm", "LayoutXLM"),
        ("led", "LED"),
        ("levit", "LeViT"),
        ("lilt", "LiLT"),
        ("llama", "LLaMA"),
        ("llama2", "Llama2"),
        ("llava", "LLaVa"),
        ("llava_next", "LLaVA-NeXT"),
        ("longformer", "Longformer"),
        ("longt5", "LongT5"),
        ("luke", "LUKE"),
        ("lxmert", "LXMERT"),
        ("m2m_100", "M2M100"),
        ("mamba", "Mamba"),
        ("marian", "Marian"),
        ("markuplm", "MarkupLM"),
        ("mask2former", "Mask2Former"),
        ("maskformer", "MaskFormer"),
        ("maskformer-swin", "MaskFormerSwin"),
        ("matcha", "MatCha"),
        ("mbart", "mBART"),
        ("mbart50", "mBART-50"),
        ("mctct", "M-CTC-T"),
        ("mega", "MEGA"),
        ("megatron-bert", "Megatron-BERT"),
        ("megatron_gpt2", "Megatron-GPT2"),
        ("mgp-str", "MGP-STR"),
        ("minicpm", "MiniCPM"),
        ("mistral", "Mistral"),
        ("mixtral", "Mixtral"),
        ("mluke", "mLUKE"),
        ("mms", "MMS"),
        ("mobilebert", "MobileBERT"),
        ("mobilenet_v1", "MobileNetV1"),
        ("mobilenet_v2", "MobileNetV2"),
        ("mobilevit", "MobileViT"),
        ("mobilevitv2", "MobileViTV2"),
        ("mpnet", "MPNet"),
        ("mpt", "MPT"),
        ("mra", "MRA"),
        ("mt5", "MT5"),
        ("musicgen", "MusicGen"),
        ("musicgen_melody", "MusicGen Melody"),
        ("mvp", "MVP"),
        ("nat", "NAT"),
        ("nezha", "Nezha"),
        ("nllb", "NLLB"),
        ("nllb-moe", "NLLB-MOE"),
        ("nougat", "Nougat"),
        ("nystromformer", "Nyströmformer"),
        ("olmo", "OLMo"),
        ("openelm", "OpenELM"),
        ("oneformer", "OneFormer"),
        ("open-llama", "OpenLlama"),
        ("openai-gpt", "OpenAI GPT"),
        ("opt", "OPT"),
        ("owlv2", "OWLv2"),
        ("owlvit", "OWL-ViT"),
        ("pegasus", "Pegasus"),
        ("pegasus_x", "PEGASUS-X"),
        ("perceiver", "Perceiver"),
        ("persimmon", "Persimmon"),
        ("phi", "Phi"),
        ("phi3", "Phi3"),
        ("phobert", "PhoBERT"),
        ("pix2struct", "Pix2Struct"),
        ("plbart", "PLBart"),
        ("poolformer", "PoolFormer"),
        ("pop2piano", "Pop2Piano"),
        ("prophetnet", "ProphetNet"),
        ("pvt", "PVT"),
        ("qdqbert", "QDQBert"),
        ("qwen2", "Qwen2"),
        ("qwen2_moe", "Qwen2MoE"),
        ("rag", "RAG"),
        ("realm", "REALM"),
        ("reformer", "Reformer"),
        ("regnet", "RegNet"),
        ("rembert", "RemBERT"),
        ("resnet", "ResNet"),
        ("retribert", "RetriBERT"),
        ("roberta", "RoBERTa"),
        ("roberta-prelayernorm", "RoBERTa-PreLayerNorm"),
        ("roc_bert", "RoCBert"),
        ("roformer", "RoFormer"),
        ("rwkv", "RWKV"),
        ("sam", "SAM"),
        ("seamless_m4t", "SeamlessM4T"),
        ("segformer", "SegFormer"),
        ("sew", "SEW"),
        ("sew-d", "SEW-D"),
        ("speech-encoder-decoder", "Speech Encoder decoder"),
        ("speech_to_text", "Speech2Text"),
        ("speech_to_text_2", "Speech2Text2"),
        ("speecht5", "SpeechT5"),
        ("splinter", "Splinter"),
        ("squeezebert", "SqueezeBERT"),
        ("starcoder2", "Starcoder2"),
        ("swiftformer", "SwiftFormer"),
        ("swin", "Swin Transformer"),
        ("swin2sr", "Swin2SR"),
        ("swinv2", "Swin Transformer V2"),
        ("switch_transformers", "SwitchTransformers"),
        ("t5", "T5"),
        ("t5v1.1", "T5v1.1"),
        ("table-transformer", "Table Transformer"),
        ("tapas", "TAPAS"),
        ("tapex", "TAPEX"),
        ("time_series_transformer", "Time Series Transformer"),
        ("timesformer", "TimeSformer"),
        ("timm_backbone", "TimmBackbone"),
        ("trajectory_transformer", "Trajectory Transformer"),
        ("transfo-xl", "Transformer-XL"),
        ("trocr", "TrOCR"),
        ("tvlt", "TVLT"),
        ("ul2", "UL2"),
        ("umt5", "UMT5"),
        ("unispeech", "UniSpeech"),
        ("unispeech-sat", "UniSpeechSat"),
        ("upernet", "UPerNet"),
        ("van", "VAN"),
        ("videomae", "VideoMAE"),
        ("vilt", "ViLT"),
        ("vipllava", "VipLlava"),
        ("vision-encoder-decoder", "Vision Encoder decoder"),
        ("vision-text-dual-encoder", "VisionTextDualEncoder"),
        ("visual_bert", "VisualBERT"),
        ("vit", "ViT"),
        ("vit_hybrid", "ViT Hybrid"),
        ("vit_mae", "ViTMAE"),
        ("vit_msn", "ViTMSN"),
        ("vitdet", "VitDet"),
        ("vitmatte", "ViTMatte"),
        ("vits", "VITS"),
        ("vivit", "ViViT"),
        ("wav2vec2", "Wav2Vec2"),
        ("wav2vec2-conformer", "Wav2Vec2-Conformer"),
        ("wav2vec2_phoneme", "Wav2Vec2Phoneme"),
        ("wavlm", "WavLM"),
        ("whisper", "Whisper"),
        ("xclip", "X-CLIP"),
        ("xglm", "XGLM"),
        ("xlm", "XLM"),
        ("xlm-prophetnet", "XLM-ProphetNet"),
        ("xlm-roberta", "XLM-RoBERTa"),
        ("xlm-roberta-xl", "XLM-RoBERTa-XL"),
        ("xlm-v", "XLM-V"),
        ("xlnet", "XLNet"),
        ("xls_r", "XLS-R"),
        ("xlsr_wav2vec2", "XLSR-Wav2Vec2"),
        ("xmod", "X-MOD"),
        ("yolos", "YOLOS"),
        ("yoso", "YOSO"),
    ]
)

DEPRECATED_MODELS = [
    # "bort",
    # "mctct",
    # "mmbt",
    # "open_llama",
    # "retribert",
    # "tapex",
    # "trajectory_transformer",
    # "van",
]

SPECIAL_MODEL_TYPE_TO_MODULE_NAME = OrderedDict(
    [
        ("openai-gpt", "openai"),
        ("data2vec-audio", "data2vec"),
        ("data2vec-text", "data2vec"),
        ("data2vec-vision", "data2vec"),
        ("donut-swin", "donut"),
        ("kosmos-2", "kosmos2"),
        ("maskformer-swin", "maskformer"),
        ("clip_vision_model", "clip"),
        ("xclip", "x_clip"),
    ]
)


def model_type_to_module_name(key):
    """Converts a config key to the corresponding module."""
    # Special treatment
    if key in SPECIAL_MODEL_TYPE_TO_MODULE_NAME:
        return SPECIAL_MODEL_TYPE_TO_MODULE_NAME[key]

    key = key.replace("-", "_")
    if key in DEPRECATED_MODELS:
        key = f"deprecated.{key}"

    return key


def config_class_to_model_type(config):
    """Converts a config class name to the corresponding model type"""
    for key, cls in CONFIG_MAPPING_NAMES.items():
        if cls == config:
            return key
    # if key not found check in extra content
    for key, cls in CONFIG_MAPPING._extra_content.items():
        if cls.__name__ == config:
            return key
    return None


class _LazyConfigMapping(OrderedDict):
    """
    A dictionary that lazily load its values when they are requested.
    """
    def __init__(self, mapping):
        """
        Initializes a new instance of the _LazyConfigMapping class.

        Args:
            self (object): The instance of the _LazyConfigMapping class.
            mapping (dict): A dictionary containing the initial mapping for the configuration.
                           The keys represent the configuration keys, and the values represent the corresponding values.
                           This parameter is required and must be of type dict.

        Returns:
            None: This method does not return any value.

        Raises:
            None: This method does not raise any exceptions.
        """
        self._mapping = mapping
        self._extra_content = {}
        self._modules = {}

    def __getitem__(self, key):
        """
        __getitem__

        Retrieve the value associated with the given key from the _LazyConfigMapping object.

        Args:
            self (_LazyConfigMapping): The instance of the _LazyConfigMapping class.
            key (str): The key used to retrieve the corresponding value. It should be a string.

        Returns:
            None:
                If the key is present in the _extra_content, the associated value is returned. If the key is not in _extra_content but is in _mapping, the value associated with the key is returned after
                performing necessary module imports and attribute retrieval.

        Raises:
            KeyError: If the key is not found in either _extra_content or _mapping, a KeyError is raised.
            AttributeError: If the attribute associated with the value corresponding to the key is not found in the dynamically imported module, an AttributeError is raised.
            ModuleNotFoundError: If the required module is not found during dynamic import, a ModuleNotFoundError is raised.
        """
        if key in self._extra_content:
            return self._extra_content[key]
        if key not in self._mapping:
            raise KeyError(key)
        value = self._mapping[key]
        module_name = model_type_to_module_name(key)
        if module_name not in self._modules:
            self._modules[module_name] = importlib.import_module(
                f".{module_name}", "mindnlp.transformers.models"
            )
        if hasattr(self._modules[module_name], value):
            return getattr(self._modules[module_name], value)

        # Some of the mappings have entries model_type -> config of another model type. In that case we try to grab the
        # object at the top level.
        transformers_module = importlib.import_module("mindnlp.transformers")
        return getattr(transformers_module, value)

    def keys(self):
        """
        This method returns a list of all the keys in the _LazyConfigMapping object.

        Args:
            self (_LazyConfigMapping): The instance of the _LazyConfigMapping class.

        Returns:
            list: A list containing all the keys in the _mapping and _extra_content attributes of the _LazyConfigMapping object.

        Raises:
            None
        """
        return list(self._mapping.keys()) + list(self._extra_content.keys())

    def values(self):
        """
        This method returns a list containing the values of the mapping and any extra content in the _LazyConfigMapping class.

        Args:
            self (_LazyConfigMapping): The instance of the _LazyConfigMapping class.
                This parameter is used to access the instance's mapping and extra content.

        Returns:
            list: A list containing the values of the mapping and any extra content in the _LazyConfigMapping class.

        Raises:
            N/A
        """
        return [self[k] for k in self._mapping.keys()] + list(
            self._extra_content.values()
        )

    def items(self):
        """
        items(self)
            This method returns a list of key-value pairs from the _LazyConfigMapping instance.

        Args:
            self (_LazyConfigMapping): The instance of the _LazyConfigMapping class.

        Returns:
            list: A list of key-value pairs from the _LazyConfigMapping instance.

        Raises:
            None.
        """
        return [(k, self[k]) for k in self._mapping.keys()] + list(
            self._extra_content.items()
        )

    def __iter__(self):
        """
        Iterates over the keys of the '_LazyConfigMapping' instance.

        Args:
            self (object): The instance of the '_LazyConfigMapping' class.

        Returns:
            None: This method does not return any value.

        Raises:
            None: This method does not raise any exceptions.
        """
        return iter(list(self._mapping.keys()) + list(self._extra_content.keys()))

    def __contains__(self, item):
        """
        Check if the given item is contained within the '_LazyConfigMapping' object.

        Args:
            self (_LazyConfigMapping): The instance of the '_LazyConfigMapping' class.
            item: The item to be checked for containment within the object. It can be of any type.

        Returns:
            None: This method does not return any value.

        Raises:
            None: This method does not raise any exceptions.
        """
        return item in self._mapping or item in self._extra_content

    def register(self, key, value, exist_ok=False):
        """
        Register a new configuration in this mapping.
        """
        if key in self._mapping.keys() and not exist_ok:
            raise ValueError(
                f"'{key}' is already used by a Transformers config, pick another name."
            )
        self._extra_content[key] = value


CONFIG_MAPPING = _LazyConfigMapping(CONFIG_MAPPING_NAMES)


class _LazyLoadAllMappings(OrderedDict):
    """
    A mapping that will load all pairs of key values at the first access (either by indexing, requestions keys, values,
    etc.)

    Args:
        mapping: The mapping to load.
    """
    def __init__(self, mapping):
        """
        Initializes an instance of the '_LazyLoadAllMappings' class.

        Args:
            self: An instance of the '_LazyLoadAllMappings' class.
            mapping: A dictionary containing the mapping data to be used by the instance.

        Returns:
            None. This method does not return any value.

        Raises:
            None.
        """
        self._mapping = mapping
        self._initialized = False
        self._data = {}

    def _initialize(self):
        """
        Initializes the lazy loading of all mappings for the _LazyLoadAllMappings class.

        Args:
            self: _LazyLoadAllMappings - The instance of the _LazyLoadAllMappings class.

        Returns:
            None. This method does not return any value.

        Raises:
            FutureWarning: If ALL_PRETRAINED_CONFIG_ARCHIVE_MAP is deprecated and will be removed in v5 of Transformers.
            It does not contain all available model checkpoints. Refer to hf.co/models for that.
        """
        if self._initialized:
            return
        warnings.warn(
            "ALL_PRETRAINED_CONFIG_ARCHIVE_MAP is deprecated and will be removed in v5 of Transformers. "
            "It does not contain all available model checkpoints, far from it. Checkout hf.co/models for that.",
            FutureWarning,
        )

        for model_type, map_name in self._mapping.items():
            module_name = model_type_to_module_name(model_type)
            module = importlib.import_module(f".{module_name}", "transformers.models")
            mapping = getattr(module, map_name)
            self._data.update(mapping)

        self._initialized = True

    def __getitem__(self, key):
        """
        __getitem__

        This method retrieves the value associated with the specified key from the _LazyLoadAllMappings instance.

        Args:
            self (_LazyLoadAllMappings): The instance of the _LazyLoadAllMappings class.
            key: The key for which the associated value needs to be retrieved. Type: Any hashable object.

        Returns:
            None: This method returns the value associated with the specified key. If the key is not found, a KeyError is raised.

        Raises:
            KeyError: If the specified key is not found in the _LazyLoadAllMappings instance.
        """
        self._initialize()
        return self._data[key]

    def keys(self):
        """
        Returns a list of all the keys in the mappings.

        Args:
            self (obj): An instance of the _LazyLoadAllMappings class.

        Returns:
            None: This method does not return anything.

        Raises:
            None: This method does not raise any exceptions.
        """
        self._initialize()
        return self._data.keys()

    def values(self):
        """
        Method 'values' in the class '_LazyLoadAllMappings' returns the values of the internal data dictionary after initialization.

        Args:
            self (object): The instance of the class.
                This parameter represents the current instance of the class '_LazyLoadAllMappings'.
                It is required to access the internal data and perform necessary operations.

        Returns:
            None: This method does not return any specific value but retrieves and returns the values of the internal data dictionary.

        Raises:
            No specific exceptions are raised by this method under normal circumstances.
            However, if there are any issues during the initialization process, unexpected behavior may occur.
        """
        self._initialize()
        return self._data.values()

    def items(self):
        """
        Method 'items' in the class '_LazyLoadAllMappings' retrieves the keys of the data after initialization.

        Args:
            self (object): The instance of the class.
                This parameter is required to access the instance attributes and methods.
                It must be an instance of the class '_LazyLoadAllMappings'.

        Returns:
            None: This method returns the keys of the data stored in the '_data' attribute after initialization.

        Raises:
            No exceptions are explicitly raised within this method.
        """
        self._initialize()
        return self._data.keys()

    def __iter__(self):
        """
        __iter__

        This method returns an iterator object for the _LazyLoadAllMappings instance.

        Args:
            self (_LazyLoadAllMappings): The instance of the _LazyLoadAllMappings class.

        Returns:
            iter: An iterator object for the _data attribute of the _LazyLoadAllMappings instance.

        Raises:
            None
        """
        self._initialize()
        return iter(self._data)

    def __contains__(self, item):
        """
        This method '__contains__' in the class '_LazyLoadAllMappings' determines if the specified item is contained within the data structure.

        Args:
            self (_LazyLoadAllMappings): The instance of the _LazyLoadAllMappings class.
                This parameter represents the current object instance.
            item: The item to check for existence within the data structure.
                Type: Any
                Purpose: To specify the item to be checked.
                Restrictions: None

        Returns:
            None: This method returns None if the specified item is found within the data structure, otherwise it returns False.

        Raises:
            None: This method does not explicitly raise any exceptions.
        """
        self._initialize()
        return item in self._data


ALL_PRETRAINED_CONFIG_ARCHIVE_MAP = _LazyLoadAllMappings(
    CONFIG_ARCHIVE_MAP_MAPPING_NAMES
)


def _get_class_name(model_class: Union[str, List[str]]):
    """
    This function returns a formatted string representing the class name or names provided as the 'model_class' parameter.

    Args:
        model_class (Union[str, List[str]]): The class name or names to be formatted. It can be a string or a list of strings.
            If 'model_class' is a list, the function will join the class names using ' or '. Empty strings or None values
            in the list will be ignored.

    Returns:
        str: A formatted string representing the class name or names provided. The class name(s) will be enclosed in
            backticks for clarity.

    Raises:
        None: This function does not raise any exceptions.

    Note:
        The function can be called with either a single class name or a list of class names. If the 'model_class' parameter
        is a list, the resulting string will represent the joined class names using ' or ' as the separator. Empty strings
        or None values will be ignored.
    """
    if isinstance(model_class, (list, tuple)):
        return " or ".join([f"[`{c}`]" for c in model_class if c is not None])
    return f"[`{model_class}`]"


def _list_model_options(indent, config_to_class=None, use_model_types=True):
    """
    Args:
        indent (str): The string used for indentation in the output.
        config_to_class (dict): A dictionary mapping model configurations to their corresponding classes.
            Defaults to None.
        use_model_types (bool): A flag indicating whether to use model types or configurations.
            Defaults to True.

    Returns:
        str: A formatted string containing the model options.

    Raises:
        ValueError: If `use_model_types` is set to False and `config_to_class` is not provided.
    """
    if config_to_class is None and not use_model_types:
        raise ValueError(
            "Using `use_model_types=False` requires a `config_to_class` dictionary."
        )
    if use_model_types:
        if config_to_class is None:
            model_type_to_name = {
                model_type: f"[`{config}`]"
                for model_type, config in CONFIG_MAPPING_NAMES.items()
            }
        else:
            model_type_to_name = {
                model_type: _get_class_name(model_class)
                for model_type, model_class in config_to_class.items()
                if model_type in MODEL_NAMES_MAPPING
            }
        lines = [
            f"{indent}- **{model_type}** -- {model_type_to_name[model_type]} ({MODEL_NAMES_MAPPING[model_type]} model)"
            for model_type in sorted(model_type_to_name.keys())
        ]
    else:
        config_to_name = {
            CONFIG_MAPPING_NAMES[config]: _get_class_name(clas)
            for config, clas in config_to_class.items()
            if config in CONFIG_MAPPING_NAMES
        }
        config_to_model_name = {
            config: MODEL_NAMES_MAPPING[model_type]
            for model_type, config in CONFIG_MAPPING_NAMES.items()
        }
        lines = [
            f"{indent}- [`{config_name}`] configuration class:"
            f" {config_to_name[config_name]} ({config_to_model_name[config_name]} model)"
            for config_name in sorted(config_to_name.keys())
        ]
    return "\n".join(lines)


def replace_list_option_in_docstrings(config_to_class=None, use_model_types=True):
    """
    This function decorates another function's docstring to include a section for listing options related to model types.

    Args:
        config_to_class (optional): A dictionary representing the configuration to class mapping. Defaults to None.
        use_model_types (optional): A boolean indicating whether model types should be used. Defaults to True.

    Returns:
        None: This function does not return any value.

    Raises:
        ValueError: If the input function's docstring does not contain an empty 'List options' section as a placeholder.
    """
    def docstring_decorator(fn):
        docstrings = fn.__doc__
        lines = docstrings.split("\n")
        i = 0
        while i < len(lines) and re.search(r"^(\s*)List options\s*$", lines[i]) is None:
            i += 1
        if i < len(lines):
            indent = re.search(r"^(\s*)List options\s*$", lines[i]).groups()[0]
            if use_model_types:
                indent = f"{indent}    "
            lines[i] = _list_model_options(
                indent, config_to_class=config_to_class, use_model_types=use_model_types
            )
            docstrings = "\n".join(lines)
        else:
            raise ValueError(
                f"The function {fn} should have an empty 'List options' in its docstring as placeholder, current"
                f" docstring is:\n{docstrings}"
            )
        fn.__doc__ = docstrings
        return fn

    return docstring_decorator


class AutoConfig:
    r"""
    This is a generic configuration class that will be instantiated as one of the configuration classes of the library
    when created with the [`~AutoConfig.from_pretrained`] class method.

    This class cannot be instantiated directly using `__init__()` (throws an error).
    """
    def __init__(self):
        """
        Initialize AutoConfig.

        Args:
            self: The instance of the AutoConfig class. It is automatically passed when the method is called.
                Purpose: Represents the instance of the AutoConfig class.
                Restrictions: None.

        Returns:
            None. This method does not return any value.

        Raises:
            EnvironmentError: If the AutoConfig is instantiated directly using the `__init__` method, it raises an EnvironmentError with the message
            'AutoConfig is designed to be instantiated using the `AutoConfig.from_pretrained(pretrained_model_name_or_path)` method.'.
        """
        raise EnvironmentError(
            "AutoConfig is designed to be instantiated "
            "using the `AutoConfig.from_pretrained(pretrained_model_name_or_path)` method."
        )

    @classmethod
    def for_model(cls, model_type: str, *args, **kwargs):
        """
        This class method 'for_model' in the 'AutoConfig' class is used to instantiate a configuration class based on the provided model type.

        Args:
            cls (class): The class itself, automatically passed as the first parameter.
            model_type (str): A string representing the type of the model for which the configuration class needs to be instantiated. It must be a key within the CONFIG_MAPPING dictionary.

        Returns:
            None: This method does not return any value directly. It instantiates and returns an instance of the appropriate configuration class based on the model type.

        Raises:
            ValueError: Raised when the provided 'model_type' is not recognized or is not found as a key in the CONFIG_MAPPING dictionary. The exception message indicates the unrecognized model identifier and
            lists all valid model identifiers available in the CONFIG_MAPPING dictionary.
        """
        if model_type in CONFIG_MAPPING:
            config_class = CONFIG_MAPPING[model_type]
            return config_class(*args, **kwargs)
        raise ValueError(
            f"Unrecognized model identifier: {model_type}. Should contain one of {', '.join(CONFIG_MAPPING.keys())}"
        )

    @classmethod
    @replace_list_option_in_docstrings()
    def from_pretrained(cls, pretrained_model_name_or_path, **kwargs):
        r"""
        Instantiate one of the configuration classes of the library from a pretrained model configuration.

        The configuration class to instantiate is selected based on the `model_type` property of the config object that
        is loaded, or when it's missing, by falling back to using pattern matching on `pretrained_model_name_or_path`:

        List options

        Args:
            pretrained_model_name_or_path (`str` or `os.PathLike`):
                >- Can be either:
                >   - A string, the *model id* of a pretrained model configuration hosted inside a model repo on
                      hf-mirror.com. Valid model ids can be located at the root-level, like `bert-base-uncased`, or
                      namespaced under a user or organization name, like `dbmdz/bert-base-german-cased`.
                >   - A path to a *directory* containing a configuration file saved using the
                      [`~PretrainedConfig.save_pretrained`] method, or the [`~PreTrainedModel.save_pretrained`] method,
                      e.g., `./my_model_directory/`.
                >   - A path or url to a saved configuration JSON *file*, e.g.,
                      `./my_model_directory/configuration.json`.
            cache_dir (`str` or `os.PathLike`, *optional*):
                Path to a directory in which a downloaded pretrained model configuration should be cached if the
                standard cache should not be used.
            force_download (`bool`, *optional*, defaults to `False`):
                Whether or not to force the (re-)download the model weights and configuration files and override the
                cached versions if they exist.
            resume_download (`bool`, *optional*, defaults to `False`):
                Whether or not to delete incompletely received files. Will attempt to resume the download if such a
                file exists.
            proxies (`Dict[str, str]`, *optional*):
                A dictionary of proxy servers to use by protocol or endpoint, e.g., `{'http': 'foo.bar:3128',
                'http://hostname': 'foo.bar:4012'}`. The proxies are used on each request.
            revision (`str`, *optional*, defaults to `"main"`):
                The specific model version to use. It can be a branch name, a tag name, or a commit id, since we use a
                git-based system for storing models and other artifacts on hf-mirror.com, so `revision` can be any
                identifier allowed by git.
            return_unused_kwargs (`bool`, *optional*, defaults to `False`):
                If `False`, then this function returns just the final configuration object.
                If `True`, then this functions returns a `Tuple(config, unused_kwargs)` where *unused_kwargs* is a
                dictionary consisting of the key/value pairs whose keys are not configuration attributes: i.e., the
                part of `kwargs` which has not been used to update `config` and is otherwise ignored.
            trust_remote_code (`bool`, *optional*, defaults to `False`):
                Whether or not to allow for custom models defined on the Hub in their own modeling files. This option
                should only be set to `True` for repositories you trust and in which you have read the code, as it will
                execute code present on the Hub on your local machine.
            kwargs(additional keyword arguments, *optional*):
                The values in kwargs of any keys which are configuration attributes will be used to override the loaded
                values. Behavior concerning key/value pairs whose keys are *not* configuration attributes is controlled
                by the `return_unused_kwargs` keyword parameter.

        Example:
            ```python
            >>> from transformers import AutoConfig

            >>> # Download configuration from hf-mirror.com and cache.
            >>> config = AutoConfig.from_pretrained("bert-base-uncased")

            >>> # Download configuration from hf-mirror.com (user-uploaded) and cache.
            >>> config = AutoConfig.from_pretrained("dbmdz/bert-base-german-cased")

            >>> # If configuration file is in a directory (e.g., was saved using *save_pretrained('./test/saved_model/')*).
            >>> config = AutoConfig.from_pretrained("./test/bert_saved_model/")

            >>> # Load a specific configuration file.
            >>> config = AutoConfig.from_pretrained("./test/bert_saved_model/my_configuration.json")

            >>> # Change some config attributes when loading a pretrained config.
            >>> config = AutoConfig.from_pretrained("bert-base-uncased", output_attentions=True, foo=False)
            >>> config.output_attentions
            True

            >>> config, unused_kwargs = AutoConfig.from_pretrained(
            ...     "bert-base-uncased", output_attentions=True, foo=False, return_unused_kwargs=True
            ... )
            >>> config.output_attentions
            True

            >>> unused_kwargs
            {'foo': False}
            ```
        """
        kwargs["name_or_path"] = pretrained_model_name_or_path

        config_dict, unused_kwargs = PretrainedConfig.get_config_dict(
            pretrained_model_name_or_path, **kwargs
        )
        if "model_type" in config_dict:
            config_class = CONFIG_MAPPING[config_dict["model_type"]]
            return config_class.from_dict(config_dict, **unused_kwargs)
        # Fallback: use pattern matching on the string.
        # We go from longer names to shorter names to catch roberta before bert (for instance)
        for pattern in sorted(CONFIG_MAPPING.keys(), key=len, reverse=True):
            if pattern in str(pretrained_model_name_or_path).lower():
                return CONFIG_MAPPING[pattern].from_dict(config_dict, **unused_kwargs)

        raise ValueError(
            f"Unrecognized model in {pretrained_model_name_or_path}. "
            f"Should have a `model_type` key in its {CONFIG_NAME}, or contain one of the following strings "
            f"in its name: {', '.join(CONFIG_MAPPING.keys())}"
        )

    @staticmethod
    def register(model_type, config, exist_ok=False):
        """
        Register a new configuration for this class.

        Args:
            model_type (`str`): The model type like "bert" or "gpt".
            config ([`PretrainedConfig`]): The config to register.
        """
        if issubclass(config, PretrainedConfig) and config.model_type != model_type:
            raise ValueError(
                "The config you are passing has a `model_type` attribute that is not consistent with the model type "
                f"you passed (config has {config.model_type} and you passed {model_type}. Fix one of those so they "
                "match!"
            )
        CONFIG_MAPPING.register(model_type, config, exist_ok=exist_ok)<|MERGE_RESOLUTION|>--- conflicted
+++ resolved
@@ -51,11 +51,8 @@
         ("bloom", "BloomConfig"),
         ("bridgetower", "BridgeTowerConfig"),
         ("bros", "BrosConfig"),
-<<<<<<< HEAD
-=======
         ("camembert", "CamembertConfig"),
         ("canine", "CanineConfig"),
->>>>>>> da187912
         ("chatglm", "ChatGLMConfig"),
         ("clip", "CLIPConfig"),
         ("clip_vision_model", "CLIPVisionConfig"),
@@ -71,11 +68,8 @@
         ("encodec", "EncodecConfig"),
         ("esm", "EsmConfig"),
         ("falcon", "FalconConfig"),
-<<<<<<< HEAD
-=======
         ("flava", "FlavaConfig"),
         ("funnel", "FunnelConfig"),
->>>>>>> da187912
         ("gemma", "GemmaConfig"),
         ("gpt2", "GPT2Config"),
         ("gpt_bigcode", "GPTBigCodeConfig"),
