# coding=utf-8
# Copyright 2018 The HuggingFace Inc. team.
#
# Licensed under the Apache License, Version 2.0 (the "License");
# you may not use this file except in compliance with the License.
# You may obtain a copy of the License at
#
#     http://www.apache.org/licenses/LICENSE-2.0
#
# Unless required by applicable law or agreed to in writing, software
# distributed under the License is distributed on an "AS IS" BASIS,
# WITHOUT WARRANTIES OR CONDITIONS OF ANY KIND, either express or implied.
# See the License for the specific language governing permissions and
# limitations under the License.
# ============================================================================
"""Auto Config class."""

import importlib
import re
import warnings
from collections import OrderedDict
from typing import List, Union

from mindnlp.configs import CONFIG_NAME
from mindnlp.transformers.configuration_utils import PretrainedConfig
from mindnlp.utils import logging

logger = logging.get_logger(__name__)

CONFIG_MAPPING_NAMES = OrderedDict(
    [
        # Add configs here
        ("albert", "AlbertConfig"),
        ("align", "AlignConfig"),
        ("altclip", "AltCLIPConfig"),
        ("audio-spectrogram-transformer", "ASTConfig"),
        ("autoformer", "AutoformerConfig"),
        ("bark", "BarkConfig"),
        ("bart", "BartConfig"),
        ("beit", "BeitConfig"),
        ("bert", "BertConfig"),
        ("bert-generation", "BertGenerationConfig"),
        ("bge-m3", "BgeM3Config"),
        ("big_bird", "BigBirdConfig"),
        ("bigbird_pegasus", "BigBirdPegasusConfig"),
        ("biogpt", "BioGptConfig"),
        ("bit", "BitConfig"),
        ("blenderbot", "BlenderbotConfig"),
        ("blenderbot-small", "BlenderbotSmallConfig"),
        ("blip", "BlipConfig"),
        ("blip-2", "Blip2Config"),
        ("bloom", "BloomConfig"),
        ("bridgetower", "BridgeTowerConfig"),
        ("bros", "BrosConfig"),
        ("camembert", "CamembertConfig"),
        ("canine", "CanineConfig"),
        ("chatglm", "ChatGLMConfig"),
        ("clap", "ClapConfig"),
        ("clip", "CLIPConfig"),
        ("clipseg", "CLIPSegConfig"),
        ("clipseg_vision_model", "CLIPSegVisionConfig"),
        ("clip_vision_model", "CLIPVisionConfig"),
        ("codegen", "CodeGenConfig"),
        ("cohere", "CohereConfig"),
        ("cogvlm", "CogVLMConfig"),
        ("convbert", "ConvBertConfig"),
        ("convnext", "ConvNextConfig"),
        ("cpmant", "CpmAntConfig"),
        ("ctrl", "CTRLConfig"),
        ("cpmbee", "CpmBeeConfig"),
        ("cvt", "CvtConfig"),
        ("data2vec-text", "Data2VecTextConfig"),
        ("data2vec-audio","Data2VecAudioConfig"),
        ("deit", "DeiTConfig"),
        ("deberta", "DebertaConfig"),
        ("deberta-v2", "DebertaV2Config"),
        ("deepseek_v2", "DeepseekV2Config"),
        ("detr", "DetrConfig"),
        ("dinov2", "Dinov2Config"),
        ("distilbert", "DistilBertConfig"),
        ("donut-swin", "DonutSwinConfig"),
        ("dpt", "DPTConfig"),
        ("efficientformer", "EfficientFormerConfig"),
        ("encodec", "EncodecConfig"),
        ("esm", "EsmConfig"),
        ("falcon", "FalconConfig"),
        ("flava", "FlavaConfig"),
        ("fnet", "FNetConfig"),
        ("focalnet", "FocalNetConfig"),
        ("funnel", "FunnelConfig"),
        ("fastspeech2_conformer", "FastSpeech2ConformerConfig"),
        ("gemma", "GemmaConfig"),
        ("git", "GitConfig"),
        ("gpt2", "GPT2Config"),
        ("gpt_bigcode", "GPTBigCodeConfig"),
        ("gptj", "GPTJConfig"),
        ("gpt_neox", "GPTNeoXConfig"),
        ("gpt_pangu", "GPTPanguConfig"),
        ("groupvit", "GroupViTConfig"),
        ("hubert", "HubertConfig"),
        ("ibert", "IBertConfig"),
        ("instructblip", "InstructBlipConfig"),
        ("jetmoe", "JetMoEConfig"),
        ("kosmos-2", "Kosmos2Config"),
        ("led", "LEDConfig"),
        ("llama", "LlamaConfig"),
        ("llava", "LlavaConfig"),
        ("llava_next", "LlavaNextConfig"),
        ("m2m_100", "M2M100Config"),
<<<<<<< HEAD
=======
        ("lxmert", "LxmertConfig"),
>>>>>>> 7720b70d
        ("mamba", "MambaConfig"),
        ("marian", "MarianConfig"),
        ("mask2former", "Mask2FormerConfig"),
        ("mbart", "MBartConfig"),
        ("mctct", "MCTCTConfig"),
        ("minicpm", "MiniCPMConfig"),
        ("mistral", "MistralConfig"),
        ("mixtral", "MixtralConfig"),
        ("mobilevit", "MobileViTConfig"),
        ("mobilenet_v1", "MobileNetV1Config"),
        ("mobilenet_v2", "MobileNetV2Config"),
        ("musicgen", "MusicgenConfig"),
        ("musicgen_melody", "MusicgenMelodyConfig"),
        ("mt5", "MT5Config"),
        ("mvp", "MvpConfig"),
        ("nystromformer", "NystromformerConfig"),
        ("olmo", "OlmoConfig"),
        ("oneformer", "OneFormerConfig"),
        ("openelm", "OpenELMConfig"),
        ("opt", "OPTConfig"),
        ("owlv2", "Owlv2Config"),
        ("owlvit", "OwlViTConfig"),
        ("pegasus", "PegasusConfig"),
        ("persimmon", "PersimmonConfig"),
        ("phi", "PhiConfig"),
        ("phi3", "Phi3Config"),
        ("plbart", "PLBartConfig"),
        ("qdqbert", "QDQBertConfig"),
        ("qwen2", "Qwen2Config"),
        ("qwen2_moe", "Qwen2MoeConfig"),
        ("reformer", "ReformerConfig"),
        ("rembert", "RemBertConfig"),
        ("resnet", "ResNetConfig"),
        ("roberta", "RobertaConfig"),
        ("roc_bert", "RoCBertConfig"),
        ("rwkv", "RwkvConfig"),
        ("sam", "SamConfig"),
        ("segformer", "SegformerConfig"),
        ("speech-encoder-decoder", "SpeechEncoderDecoderConfig"),
        ("speech_to_text", "Speech2TextConfig"),
        ("speecht5", "SpeechT5Config"),
        ("stablelm", "StableLmConfig"),
        ("splinter", "SplinterConfig"),
        ("squeezebert", "SqueezeBertConfig"),
        ("starcoder2", "Starcoder2Config"),
        ("swin", "SwinConfig"),
        ("swiftformer", "SwiftFormerConfig"),
        ("switch_transformers", "SwitchTransformersConfig"),
        ("swin2sr", "Swin2SRConfig"),
        ("t5", "T5Config"),
        ("tapas", "TapasConfig"),
        ("time_series_transformer", "TimeSeriesTransformerConfig"),
        ("timesformer", "TimesformerConfig"),
        ("trocr", "TrOCRConfig"),
        ("upernet", "UPerNetConfig"),
        ("umt5", "UMT5Config"),
        ("unispeech-sat", "UniSpeechSatConfig"),
        ("univnet", "UnivNetConfig"),
        ("videomae", "VideoMAEConfig"),
        ("vit", "ViTConfig"),
        ("vilt", "ViltConfig"),
        ("vit_hybrid", "ViTHybridConfig"),
        ("vit_msn", "ViTMSNConfig"),
        ("vision-encoder-decoder", "VisionEncoderDecoderConfig"),
        ("vision-text-dual-encoder", "VisionTextDualEncoderConfig"),
        ("vipllava", "VipLlavaConfig"),
        ("visual_bert", "VisualBertConfig"),
        ("vitdet", "VitDetConfig"),
        ("wav2vec2", "Wav2Vec2Config"),
        ("wavlm", "WavLMConfig"),
        ("wav2vec2-bert", "Wav2Vec2BertConfig"),
        ("wav2vec2-conformer", "Wav2Vec2ConformerConfig"),
        ("whisper", "WhisperConfig"),
        ("xclip", "XCLIPConfig"),
        ("xlm-roberta", "XLMRobertaConfig"),
        ("xlm-roberta-xl", "XLMRobertaXLConfig"),
        ("xlm-prophetnet", "XLMProphetNetConfig"),
        ("layoutlmv2", "LayoutLMv2Config"),
        ("xlnet", "XLNetConfig"),
        ("xmod", "XmodConfig"),
    ]
)

CONFIG_ARCHIVE_MAP_MAPPING_NAMES = OrderedDict(
    [
        # Add archive maps here)
        ("albert", "ALBERT_PRETRAINED_CONFIG_ARCHIVE_MAP"),
        ("align", "ALIGN_PRETRAINED_CONFIG_ARCHIVE_MAP"),
        ("altclip", "ALTCLIP_PRETRAINED_CONFIG_ARCHIVE_MAP"),
        (
            "audio-spectrogram-transformer",
            "AUDIO_SPECTROGRAM_TRANSFORMER_PRETRAINED_CONFIG_ARCHIVE_MAP",
        ),
        ("autoformer", "AUTOFORMER_PRETRAINED_CONFIG_ARCHIVE_MAP"),
        ("bark", "BARK_PRETRAINED_CONFIG_ARCHIVE_MAP"),
        ("bart", "BART_PRETRAINED_CONFIG_ARCHIVE_MAP"),
        ("beit", "BEIT_PRETRAINED_CONFIG_ARCHIVE_MAP"),
        ("bert", "BERT_PRETRAINED_CONFIG_ARCHIVE_MAP"),
        ("big_bird", "BIG_BIRD_PRETRAINED_CONFIG_ARCHIVE_MAP"),
        ("bigbird_pegasus", "BIGBIRD_PEGASUS_PRETRAINED_CONFIG_ARCHIVE_MAP"),
        ("biogpt", "BIOGPT_PRETRAINED_CONFIG_ARCHIVE_MAP"),
        ("bit", "BIT_PRETRAINED_CONFIG_ARCHIVE_MAP"),
        ("blenderbot", "BLENDERBOT_PRETRAINED_CONFIG_ARCHIVE_MAP"),
        ("blenderbot-small", "BLENDERBOT_SMALL_PRETRAINED_CONFIG_ARCHIVE_MAP"),
        ("blip", "BLIP_PRETRAINED_CONFIG_ARCHIVE_MAP"),
        ("blip-2", "BLIP_2_PRETRAINED_CONFIG_ARCHIVE_MAP"),
        ("bloom", "BLOOM_PRETRAINED_CONFIG_ARCHIVE_MAP"),
        ("bridgetower", "BRIDGETOWER_PRETRAINED_CONFIG_ARCHIVE_MAP"),
        ("bros", "BROS_PRETRAINED_CONFIG_ARCHIVE_MAP"),
        ("camembert", "CAMEMBERT_PRETRAINED_CONFIG_ARCHIVE_MAP"),
        ("canine", "CANINE_PRETRAINED_CONFIG_ARCHIVE_MAP"),
        ("chinese_clip", "CHINESE_CLIP_PRETRAINED_CONFIG_ARCHIVE_MAP"),
        ("chatglm", "CHATGLM_6B_PRETRAINED_MODEL_ARCHIVE_LIST"),
        ("clap", "CLAP_PRETRAINED_MODEL_ARCHIVE_LIST"),
        ("clip", "CLIP_PRETRAINED_CONFIG_ARCHIVE_MAP"),
        ("clipseg", "CLIPSEG_PRETRAINED_CONFIG_ARCHIVE_MAP"),
        ("codegen", "CODEGEN_PRETRAINED_CONFIG_ARCHIVE_MAP"),
        ("cohere", "COHERE_PRETRAINED_CONFIG_ARCHIVE_MAP"),
        ("conditional_detr", "CONDITIONAL_DETR_PRETRAINED_CONFIG_ARCHIVE_MAP"),
        ("convbert", "CONVBERT_PRETRAINED_CONFIG_ARCHIVE_MAP"),
        ("convnext", "CONVNEXT_PRETRAINED_CONFIG_ARCHIVE_MAP"),
        ("convnextv2", "CONVNEXTV2_PRETRAINED_CONFIG_ARCHIVE_MAP"),
        ("cpmant", "CPMANT_PRETRAINED_CONFIG_ARCHIVE_MAP"),
        ("cpmbee", "CPMBEE_PRETRAINED_CONFIG_ARCHIVE_MAP"),
        ("ctrl", "CTRL_PRETRAINED_CONFIG_ARCHIVE_MAP"),
        ("cvt", "CVT_PRETRAINED_CONFIG_ARCHIVE_MAP"),
        ("data2vec-audio", "DATA2VEC_AUDIO_PRETRAINED_CONFIG_ARCHIVE_MAP"),
        ("data2vec-text", "DATA2VEC_TEXT_PRETRAINED_CONFIG_ARCHIVE_MAP"),
        ("data2vec-vision", "DATA2VEC_VISION_PRETRAINED_CONFIG_ARCHIVE_MAP"),
        ("deberta", "DEBERTA_PRETRAINED_CONFIG_ARCHIVE_MAP"),
        ("deberta-v2", "DEBERTA_V2_PRETRAINED_CONFIG_ARCHIVE_MAP"),
        ("decision_transformer", "DECISION_TRANSFORMER_PRETRAINED_CONFIG_ARCHIVE_MAP"),
        ("deformable_detr", "DEFORMABLE_DETR_PRETRAINED_CONFIG_ARCHIVE_MAP"),
        ("deit", "DEIT_PRETRAINED_CONFIG_ARCHIVE_MAP"),
        ("deepseek_v2", "DEEPSEEK_V2_PRETRAINED_CONFIG_ARCHIVE_MAP"),
        ("deta", "DETA_PRETRAINED_CONFIG_ARCHIVE_MAP"),
        ("detr", "DETR_PRETRAINED_CONFIG_ARCHIVE_MAP"),
        ("dinat", "DINAT_PRETRAINED_CONFIG_ARCHIVE_MAP"),
        ("dinov2", "DINOV2_PRETRAINED_CONFIG_ARCHIVE_MAP"),
        ("distilbert", "DISTILBERT_PRETRAINED_CONFIG_ARCHIVE_MAP"),
        ("donut-swin", "DONUT_SWIN_PRETRAINED_CONFIG_ARCHIVE_MAP"),
        ("dpr", "DPR_PRETRAINED_CONFIG_ARCHIVE_MAP"),
        ("dpt", "DPT_PRETRAINED_CONFIG_ARCHIVE_MAP"),
        ("efficientformer", "EFFICIENTFORMER_PRETRAINED_CONFIG_ARCHIVE_MAP"),
        ("efficientnet", "EFFICIENTNET_PRETRAINED_CONFIG_ARCHIVE_MAP"),
        ("electra", "ELECTRA_PRETRAINED_CONFIG_ARCHIVE_MAP"),
        ("encodec", "ENCODEC_PRETRAINED_CONFIG_ARCHIVE_MAP"),
        ("ernie", "ERNIE_PRETRAINED_CONFIG_ARCHIVE_MAP"),
        ("ernie_m", "ERNIE_M_PRETRAINED_CONFIG_ARCHIVE_MAP"),
        ("esm", "ESM_PRETRAINED_CONFIG_ARCHIVE_MAP"),
        ("falcon", "FALCON_PRETRAINED_CONFIG_ARCHIVE_MAP"),
        ("flaubert", "FLAUBERT_PRETRAINED_CONFIG_ARCHIVE_MAP"),
        ("flava", "FLAVA_PRETRAINED_CONFIG_ARCHIVE_MAP"),
        ("fnet", "FNET_PRETRAINED_CONFIG_ARCHIVE_MAP"),
        ("focalnet", "FOCALNET_PRETRAINED_CONFIG_ARCHIVE_MAP"),
        ("fsmt", "FSMT_PRETRAINED_CONFIG_ARCHIVE_MAP"),
        ("funnel", "FUNNEL_PRETRAINED_CONFIG_ARCHIVE_MAP"),
        ("fuyu", "FUYU_PRETRAINED_CONFIG_ARCHIVE_MAP"),
        ("gemma", "GEMMA_PRETRAINED_CONFIG_ARCHIVE_MAP"),
        ("git", "GIT_PRETRAINED_CONFIG_ARCHIVE_MAP"),
        ("glpn", "GLPN_PRETRAINED_CONFIG_ARCHIVE_MAP"),
        ("gpt2", "GPT2_PRETRAINED_CONFIG_ARCHIVE_MAP"),
        ("gpt_bigcode", "GPT_BIGCODE_PRETRAINED_CONFIG_ARCHIVE_MAP"),
        ("gpt_neo", "GPT_NEO_PRETRAINED_CONFIG_ARCHIVE_MAP"),
        ("gpt_neox", "GPT_NEOX_PRETRAINED_CONFIG_ARCHIVE_MAP"),
        ("gpt_neox_japanese", "GPT_NEOX_JAPANESE_PRETRAINED_CONFIG_ARCHIVE_MAP"),
        ("gpt_pangu", "GPTPANGU_PRETRAINED_CONFIG_ARCHIVE_MAP"),
        ("gptj", "GPTJ_PRETRAINED_CONFIG_ARCHIVE_MAP"),
        ("gptsan-japanese", "GPTSAN_JAPANESE_PRETRAINED_CONFIG_ARCHIVE_MAP"),
        ("graphormer", "GRAPHORMER_PRETRAINED_CONFIG_ARCHIVE_MAP"),
        ("groupvit", "GROUPVIT_PRETRAINED_CONFIG_ARCHIVE_MAP"),
        ("hubert", "HUBERT_PRETRAINED_CONFIG_ARCHIVE_MAP"),
        ("idefics", "IDEFICS_PRETRAINED_CONFIG_ARCHIVE_MAP"),
        ("imagegpt", "IMAGEGPT_PRETRAINED_CONFIG_ARCHIVE_MAP"),
        ("informer", "INFORMER_PRETRAINED_CONFIG_ARCHIVE_MAP"),
        ("instructblip", "INSTRUCTBLIP_PRETRAINED_CONFIG_ARCHIVE_MAP"),
        ("jukebox", "JUKEBOX_PRETRAINED_CONFIG_ARCHIVE_MAP"),
        ("kosmos-2", "KOSMOS2_PRETRAINED_CONFIG_ARCHIVE_MAP"),
        ("layoutlm", "LAYOUTLM_PRETRAINED_CONFIG_ARCHIVE_MAP"),
        ("layoutlmv2", "LAYOUTLMV2_PRETRAINED_CONFIG_ARCHIVE_MAP"),
        ("layoutlmv3", "LAYOUTLMV3_PRETRAINED_CONFIG_ARCHIVE_MAP"),
        ("led", "LED_PRETRAINED_CONFIG_ARCHIVE_MAP"),
        ("levit", "LEVIT_PRETRAINED_CONFIG_ARCHIVE_MAP"),
        ("lilt", "LILT_PRETRAINED_CONFIG_ARCHIVE_MAP"),
        ("llama", "LLAMA_PRETRAINED_CONFIG_ARCHIVE_MAP"),
        ("longformer", "LONGFORMER_PRETRAINED_CONFIG_ARCHIVE_MAP"),
        ("longt5", "LONGT5_PRETRAINED_CONFIG_ARCHIVE_MAP"),
        ("luke", "LUKE_PRETRAINED_CONFIG_ARCHIVE_MAP"),
        ("lxmert", "LXMERT_PRETRAINED_CONFIG_ARCHIVE_MAP"),
        ("m2m_100", "M2M_100_PRETRAINED_CONFIG_ARCHIVE_MAP"),
        ("mamba", "MAMBA_PRETRAINED_CONFIG_ARCHIVE_MAP"),
        ("marian", "MARIAN_PRETRAINED_CONFIG_ARCHIVE_MAP"),
        ("markuplm", "MARKUPLM_PRETRAINED_CONFIG_ARCHIVE_MAP"),
        ("mask2former", "MASK2FORMER_PRETRAINED_CONFIG_ARCHIVE_MAP"),
        ("maskformer", "MASKFORMER_PRETRAINED_CONFIG_ARCHIVE_MAP"),
        ("mbart", "MBART_PRETRAINED_CONFIG_ARCHIVE_MAP"),
        ("mctct", "MCTCT_PRETRAINED_CONFIG_ARCHIVE_MAP"),
        ("mega", "MEGA_PRETRAINED_CONFIG_ARCHIVE_MAP"),
        ("megatron-bert", "MEGATRON_BERT_PRETRAINED_CONFIG_ARCHIVE_MAP"),
        ("mgp-str", "MGP_STR_PRETRAINED_CONFIG_ARCHIVE_MAP"),
        ("mistral", "MISTRAL_PRETRAINED_CONFIG_ARCHIVE_MAP"),
        ("mixtral", "MIXTRAL_PRETRAINED_CONFIG_ARCHIVE_MAP"),
        ("mobilenet_v1", "MOBILENET_V1_PRETRAINED_CONFIG_ARCHIVE_MAP"),
        ("mobilenet_v2", "MOBILENET_V2_PRETRAINED_CONFIG_ARCHIVE_MAP"),
        ("mobilevit", "MOBILEVIT_PRETRAINED_CONFIG_ARCHIVE_MAP"),
        ("mobilevitv2", "MOBILEVITV2_PRETRAINED_CONFIG_ARCHIVE_MAP"),
        ("mpnet", "MPNET_PRETRAINED_CONFIG_ARCHIVE_MAP"),
        ("mpt", "MPT_PRETRAINED_CONFIG_ARCHIVE_MAP"),
        ("mra", "MRA_PRETRAINED_CONFIG_ARCHIVE_MAP"),
        ("musicgen", "MUSICGEN_PRETRAINED_CONFIG_ARCHIVE_MAP"),
        ("mvp", "MVP_PRETRAINED_CONFIG_ARCHIVE_MAP"),
        ("nat", "NAT_PRETRAINED_CONFIG_ARCHIVE_MAP"),
        ("nezha", "NEZHA_PRETRAINED_CONFIG_ARCHIVE_MAP"),
        ("nllb-moe", "NLLB_MOE_PRETRAINED_CONFIG_ARCHIVE_MAP"),
        ("nystromformer", "NYSTROMFORMER_PRETRAINED_CONFIG_ARCHIVE_MAP"),
        ("oneformer", "ONEFORMER_PRETRAINED_CONFIG_ARCHIVE_MAP"),
        ("open-llama", "OPEN_LLAMA_PRETRAINED_CONFIG_ARCHIVE_MAP"),
        ("openai-gpt", "OPENAI_GPT_PRETRAINED_CONFIG_ARCHIVE_MAP"),
        ("opt", "OPT_PRETRAINED_CONFIG_ARCHIVE_MAP"),
        ("owlv2", "OWLV2_PRETRAINED_CONFIG_ARCHIVE_MAP"),
        ("owlvit", "OWLVIT_PRETRAINED_CONFIG_ARCHIVE_MAP"),
        ("pegasus", "PEGASUS_PRETRAINED_CONFIG_ARCHIVE_MAP"),
        ("pegasus_x", "PEGASUS_X_PRETRAINED_CONFIG_ARCHIVE_MAP"),
        ("perceiver", "PERCEIVER_PRETRAINED_CONFIG_ARCHIVE_MAP"),
        ("persimmon", "PERSIMMON_PRETRAINED_CONFIG_ARCHIVE_MAP"),
        ("phi", "PHI_PRETRAINED_CONFIG_ARCHIVE_MAP"),
        ("pix2struct", "PIX2STRUCT_PRETRAINED_CONFIG_ARCHIVE_MAP"),
        ("plbart", "PLBART_PRETRAINED_CONFIG_ARCHIVE_MAP"),
        ("poolformer", "POOLFORMER_PRETRAINED_CONFIG_ARCHIVE_MAP"),
        ("pop2piano", "POP2PIANO_PRETRAINED_CONFIG_ARCHIVE_MAP"),
        ("prophetnet", "PROPHETNET_PRETRAINED_CONFIG_ARCHIVE_MAP"),
        ("pvt", "PVT_PRETRAINED_CONFIG_ARCHIVE_MAP"),
        ("qdqbert", "QDQBERT_PRETRAINED_CONFIG_ARCHIVE_MAP"),
        ("qwen2", "QWEN2_PRETRAINED_CONFIG_ARCHIVE_MAP"),
        ("realm", "REALM_PRETRAINED_CONFIG_ARCHIVE_MAP"),
        ("regnet", "REGNET_PRETRAINED_CONFIG_ARCHIVE_MAP"),
        ("rembert", "REMBERT_PRETRAINED_CONFIG_ARCHIVE_MAP"),
        ("resnet", "RESNET_PRETRAINED_CONFIG_ARCHIVE_MAP"),
        ("roberta", "ROBERTA_PRETRAINED_CONFIG_ARCHIVE_MAP"),
        ("roberta-prelayernorm", "ROBERTA_PRELAYERNORM_PRETRAINED_CONFIG_ARCHIVE_MAP"),
        ("roc_bert", "ROC_BERT_PRETRAINED_CONFIG_ARCHIVE_MAP"),
        ("roformer", "ROFORMER_PRETRAINED_CONFIG_ARCHIVE_MAP"),
        ("rwkv", "RWKV_PRETRAINED_CONFIG_ARCHIVE_MAP"),
        ("sam", "SAM_PRETRAINED_CONFIG_ARCHIVE_MAP"),
        ("seamless_m4t", "SEAMLESS_M4T_PRETRAINED_CONFIG_ARCHIVE_MAP"),
        ("segformer", "SEGFORMER_PRETRAINED_CONFIG_ARCHIVE_MAP"),
        ("sew", "SEW_PRETRAINED_CONFIG_ARCHIVE_MAP"),
        ("sew-d", "SEW_D_PRETRAINED_CONFIG_ARCHIVE_MAP"),
        ("speech_to_text", "SPEECH_TO_TEXT_PRETRAINED_CONFIG_ARCHIVE_MAP"),
        ("speech_to_text_2", "SPEECH_TO_TEXT_2_PRETRAINED_CONFIG_ARCHIVE_MAP"),
        ("speecht5", "SPEECHT5_PRETRAINED_CONFIG_ARCHIVE_MAP"),
        ("splinter", "SPLINTER_PRETRAINED_CONFIG_ARCHIVE_MAP"),
        ("squeezebert", "SQUEEZEBERT_PRETRAINED_CONFIG_ARCHIVE_MAP"),
        ("starcoder2", "STARCODER2_PRETRAINED_CONFIG_ARCHIVE_MAP"),
        ("swiftformer", "SWIFTFORMER_PRETRAINED_CONFIG_ARCHIVE_MAP"),
        ("swin", "SWIN_PRETRAINED_CONFIG_ARCHIVE_MAP"),
        ("swin2sr", "SWIN2SR_PRETRAINED_CONFIG_ARCHIVE_MAP"),
        ("swinv2", "SWINV2_PRETRAINED_CONFIG_ARCHIVE_MAP"),
        ("switch_transformers", "SWITCH_TRANSFORMERS_PRETRAINED_CONFIG_ARCHIVE_MAP"),
        ("t5", "T5_PRETRAINED_CONFIG_ARCHIVE_MAP"),
        ("table-transformer", "TABLE_TRANSFORMER_PRETRAINED_CONFIG_ARCHIVE_MAP"),
        ("tapas", "TAPAS_PRETRAINED_CONFIG_ARCHIVE_MAP"),
        (
            "time_series_transformer",
            "TIME_SERIES_TRANSFORMER_PRETRAINED_CONFIG_ARCHIVE_MAP",
        ),
        ("timesformer", "TIMESFORMER_PRETRAINED_CONFIG_ARCHIVE_MAP"),
        ("transfo-xl", "TRANSFO_XL_PRETRAINED_CONFIG_ARCHIVE_MAP"),
        ("tvlt", "TVLT_PRETRAINED_CONFIG_ARCHIVE_MAP"),
        ("unispeech", "UNISPEECH_PRETRAINED_CONFIG_ARCHIVE_MAP"),
        ("unispeech-sat", "UNISPEECH_SAT_PRETRAINED_CONFIG_ARCHIVE_MAP"),
        ("van", "VAN_PRETRAINED_CONFIG_ARCHIVE_MAP"),
        ("videomae", "VIDEOMAE_PRETRAINED_CONFIG_ARCHIVE_MAP"),
        ("vilt", "VILT_PRETRAINED_CONFIG_ARCHIVE_MAP"),
        ("visual_bert", "VISUAL_BERT_PRETRAINED_CONFIG_ARCHIVE_MAP"),
        ("vit", "VIT_PRETRAINED_CONFIG_ARCHIVE_MAP"),
        ("vit_hybrid", "VIT_HYBRID_PRETRAINED_CONFIG_ARCHIVE_MAP"),
        ("vit_mae", "VIT_MAE_PRETRAINED_CONFIG_ARCHIVE_MAP"),
        ("vit_msn", "VIT_MSN_PRETRAINED_CONFIG_ARCHIVE_MAP"),
        ("vitdet", "VITDET_PRETRAINED_CONFIG_ARCHIVE_MAP"),
        ("vitmatte", "VITMATTE_PRETRAINED_CONFIG_ARCHIVE_MAP"),
        ("vits", "VITS_PRETRAINED_CONFIG_ARCHIVE_MAP"),
        ("vivit", "VIVIT_PRETRAINED_CONFIG_ARCHIVE_MAP"),
        ("wav2vec2", "WAV_2_VEC_2_PRETRAINED_CONFIG_ARCHIVE_MAP"),
        ("wav2vec2-conformer", "WAV2VEC2_CONFORMER_PRETRAINED_CONFIG_ARCHIVE_MAP"),
        ("whisper", "WHISPER_PRETRAINED_CONFIG_ARCHIVE_MAP"),
        ("xclip", "XCLIP_PRETRAINED_CONFIG_ARCHIVE_MAP"),
        ("xglm", "XGLM_PRETRAINED_CONFIG_ARCHIVE_MAP"),
        ("xlm", "XLM_PRETRAINED_CONFIG_ARCHIVE_MAP"),
        ("xlm-prophetnet", "XLM_PROPHETNET_PRETRAINED_CONFIG_ARCHIVE_MAP"),
        ("xlm-roberta", "XLM_ROBERTA_PRETRAINED_CONFIG_ARCHIVE_MAP"),
        ("xlm-roberta-xl", "XLM_ROBERTA_XL_PRETRAINED_CONFIG_ARCHIVE_MAP"),
        ("xlnet", "XLNET_PRETRAINED_CONFIG_ARCHIVE_MAP"),
        ("xmod", "XMOD_PRETRAINED_CONFIG_ARCHIVE_MAP"),
        ("yolos", "YOLOS_PRETRAINED_CONFIG_ARCHIVE_MAP"),
        ("yoso", "YOSO_PRETRAINED_CONFIG_ARCHIVE_MAP"),
    ]
)

MODEL_NAMES_MAPPING = OrderedDict(
    [
        # Add full (and cased) model names here
        ("albert", "ALBERT"),
        ("align", "ALIGN"),
        ("altclip", "AltCLIP"),
        ("audio-spectrogram-transformer", "Audio Spectrogram Transformer"),
        ("autoformer", "Autoformer"),
        ("bark", "Bark"),
        ("bart", "BART"),
        ("barthez", "BARThez"),
        ("bartpho", "BARTpho"),
        ("beit", "BEiT"),
        ("bert", "BERT"),
        ("bert-generation", "Bert Generation"),
        ("bert-japanese", "BertJapanese"),
        ("bertweet", "BERTweet"),
        ("bge-m3", "BgeM3"),
        ("big_bird", "BigBird"),
        ("bigbird_pegasus", "BigBird-Pegasus"),
        ("biogpt", "BioGpt"),
        ("bit", "BiT"),
        ("blenderbot", "Blenderbot"),
        ("blenderbot-small", "BlenderbotSmall"),
        ("blip", "BLIP"),
        ("blip-2", "BLIP-2"),
        ("bloom", "BLOOM"),
        ("bort", "BORT"),
        ("bridgetower", "BridgeTower"),
        ("bros", "BROS"),
        ("byt5", "ByT5"),
        ("camembert", "CamemBERT"),
        ("canine", "CANINE"),
        ("chinese_clip", "Chinese-CLIP"),
        ("chatglm", "ChatGLM"),
        ("clap", "CLAP"),
        ("clip", "CLIP"),
        ("clip_vision_model", "CLIPVisionModel"),
        ("clipseg", "CLIPSeg"),
        ("clipseg_vision_model", "CLIPSegVisionModel"),
        ("code_llama", "CodeLlama"),
        ("codegen", "CodeGen"),
        ("cohere", "Cohere"),
        ("conditional_detr", "Conditional DETR"),
        ("cogvlm", "CogVLM"),
        ("convbert", "ConvBERT"),
        ("convnext", "ConvNeXT"),
        ("convnextv2", "ConvNeXTV2"),
        ("cpm", "CPM"),
        ("cpmant", "CPM-Ant"),
        ("cpmbee", "CPM-Bee"),
        ("ctrl", "CTRL"),
        ("cvt", "CvT"),
        ("data2vec-audio", "Data2VecAudio"),
        ("data2vec-text", "Data2VecText"),
        ("data2vec-vision", "Data2VecVision"),
        ("deberta", "DeBERTa"),
        ("deberta-v2", "DeBERTa-v2"),
        ("decision_transformer", "Decision Transformer"),
        ("deformable_detr", "Deformable DETR"),
        ("deepseek_v2", "Deepseek_v2"),
        ("deit", "DeiT"),
        ("deplot", "DePlot"),
        ("deta", "DETA"),
        ("detr", "DETR"),
        ("dialogpt", "DialoGPT"),
        ("dinat", "DiNAT"),
        ("dinov2", "DINOv2"),
        ("distilbert", "DistilBERT"),
        ("donut", "Donut"),
        ("donut-swin", "DonutSwin"),
        ("dit", "DiT"),
        ("donut-swin", "DonutSwin"),
        ("dpr", "DPR"),
        ("dpt", "DPT"),
        ("efficientformer", "EfficientFormer"),
        ("efficientnet", "EfficientNet"),
        ("electra", "ELECTRA"),
        ("encodec", "EnCodec"),
        ("encoder-decoder", "Encoder decoder"),
        ("ernie", "ERNIE"),
        ("ernie_m", "ErnieM"),
        ("esm", "ESM"),
        ("falcon", "Falcon"),
        ("fastspeech2_conformer", "FastSpeech2ConformerModel"),
        ("flan-t5", "FLAN-T5"),
        ("flan-ul2", "FLAN-UL2"),
        ("flaubert", "FlauBERT"),
        ("flava", "FLAVA"),
        ("fnet", "FNet"),
        ("focalnet", "FocalNet"),
        ("fsmt", "FairSeq Machine-Translation"),
        ("funnel", "Funnel Transformer"),
        ("fuyu", "Fuyu"),
        ("gemma", "Gemma"),
        ("git", "GIT"),
        ("glpn", "GLPN"),
        ("gpt-sw3", "GPT-Sw3"),
        ("gpt2", "OpenAI GPT-2"),
        ("gpt_bigcode", "GPTBigCode"),
        ("gpt_neo", "GPT Neo"),
        ("gpt_neox", "GPT NeoX"),
        ("gpt_neox_japanese", "GPT NeoX Japanese"),
        ("gpt_pangu", "GPTPangu"),
        ("gptj", "GPT-J"),
        ("gptsan-japanese", "GPTSAN-japanese"),
        ("graphormer", "Graphormer"),
        ("groupvit", "GroupViT"),
        ("herbert", "HerBERT"),
        ("hubert", "Hubert"),
        ("ibert", "I-BERT"),
        ("idefics", "IDEFICS"),
        ("imagegpt", "ImageGPT"),
        ("informer", "Informer"),
        ("instructblip", "InstructBLIP"),
        ("jukebox", "Jukebox"),
        ("jetmoe", "JetMoE"),
        ("kosmos-2", "KOSMOS-2"),
        ("layoutlm", "LayoutLM"),
        ("layoutlmv2", "LayoutLMv2"),
        ("layoutlmv3", "LayoutLMv3"),
        ("layoutxlm", "LayoutXLM"),
        ("led", "LED"),
        ("levit", "LeViT"),
        ("lilt", "LiLT"),
        ("llama", "LLaMA"),
        ("llama2", "Llama2"),
        ("llava", "LLaVa"),
        ("llava_next", "LLaVA-NeXT"),
        ("longformer", "Longformer"),
        ("longt5", "LongT5"),
        ("luke", "LUKE"),
        ("lxmert", "LXMERT"),
        ("m2m_100", "M2M100"),
        ("mamba", "Mamba"),
        ("marian", "Marian"),
        ("markuplm", "MarkupLM"),
        ("mask2former", "Mask2Former"),
        ("maskformer", "MaskFormer"),
        ("maskformer-swin", "MaskFormerSwin"),
        ("matcha", "MatCha"),
        ("mbart", "mBART"),
        ("mbart50", "mBART-50"),
        ("mctct", "M-CTC-T"),
        ("mega", "MEGA"),
        ("megatron-bert", "Megatron-BERT"),
        ("megatron_gpt2", "Megatron-GPT2"),
        ("mgp-str", "MGP-STR"),
        ("minicpm", "MiniCPM"),
        ("mistral", "Mistral"),
        ("mixtral", "Mixtral"),
        ("mluke", "mLUKE"),
        ("mms", "MMS"),
        ("mobilebert", "MobileBERT"),
        ("mobilenet_v1", "MobileNetV1"),
        ("mobilenet_v2", "MobileNetV2"),
        ("mobilevit", "MobileViT"),
        ("mobilevitv2", "MobileViTV2"),
        ("mpnet", "MPNet"),
        ("mpt", "MPT"),
        ("mra", "MRA"),
        ("mt5", "MT5"),
        ("musicgen", "MusicGen"),
        ("musicgen_melody", "MusicGen Melody"),
        ("mvp", "MVP"),
        ("nat", "NAT"),
        ("nezha", "Nezha"),
        ("nllb", "NLLB"),
        ("nllb-moe", "NLLB-MOE"),
        ("nougat", "Nougat"),
        ("nystromformer", "Nyströmformer"),
        ("olmo", "OLMo"),
        ("openelm", "OpenELM"),
        ("oneformer", "OneFormer"),
        ("open-llama", "OpenLlama"),
        ("openai-gpt", "OpenAI GPT"),
        ("opt", "OPT"),
        ("owlv2", "OWLv2"),
        ("owlvit", "OWL-ViT"),
        ("pegasus", "Pegasus"),
        ("pegasus_x", "PEGASUS-X"),
        ("perceiver", "Perceiver"),
        ("persimmon", "Persimmon"),
        ("phi", "Phi"),
        ("phi3", "Phi3"),
        ("phobert", "PhoBERT"),
        ("pix2struct", "Pix2Struct"),
        ("plbart", "PLBart"),
        ("poolformer", "PoolFormer"),
        ("pop2piano", "Pop2Piano"),
        ("prophetnet", "ProphetNet"),
        ("pvt", "PVT"),
        ("qdqbert", "QDQBert"),
        ("qwen2", "Qwen2"),
        ("qwen2_moe", "Qwen2MoE"),
        ("rag", "RAG"),
        ("realm", "REALM"),
        ("reformer", "Reformer"),
        ("regnet", "RegNet"),
        ("rembert", "RemBERT"),
        ("resnet", "ResNet"),
        ("roberta", "RoBERTa"),
        ("roberta-prelayernorm", "RoBERTa-PreLayerNorm"),
        ("roc_bert", "RoCBert"),
        ("roformer", "RoFormer"),
        ("rwkv", "RWKV"),
        ("sam", "SAM"),
        ("seamless_m4t", "SeamlessM4T"),
        ("segformer", "SegFormer"),
        ("sew", "SEW"),
        ("sew-d", "SEW-D"),
        ("speech-encoder-decoder", "Speech Encoder decoder"),
        ("speech_to_text", "Speech2Text"),
        ("speech_to_text_2", "Speech2Text2"),
        ("speecht5", "SpeechT5"),
        ("splinter", "Splinter"),
        ("squeezebert", "SqueezeBERT"),
        ("stablelm", "StableLm"),
        ("starcoder2", "Starcoder2"),
        ("swiftformer", "SwiftFormer"),
        ("swin", "Swin Transformer"),
        ("swin2sr", "Swin2SR"),
        ("swinv2", "Swin Transformer V2"),
        ("switch_transformers", "SwitchTransformers"),
        ("t5", "T5"),
        ("t5v1.1", "T5v1.1"),
        ("table-transformer", "Table Transformer"),
        ("tapas", "TAPAS"),
        ("tapex", "TAPEX"),
        ("time_series_transformer", "Time Series Transformer"),
        ("timesformer", "TimeSformer"),
        ("timm_backbone", "TimmBackbone"),
        ("trajectory_transformer", "Trajectory Transformer"),
        ("transfo-xl", "Transformer-XL"),
        ("trocr", "TrOCR"),
        ("tvlt", "TVLT"),
        ("ul2", "UL2"),
        ("umt5", "UMT5"),
        ("unispeech", "UniSpeech"),
        ("unispeech-sat", "UniSpeechSat"),
        ("univnet", "UnivNet"),
        ("upernet", "UPerNet"),
        ("van", "VAN"),
        ("videomae", "VideoMAE"),
        ("vilt", "ViLT"),
        ("vipllava", "VipLlava"),
        ("vision-encoder-decoder", "Vision Encoder decoder"),
        ("vision-text-dual-encoder", "VisionTextDualEncoder"),
        ("visual_bert", "VisualBERT"),
        ("vit", "ViT"),
        ("vit_hybrid", "ViT Hybrid"),
        ("vit_mae", "ViTMAE"),
        ("vit_msn", "ViTMSN"),
        ("vitdet", "VitDet"),
        ("vitmatte", "ViTMatte"),
        ("vits", "VITS"),
        ("vivit", "ViViT"),
        ("wav2vec2", "Wav2Vec2"),
        ("wav2vec2-bert", "Wav2Vec2-BERT"),
        ("wav2vec2-conformer", "Wav2Vec2-Conformer"),
        ("wav2vec2_phoneme", "Wav2Vec2Phoneme"),
        ("wavlm", "WavLM"),
        ("whisper", "Whisper"),
        ("xclip", "X-CLIP"),
        ("xglm", "XGLM"),
        ("xlm", "XLM"),
        ("xlm-prophetnet", "XLM-ProphetNet"),
        ("xlm-roberta", "XLM-RoBERTa"),
        ("xlm-roberta-xl", "XLM-RoBERTa-XL"),
        ("xlm-v", "XLM-V"),
        ("xlnet", "XLNet"),
        ("xls_r", "XLS-R"),
        ("xlsr_wav2vec2", "XLSR-Wav2Vec2"),
        ("xmod", "X-MOD"),
        ("yolos", "YOLOS"),
        ("yoso", "YOSO"),
    ]
)

DEPRECATED_MODELS = [
    # "bort",
    # "mctct",
    # "mmbt",
    # "open_llama",
    # "retribert",
    # "tapex",
    # "trajectory_transformer",
    # "van",
]

SPECIAL_MODEL_TYPE_TO_MODULE_NAME = OrderedDict(
    [
        ("openai-gpt", "openai"),
        ("data2vec-audio", "data2vec"),
        ("data2vec-text", "data2vec"),
        ("data2vec-vision", "data2vec"),
        ("donut-swin", "donut"),
        ("kosmos-2", "kosmos2"),
        ("maskformer-swin", "maskformer"),
        ("clip_vision_model", "clip"),
        ("clipseg_vision_model", "clipseg"),
        ("xclip", "x_clip"),
    ]
)


def model_type_to_module_name(key):
    """Converts a config key to the corresponding module."""
    # Special treatment
    if key in SPECIAL_MODEL_TYPE_TO_MODULE_NAME:
        return SPECIAL_MODEL_TYPE_TO_MODULE_NAME[key]

    key = key.replace("-", "_")
    if key in DEPRECATED_MODELS:
        key = f"deprecated.{key}"

    return key


def config_class_to_model_type(config):
    """Converts a config class name to the corresponding model type"""
    for key, cls in CONFIG_MAPPING_NAMES.items():
        if cls == config:
            return key
    # if key not found check in extra content
    for key, cls in CONFIG_MAPPING._extra_content.items():
        if cls.__name__ == config:
            return key
    return None


class _LazyConfigMapping(OrderedDict):
    """
    A dictionary that lazily load its values when they are requested.
    """

    def __init__(self, mapping):
        """
        Initializes a new instance of the _LazyConfigMapping class.

        Args:
            self (object): The instance of the _LazyConfigMapping class.
            mapping (dict): A dictionary containing the initial mapping for the configuration.
               The keys represent the configuration keys, and the values represent the corresponding values.
               This parameter is required and must be of type dict.

        Returns:
            None.

        Raises:
            None.
        """
        self._mapping = mapping
        self._extra_content = {}
        self._modules = {}

    def __getitem__(self, key):
        """
                __getitem__

                Retrieve the value associated with the given key from the _LazyConfigMapping object.

                Args:
                    self (_LazyConfigMapping): The instance of the _LazyConfigMapping class.
                    key (str): The key used to retrieve the corresponding value. It should be a string.

        Returns:
            None:
                - If the key is present in the _extra_content, the associated value is returned.
                - If the key is not in _extra_content but is in _mapping, the value associated with the key is returned after
                performing necessary module imports and attribute retrieval.

        Raises:
            KeyError: If the key is not found in either _extra_content or _mapping, a KeyError is raised.
            AttributeError:
                If the attribute associated with the value corresponding to the key is not found in the dynamically imported module,
                an AttributeError is raised.
            ModuleNotFoundError: If the required module is not found during dynamic import, a ModuleNotFoundError is raised.
        """
        if key in self._extra_content:
            return self._extra_content[key]
        if key not in self._mapping:
            raise KeyError(key)
        value = self._mapping[key]
        module_name = model_type_to_module_name(key)
        if module_name not in self._modules:
            self._modules[module_name] = importlib.import_module(
                f".{module_name}", "mindnlp.transformers.models"
            )
        if hasattr(self._modules[module_name], value):
            return getattr(self._modules[module_name], value)

        # Some of the mappings have entries model_type -> config of another model type. In that case we try to grab the
        # object at the top level.
        transformers_module = importlib.import_module("mindnlp.transformers")
        return getattr(transformers_module, value)

    def keys(self):
        """
        This method returns a list of all the keys in the _LazyConfigMapping object.

        Args:
            self (_LazyConfigMapping): The instance of the _LazyConfigMapping class.

        Returns:
            list: A list containing all the keys in the _mapping and _extra_content attributes of the _LazyConfigMapping object.

        Raises:
            None
        """
        return list(self._mapping.keys()) + list(self._extra_content.keys())

    def values(self):
        """
        This method returns a list containing the values of the mapping and any extra content in the _LazyConfigMapping class.

        Args:
            self (_LazyConfigMapping): The instance of the _LazyConfigMapping class.
                This parameter is used to access the instance's mapping and extra content.

        Returns:
            list: A list containing the values of the mapping and any extra content in the _LazyConfigMapping class.

        Raises:
            None
        """
        return [self[k] for k in self._mapping.keys()] + list(
            self._extra_content.values()
        )

    def items(self):
        """
        items(self)
            This method returns a list of key-value pairs from the _LazyConfigMapping instance.

        Args:
            self (_LazyConfigMapping): The instance of the _LazyConfigMapping class.

        Returns:
            list: A list of key-value pairs from the _LazyConfigMapping instance.

        Raises:
            None.
        """
        return [(k, self[k]) for k in self._mapping.keys()] + list(
            self._extra_content.items()
        )

    def __iter__(self):
        """
        Iterates over the keys of the '_LazyConfigMapping' instance.

        Args:
            self (object): The instance of the '_LazyConfigMapping' class.

        Returns:
            None.

        Raises:
            None.
        """
        return iter(list(self._mapping.keys()) + list(self._extra_content.keys()))

    def __contains__(self, item):
        """
        Check if the given item is contained within the '_LazyConfigMapping' object.

        Args:
            self (_LazyConfigMapping): The instance of the '_LazyConfigMapping' class.
            item: The item to be checked for containment within the object. It can be of any type.

        Returns:
            None.

        Raises:
            None.
        """
        return item in self._mapping or item in self._extra_content

    def register(self, key, value, exist_ok=False):
        """
        Register a new configuration in this mapping.
        """
        if key in self._mapping.keys() and not exist_ok:
            raise ValueError(
                f"'{key}' is already used by a Transformers config, pick another name."
            )
        self._extra_content[key] = value


CONFIG_MAPPING = _LazyConfigMapping(CONFIG_MAPPING_NAMES)


class _LazyLoadAllMappings(OrderedDict):
    """
    A mapping that will load all pairs of key values at the first access (either by indexing, requestions keys, values,
    etc.)

    Args:
        mapping: The mapping to load.
    """

    def __init__(self, mapping):
        """
        Initializes an instance of the '_LazyLoadAllMappings' class.

        Args:
            self: An instance of the '_LazyLoadAllMappings' class.
            mapping: A dictionary containing the mapping data to be used by the instance.

        Returns:
            None.

        Raises:
            None.
        """
        self._mapping = mapping
        self._initialized = False
        self._data = {}

    def _initialize(self):
        """
        Initializes the lazy loading of all mappings for the _LazyLoadAllMappings class.

        Args:
            self: _LazyLoadAllMappings - The instance of the _LazyLoadAllMappings class.

        Returns:
            None.

        Raises:
            FutureWarning: If ALL_PRETRAINED_CONFIG_ARCHIVE_MAP is deprecated and will be removed in v5 of Transformers.
                It does not contain all available model checkpoints. Refer to hf.co/models for that.
        """
        if self._initialized:
            return
        warnings.warn(
            "ALL_PRETRAINED_CONFIG_ARCHIVE_MAP is deprecated and will be removed in v5 of Transformers. "
            "It does not contain all available model checkpoints, far from it. Checkout hf.co/models for that.",
            FutureWarning,
        )

        for model_type, map_name in self._mapping.items():
            module_name = model_type_to_module_name(model_type)
            module = importlib.import_module(f".{module_name}", "transformers.models")
            mapping = getattr(module, map_name)
            self._data.update(mapping)

        self._initialized = True

    def __getitem__(self, key):
        """
        __getitem__

        This method retrieves the value associated with the specified key from the _LazyLoadAllMappings instance.

        Args:
            self (_LazyLoadAllMappings): The instance of the _LazyLoadAllMappings class.
            key: The key for which the associated value needs to be retrieved. Type: Any hashable object.

        Returns:
            `_data[key]`: This method returns the value associated with the specified key.
                If the key is not found, a KeyError is raised.

        Raises:
            KeyError: If the specified key is not found in the _LazyLoadAllMappings instance.
        """
        self._initialize()
        return self._data[key]

    def keys(self):
        """
        Returns a list of all the keys in the mappings.

        Args:
            self (obj): An instance of the _LazyLoadAllMappings class.

        Returns:
            None.

        Raises:
            None.
        """
        self._initialize()
        return self._data.keys()

    def values(self):
        """
        Method 'values' in the class '_LazyLoadAllMappings' returns the values of the internal data dictionary after initialization.

        Args:
            self (object): The instance of the class.
                This parameter represents the current instance of the class '_LazyLoadAllMappings'.
                It is required to access the internal data and perform necessary operations.

        Returns:
            None:
                This method does not return any specific value but retrieves and returns the values of the internal data dictionary.

        Raises:
            No specific exceptions:
                No specific exceptions are raised by this method under normal circumstances,
                However, if there are any issues during the initialization process, unexpected behavior may occur.
        """
        self._initialize()
        return self._data.values()

    def items(self):
        """
        Method 'items' in the class '_LazyLoadAllMappings' retrieves the keys of the data after initialization.

        Args:
            self (object): The instance of the class.
                This parameter is required to access the instance attributes and methods.
                It must be an instance of the class '_LazyLoadAllMappings'.

        Returns:
            None:
                This method returns the keys of the data stored in the '_data' attribute after initialization.

        Raises:
            No exceptions are explicitly raised within this method.
        """
        self._initialize()
        return self._data.keys()

    def __iter__(self):
        """
        __iter__

        This method returns an iterator object for the _LazyLoadAllMappings instance.

        Args:
            self (_LazyLoadAllMappings): The instance of the _LazyLoadAllMappings class.

        Returns:
            iter: An iterator object for the _data attribute of the _LazyLoadAllMappings instance.

        Raises:
            None
        """
        self._initialize()
        return iter(self._data)

    def __contains__(self, item):
        """
        This method '__contains__' in the class '_LazyLoadAllMappings' determines if the specified item is contained within the data structure.

        Args:
            self (_LazyLoadAllMappings): The instance of the _LazyLoadAllMappings class.
                This parameter represents the current object instance.
            item: The item to check for existence within the data structure.
                Type: Any
                Purpose: To specify the item to be checked.
                Restrictions: None

        Returns:
            None: This method returns None if the specified item is found within the data structure, otherwise it returns False.

        Raises:
            None.
        """
        self._initialize()
        return item in self._data


ALL_PRETRAINED_CONFIG_ARCHIVE_MAP = _LazyLoadAllMappings(
    CONFIG_ARCHIVE_MAP_MAPPING_NAMES
)


def _get_class_name(model_class: Union[str, List[str]]):
    """
    This function returns a formatted string representing the class name or names provided as the 'model_class' parameter.

    Args:
        model_class (Union[str, List[str]]): The class name or names to be formatted. It can be a string or a list of strings.
            If 'model_class' is a list, the function will join the class names using ' or '. Empty strings or None values
            in the list will be ignored.

    Returns:
        str: A formatted string representing the class name or names provided. The class name(s) will be enclosed in
            backticks for clarity.

    Raises:
        None: This function does not raise any exceptions.

    Note:
        The function can be called with either a single class name or a list of class names. If the 'model_class' parameter
        is a list, the resulting string will represent the joined class names using ' or ' as the separator. Empty strings
        or None values will be ignored.
    """
    if isinstance(model_class, (list, tuple)):
        return " or ".join([f"[`{c}`]" for c in model_class if c is not None])
    return f"[`{model_class}`]"


def _list_model_options(indent, config_to_class=None, use_model_types=True):
    """
    Args:
        indent (str): The string used for indentation in the output.
        config_to_class (dict): A dictionary mapping model configurations to their corresponding classes.
            Defaults to None.
        use_model_types (bool): A flag indicating whether to use model types or configurations.
            Defaults to True.

    Returns:
        str: A formatted string containing the model options.

    Raises:
        ValueError: If `use_model_types` is set to False and `config_to_class` is not provided.
    """
    if config_to_class is None and not use_model_types:
        raise ValueError(
            "Using `use_model_types=False` requires a `config_to_class` dictionary."
        )
    if use_model_types:
        if config_to_class is None:
            model_type_to_name = {
                model_type: f"[`{config}`]"
                for model_type, config in CONFIG_MAPPING_NAMES.items()
            }
        else:
            model_type_to_name = {
                model_type: _get_class_name(model_class)
                for model_type, model_class in config_to_class.items()
                if model_type in MODEL_NAMES_MAPPING
            }
        lines = [
            f"{indent}- **{model_type}** -- {model_type_to_name[model_type]} ({MODEL_NAMES_MAPPING[model_type]} model)"
            for model_type in sorted(model_type_to_name.keys())
        ]
    else:
        config_to_name = {
            CONFIG_MAPPING_NAMES[config]: _get_class_name(clas)
            for config, clas in config_to_class.items()
            if config in CONFIG_MAPPING_NAMES
        }
        config_to_model_name = {
            config: MODEL_NAMES_MAPPING[model_type]
            for model_type, config in CONFIG_MAPPING_NAMES.items()
        }
        lines = [
            f"{indent}- [`{config_name}`] configuration class:"
            f" {config_to_name[config_name]} ({config_to_model_name[config_name]} model)"
            for config_name in sorted(config_to_name.keys())
        ]
    return "\n".join(lines)


def replace_list_option_in_docstrings(config_to_class=None, use_model_types=True):
    """
    This function decorates another function's docstring to include a section for listing options related to model types.

    Args:
        config_to_class (optional): A dictionary representing the configuration to class mapping. Defaults to None.
        use_model_types (optional): A boolean indicating whether model types should be used. Defaults to True.

    Returns:
        None.

    Raises:
        ValueError: If the input function's docstring does not contain an empty 'List options' section as a placeholder.
    """

    def docstring_decorator(fn):
        docstrings = fn.__doc__
        lines = docstrings.split("\n")
        i = 0
        while i < len(lines) and re.search(r"^(\s*)List options\s*$", lines[i]) is None:
            i += 1
        if i < len(lines):
            indent = re.search(r"^(\s*)List options\s*$", lines[i]).groups()[0]
            if use_model_types:
                indent = f"{indent}    "
            lines[i] = _list_model_options(
                indent, config_to_class=config_to_class, use_model_types=use_model_types
            )
            docstrings = "\n".join(lines)
        else:
            raise ValueError(
                f"The function {fn} should have an empty 'List options' in its docstring as placeholder, current"
                f" docstring is:\n{docstrings}"
            )
        fn.__doc__ = docstrings
        return fn

    return docstring_decorator


class AutoConfig:
    r"""
    This is a generic configuration class that will be instantiated as one of the configuration classes of the library
    when created with the [`~AutoConfig.from_pretrained`] class method.

    This class cannot be instantiated directly using `__init__()` (throws an error).
    """

    def __init__(self):
        """
        Initialize AutoConfig.

        Args:
            self: The instance of the AutoConfig class.
                It is automatically passed when the method is called.

                - Purpose: Represents the instance of the AutoConfig class.
                - Restrictions: None.

        Returns:
            None.

        Raises:
            EnvironmentError:
                If the AutoConfig is instantiated directly using the `__init__` method,
                it raises an EnvironmentError with the message
                'AutoConfig is designed to be instantiated using the `
                AutoConfig.from_pretrained(pretrained_model_name_or_path)` method.'.
        """
        raise EnvironmentError(
            "AutoConfig is designed to be instantiated "
            "using the `AutoConfig.from_pretrained(pretrained_model_name_or_path)` method."
        )

    @classmethod
    def for_model(cls, model_type: str, *args, **kwargs):
        """
                This class method 'for_model' in the 'AutoConfig' class is used to instantiate a configuration class based on the provided model type.

        Args:
            cls (class): The class itself, automatically passed as the first parameter.
            model_type (str): A string representing the type of the model for which the configuration class needs to be instantiated.
                It must be a key within the CONFIG_MAPPING dictionary.

        Returns:
            None: This method does not return any value directly.
                It instantiates and returns an instance of the appropriate configuration class based on the model type.

        Raises:
            ValueError:
                Raised when the provided 'model_type' is not recognized or is not found as a key in the CONFIG_MAPPING dictionary.
                The exception message indicates the unrecognized model identifier and lists all valid model identifiers
                available in the CONFIG_MAPPING dictionary.
        """
        if model_type in CONFIG_MAPPING:
            config_class = CONFIG_MAPPING[model_type]
            return config_class(*args, **kwargs)
        raise ValueError(
            f"Unrecognized model identifier: {model_type}. Should contain one of {', '.join(CONFIG_MAPPING.keys())}"
        )

    @classmethod
    @replace_list_option_in_docstrings()
    def from_pretrained(cls, pretrained_model_name_or_path, **kwargs):
        r"""
        Instantiate one of the configuration classes of the library from a pretrained model configuration.

        The configuration class to instantiate is selected based on the `model_type` property of the config object that
        is loaded, or when it's missing, by falling back to using pattern matching on `pretrained_model_name_or_path`:

        List options

        Args:
            pretrained_model_name_or_path (`str` or `os.PathLike`):
                Can be either:

                - A string, the *model id* of a pretrained model configuration hosted inside a model repo on
                hf-mirror.com. Valid model ids can be located at the root-level, like `bert-base-uncased`, or
                namespaced under a user or organization name, like `dbmdz/bert-base-german-cased`.
                - A path to a *directory* containing a configuration file saved using the
                [`~PretrainedConfig.save_pretrained`] method, or the [`~PreTrainedModel.save_pretrained`] method,
                e.g., `./my_model_directory/`.
                - A path or url to a saved configuration JSON *file*, e.g.,
                `./my_model_directory/configuration.json`.
            cache_dir (`str` or `os.PathLike`, *optional*):
                Path to a directory in which a downloaded pretrained model configuration should be cached if the
                standard cache should not be used.
            force_download (`bool`, *optional*, defaults to `False`):
                Whether or not to force the (re-)download the model weights and configuration files and override the
                cached versions if they exist.
            resume_download (`bool`, *optional*, defaults to `False`):
                Whether or not to delete incompletely received files. Will attempt to resume the download if such a
                file exists.
            proxies (`Dict[str, str]`, *optional*):
                A dictionary of proxy servers to use by protocol or endpoint, e.g., `{'http': 'foo.bar:3128',
                'http://hostname': 'foo.bar:4012'}`. The proxies are used on each request.
            revision (`str`, *optional*, defaults to `"main"`):
                The specific model version to use. It can be a branch name, a tag name, or a commit id, since we use a
                git-based system for storing models and other artifacts on hf-mirror.com, so `revision` can be any
                identifier allowed by git.
            return_unused_kwargs (`bool`, *optional*, defaults to `False`):
                If `False`, then this function returns just the final configuration object.
                If `True`, then this functions returns a `Tuple(config, unused_kwargs)` where *unused_kwargs* is a
                dictionary consisting of the key/value pairs whose keys are not configuration attributes: i.e., the
                part of `kwargs` which has not been used to update `config` and is otherwise ignored.
            trust_remote_code (`bool`, *optional*, defaults to `False`):
                Whether or not to allow for custom models defined on the Hub in their own modeling files. This option
                should only be set to `True` for repositories you trust and in which you have read the code, as it will
                execute code present on the Hub on your local machine.
            kwargs(additional keyword arguments, *optional*):
                The values in kwargs of any keys which are configuration attributes will be used to override the loaded
                values. Behavior concerning key/value pairs whose keys are *not* configuration attributes is controlled
                by the `return_unused_kwargs` keyword parameter.

        Example:
            ```python
            >>> from transformers import AutoConfig
            ...
            >>> # Download configuration from hf-mirror.com and cache.
            >>> config = AutoConfig.from_pretrained("bert-base-uncased")
            ...
            >>> # Download configuration from hf-mirror.com (user-uploaded) and cache.
            >>> config = AutoConfig.from_pretrained("dbmdz/bert-base-german-cased")
            ...
            >>> # If configuration file is in a directory (e.g., was saved using *save_pretrained('./test/saved_model/')*).
            >>> config = AutoConfig.from_pretrained("./test/bert_saved_model/")
            ...
            >>> # Load a specific configuration file.
            >>> config = AutoConfig.from_pretrained("./test/bert_saved_model/my_configuration.json")
            ...
            >>> # Change some config attributes when loading a pretrained config.
            >>> config = AutoConfig.from_pretrained("bert-base-uncased", output_attentions=True, foo=False)
            >>> config.output_attentions
            True
            >>> config, unused_kwargs = AutoConfig.from_pretrained(
            ...     "bert-base-uncased", output_attentions=True, foo=False, return_unused_kwargs=True
            ... )
            >>> config.output_attentions
            True
            >>> unused_kwargs
            {'foo': False}
            ```
        """
        kwargs["name_or_path"] = pretrained_model_name_or_path

        config_dict, unused_kwargs = PretrainedConfig.get_config_dict(
            pretrained_model_name_or_path, **kwargs
        )
        if "model_type" in config_dict:
            config_class = CONFIG_MAPPING[config_dict["model_type"]]
            return config_class.from_dict(config_dict, **unused_kwargs)
        # Fallback: use pattern matching on the string.
        # We go from longer names to shorter names to catch roberta before bert (for instance)
        for pattern in sorted(CONFIG_MAPPING.keys(), key=len, reverse=True):
            if pattern in str(pretrained_model_name_or_path).lower():
                return CONFIG_MAPPING[pattern].from_dict(config_dict, **unused_kwargs)

        raise ValueError(
            f"Unrecognized model in {pretrained_model_name_or_path}. "
            f"Should have a `model_type` key in its {CONFIG_NAME}, or contain one of the following strings "
            f"in its name: {', '.join(CONFIG_MAPPING.keys())}"
        )

    @staticmethod
    def register(model_type, config, exist_ok=False):
        """
        Register a new configuration for this class.

        Args:
            model_type (`str`): The model type like "bert" or "gpt".
            config ([`PretrainedConfig`]): The config to register.
        """
        if issubclass(config, PretrainedConfig) and config.model_type != model_type:
            raise ValueError(
                "The config you are passing has a `model_type` attribute that is not consistent with the model type "
                f"you passed (config has {config.model_type} and you passed {model_type}. Fix one of those so they "
                "match!"
            )
        CONFIG_MAPPING.register(model_type, config, exist_ok=exist_ok)<|MERGE_RESOLUTION|>--- conflicted
+++ resolved
@@ -106,11 +106,8 @@
         ("llama", "LlamaConfig"),
         ("llava", "LlavaConfig"),
         ("llava_next", "LlavaNextConfig"),
+        ("lxmert", "LxmertConfig"),
         ("m2m_100", "M2M100Config"),
-<<<<<<< HEAD
-=======
-        ("lxmert", "LxmertConfig"),
->>>>>>> 7720b70d
         ("mamba", "MambaConfig"),
         ("marian", "MarianConfig"),
         ("mask2former", "Mask2FormerConfig"),
