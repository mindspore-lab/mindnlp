--- conflicted
+++ resolved
@@ -153,12 +153,9 @@
         ("tapas", "TapasConfig"),
         ("time_series_transformer", "TimeSeriesTransformerConfig"),
         ("timesformer", "TimesformerConfig"),
-<<<<<<< HEAD
         ("upernet", "UPerNetConfig"),
-=======
         ("umt5", "UMT5Config"),
         ("univnet", "UnivNetConfig"),
->>>>>>> 9eea7afc
         ("videomae", "VideoMAEConfig"),
         ("vit", "ViTConfig"),
         ("vilt", "VilTConfig"),
