--- conflicted
+++ resolved
@@ -116,12 +116,9 @@
         ("switch_transformers", "SwitchTransformersConfig"),
         ("t5", "T5Config"),
         ("timesformer", "TimesformerConfig"),
-<<<<<<< HEAD
         ("videomae", "VideoMAEConfig"),
-=======
         ("vit", "ViTConfig"),
         ("vision-text-dual-encoder", "VisionTextDualEncoderConfig"),
->>>>>>> be4d3d1a
         ("vipllava", "VipLlavaConfig"),
         ("visual_bert", "VisualBertConfig"),
         ("wav2vec2", "Wav2Vec2Config"),
