--- conflicted
+++ resolved
@@ -482,11 +482,7 @@
         ("groupvit", "GroupViT"),
         ("herbert", "HerBERT"),
         ("hubert", "Hubert"),
-<<<<<<< HEAD
-        ("ibert", "I-Bert"),
-=======
         ("ibert", "I-BERT"),
->>>>>>> 87de54ea
         ("idefics", "IDEFICS"),
         ("imagegpt", "ImageGPT"),
         ("informer", "Informer"),
