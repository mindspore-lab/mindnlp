# coding=utf-8
# Copyright 2018 The HuggingFace Inc. team.
#
# Licensed under the Apache License, Version 2.0 (the "License");
# you may not use this file except in compliance with the License.
# You may obtain a copy of the License at
#
#     http://www.apache.org/licenses/LICENSE-2.0
#
# Unless required by applicable law or agreed to in writing, software
# distributed under the License is distributed on an "AS IS" BASIS,
# WITHOUT WARRANTIES OR CONDITIONS OF ANY KIND, either express or implied.
# See the License for the specific language governing permissions and
# limitations under the License.
# ============================================================================
"""Auto Config class."""

import importlib
import re
import warnings
from collections import OrderedDict
from typing import List, Union

from mindnlp.configs import CONFIG_NAME
from mindnlp.transformers.configuration_utils import PretrainedConfig
from mindnlp.utils import logging

logger = logging.get_logger(__name__)

CONFIG_MAPPING_NAMES = OrderedDict(
    [
        # Add configs here
        ("albert", "AlbertConfig"),
        ("align", "AlignConfig"),
        ("altclip", "AltCLIPConfig"),
        ("audio-spectrogram-transformer", "ASTConfig"),
        ("autoformer", "AutoformerConfig"),
        ("bark", "BarkConfig"),
        ("bart", "BartConfig"),
        ("beit", "BeitConfig"),
        ("bert", "BertConfig"),
        ("bert-generation", "BertGenerationConfig"),
        ("bge-m3", "BgeM3Config"),
        ("big_bird", "BigBirdConfig"),
        ("bigbird_pegasus", "BigBirdPegasusConfig"),
        ("biogpt", "BioGptConfig"),
        ("bit", "BitConfig"),
        ("blenderbot", "BlenderbotConfig"),
        ("blenderbot-small", "BlenderbotSmallConfig"),
        ("blip", "BlipConfig"),
        ("blip-2", "Blip2Config"),
        ("bloom", "BloomConfig"),
        ("bridgetower", "BridgeTowerConfig"),
        ("bros", "BrosConfig"),
        ("camembert", "CamembertConfig"),
        ("canine", "CanineConfig"),
        ("chatglm", "ChatGLMConfig"),
        ("clap", "ClapConfig"),
        ("clip", "CLIPConfig"),
        ("clipseg", "CLIPSegConfig"),
        ("clipseg_vision_model", "CLIPSegVisionConfig"),
        ("clip_vision_model", "CLIPVisionConfig"),
        ("codegen", "CodeGenConfig"),
        ("cohere", "CohereConfig"),
        ("cogvlm", "CogVLMConfig"),
        ("convbert", "ConvBertConfig"),
        ("convnext", "ConvNextConfig"),
        ("cpmant", "CpmAntConfig"),
        ("ctrl", "CTRLConfig"),
        ("cpmbee", "CpmBeeConfig"),
        ("cvt", "CvtConfig"),
        ("data2vec-text", "Data2VecTextConfig"),
        ("data2vec-audio","Data2VecAudioConfig"),
        ("deit", "DeiTConfig"),
        ("deberta", "DebertaConfig"),
        ("deberta-v2", "DebertaV2Config"),
        ("detr", "DetrConfig"),
        ("distilbert", "DistilBertConfig"),
        ("donut-swin", "DonutSwinConfig"),
        ("efficientformer", "EfficientFormerConfig"),
        ("encodec", "EncodecConfig"),
        ("esm", "EsmConfig"),
        ("falcon", "FalconConfig"),
        ("flava", "FlavaConfig"),
        ("fnet", "FNetConfig"),
        ("focalnet", "FocalNetConfig"),
        ("funnel", "FunnelConfig"),
        ("fastspeech2_conformer", "FastSpeech2ConformerConfig"),
        ("gemma", "GemmaConfig"),
        ("git", "GitConfig"),
        ("gpt2", "GPT2Config"),
        ("gpt_bigcode", "GPTBigCodeConfig"),
        ("gptj", "GPTJConfig"),
        ("gpt_neox", "GPTNeoXConfig"),
        ("gpt_pangu", "GPTPanguConfig"),
        ("groupvit", "GroupViTConfig"),
        ("hubert", "HubertConfig"),
        ("ibert", "IBertConfig"),
        ("instructblip", "InstructBlipConfig"),
        ("jetmoe", "JetMoEConfig"),
        ("led", "LEDConfig"),
        ("llama", "LlamaConfig"),
        ("llava", "LlavaConfig"),
        ("llava_next", "LlavaNextConfig"),
<<<<<<< HEAD
        ("m2m_100", "M2M100Config"),
=======
        ("lxmert", "LxmertConfig"),
>>>>>>> be9f167f
        ("mamba", "MambaConfig"),
        ("marian", "MarianConfig"),
        ("mask2former", "Mask2FormerConfig"),
        ("mbart", "MBartConfig"),
        ("mctct", "MCTCTConfig"),
        ("minicpm", "MiniCPMConfig"),
        ("mistral", "MistralConfig"),
        ("mixtral", "MixtralConfig"),
        ("mobilevit", "MobileViTConfig"),
        ("mobilenet_v1", "MobileNetV1Config"),
        ("mobilenet_v2", "MobileNetV2Config"),
        ("musicgen", "MusicgenConfig"),
        ("musicgen_melody", "MusicgenMelodyConfig"),
        ("mt5", "MT5Config"),
        ("mvp", "MvpConfig"),
        ("nystromformer", "NystromformerConfig"),
        ("olmo", "OlmoConfig"),
        ("oneformer", "OneFormerConfig"),
        ("openelm", "OpenELMConfig"),
        ("opt", "OPTConfig"),
        ("owlv2", "Owlv2Config"),
        ("owlvit", "OwlViTConfig"),
        ("pegasus", "PegasusConfig"),
        ("persimmon", "PersimmonConfig"),
        ("phi", "PhiConfig"),
        ("phi3", "Phi3Config"),
        ("plbart", "PLBartConfig"),
        ("qdqbert", "QDQBertConfig"),
        ("qwen2", "Qwen2Config"),
        ("qwen2_moe", "Qwen2MoeConfig"),
        ("reformer", "ReformerConfig"),
        ("rembert", "RemBertConfig"),
        ("resnet", "ResNetConfig"),
        ("roberta", "RobertaConfig"),
        ("roc_bert", "RoCBertConfig"),
        ("rwkv", "RwkvConfig"),
        ("sam", "SamConfig"),
        ("segformer", "SegformerConfig"),
        ("speech-encoder-decoder", "SpeechEncoderDecoderConfig"),
        ("speech_to_text", "Speech2TextConfig"),
        ("speecht5", "SpeechT5Config"),
        ("stablelm", "StableLmConfig"),
        ("splinter", "SplinterConfig"),
        ("squeezebert", "SqueezeBertConfig"),
        ("starcoder2", "Starcoder2Config"),
        ("swin", "SwinConfig"),
        ("swiftformer", "SwiftFormerConfig"),
        ("switch_transformers", "SwitchTransformersConfig"),
        ("swin2sr", "Swin2SRConfig"),
        ("t5", "T5Config"),
        ("tapas", "TapasConfig"),
        ("time_series_transformer", "TimeSeriesTransformerConfig"),
        ("timesformer", "TimesformerConfig"),
        ("trocr", "TrOCRConfig"),
        ("upernet", "UPerNetConfig"),
        ("umt5", "UMT5Config"),
        ("unispeech-sat", "UniSpeechSatConfig"),
        ("univnet", "UnivNetConfig"),
        ("videomae", "VideoMAEConfig"),
        ("vit", "ViTConfig"),
        ("vilt", "ViltConfig"),
        ("vit_hybrid", "ViTHybridConfig"),
        ("vit_msn", "ViTMSNConfig"),
        ("vision-encoder-decoder", "VisionEncoderDecoderConfig"),
        ("vision-text-dual-encoder", "VisionTextDualEncoderConfig"),
        ("vipllava", "VipLlavaConfig"),
        ("visual_bert", "VisualBertConfig"),
        ("vitdet", "VitDetConfig"),
        ("wav2vec2", "Wav2Vec2Config"),
        ("wavlm", "WavLMConfig"),
        ("wav2vec2-bert", "Wav2Vec2BertConfig"),
        ("wav2vec2-conformer", "Wav2Vec2ConformerConfig"),
        ("whisper", "WhisperConfig"),
        ("xclip", "XCLIPConfig"),
        ("xlm-roberta", "XLMRobertaConfig"),
        ("xlm-roberta-xl", "XLMRobertaXLConfig"),
        ("layoutlmv2", "LayoutLMv2Config"),
        ("xlnet", "XLNetConfig"),
        ("xmod", "XmodConfig"),
    ]
)

CONFIG_ARCHIVE_MAP_MAPPING_NAMES = OrderedDict(
    [
        # Add archive maps here)
        ("albert", "ALBERT_PRETRAINED_CONFIG_ARCHIVE_MAP"),
        ("align", "ALIGN_PRETRAINED_CONFIG_ARCHIVE_MAP"),
        ("altclip", "ALTCLIP_PRETRAINED_CONFIG_ARCHIVE_MAP"),
        (
            "audio-spectrogram-transformer",
            "AUDIO_SPECTROGRAM_TRANSFORMER_PRETRAINED_CONFIG_ARCHIVE_MAP",
        ),
        ("autoformer", "AUTOFORMER_PRETRAINED_CONFIG_ARCHIVE_MAP"),
        ("bark", "BARK_PRETRAINED_CONFIG_ARCHIVE_MAP"),
        ("bart", "BART_PRETRAINED_CONFIG_ARCHIVE_MAP"),
        ("beit", "BEIT_PRETRAINED_CONFIG_ARCHIVE_MAP"),
        ("bert", "BERT_PRETRAINED_CONFIG_ARCHIVE_MAP"),
        ("big_bird", "BIG_BIRD_PRETRAINED_CONFIG_ARCHIVE_MAP"),
        ("bigbird_pegasus", "BIGBIRD_PEGASUS_PRETRAINED_CONFIG_ARCHIVE_MAP"),
        ("biogpt", "BIOGPT_PRETRAINED_CONFIG_ARCHIVE_MAP"),
        ("bit", "BIT_PRETRAINED_CONFIG_ARCHIVE_MAP"),
        ("blenderbot", "BLENDERBOT_PRETRAINED_CONFIG_ARCHIVE_MAP"),
        ("blenderbot-small", "BLENDERBOT_SMALL_PRETRAINED_CONFIG_ARCHIVE_MAP"),
        ("blip", "BLIP_PRETRAINED_CONFIG_ARCHIVE_MAP"),
        ("blip-2", "BLIP_2_PRETRAINED_CONFIG_ARCHIVE_MAP"),
        ("bloom", "BLOOM_PRETRAINED_CONFIG_ARCHIVE_MAP"),
        ("bridgetower", "BRIDGETOWER_PRETRAINED_CONFIG_ARCHIVE_MAP"),
        ("bros", "BROS_PRETRAINED_CONFIG_ARCHIVE_MAP"),
        ("camembert", "CAMEMBERT_PRETRAINED_CONFIG_ARCHIVE_MAP"),
        ("canine", "CANINE_PRETRAINED_CONFIG_ARCHIVE_MAP"),
        ("chinese_clip", "CHINESE_CLIP_PRETRAINED_CONFIG_ARCHIVE_MAP"),
        ("chatglm", "CHATGLM_6B_PRETRAINED_MODEL_ARCHIVE_LIST"),
        ("clap", "CLAP_PRETRAINED_MODEL_ARCHIVE_LIST"),
        ("clip", "CLIP_PRETRAINED_CONFIG_ARCHIVE_MAP"),
        ("clipseg", "CLIPSEG_PRETRAINED_CONFIG_ARCHIVE_MAP"),
        ("codegen", "CODEGEN_PRETRAINED_CONFIG_ARCHIVE_MAP"),
        ("cohere", "COHERE_PRETRAINED_CONFIG_ARCHIVE_MAP"),
        ("conditional_detr", "CONDITIONAL_DETR_PRETRAINED_CONFIG_ARCHIVE_MAP"),
        ("convbert", "CONVBERT_PRETRAINED_CONFIG_ARCHIVE_MAP"),
        ("convnext", "CONVNEXT_PRETRAINED_CONFIG_ARCHIVE_MAP"),
        ("convnextv2", "CONVNEXTV2_PRETRAINED_CONFIG_ARCHIVE_MAP"),
        ("cpmant", "CPMANT_PRETRAINED_CONFIG_ARCHIVE_MAP"),
        ("cpmbee", "CPMBEE_PRETRAINED_CONFIG_ARCHIVE_MAP"),
        ("ctrl", "CTRL_PRETRAINED_CONFIG_ARCHIVE_MAP"),
        ("cvt", "CVT_PRETRAINED_CONFIG_ARCHIVE_MAP"),
        ("data2vec-audio", "DATA2VEC_AUDIO_PRETRAINED_CONFIG_ARCHIVE_MAP"),
        ("data2vec-text", "DATA2VEC_TEXT_PRETRAINED_CONFIG_ARCHIVE_MAP"),
        ("data2vec-vision", "DATA2VEC_VISION_PRETRAINED_CONFIG_ARCHIVE_MAP"),
        ("deberta", "DEBERTA_PRETRAINED_CONFIG_ARCHIVE_MAP"),
        ("deberta-v2", "DEBERTA_V2_PRETRAINED_CONFIG_ARCHIVE_MAP"),
        ("decision_transformer", "DECISION_TRANSFORMER_PRETRAINED_CONFIG_ARCHIVE_MAP"),
        ("deformable_detr", "DEFORMABLE_DETR_PRETRAINED_CONFIG_ARCHIVE_MAP"),
        ("deit", "DEIT_PRETRAINED_CONFIG_ARCHIVE_MAP"),
        ("deta", "DETA_PRETRAINED_CONFIG_ARCHIVE_MAP"),
        ("detr", "DETR_PRETRAINED_CONFIG_ARCHIVE_MAP"),
        ("dinat", "DINAT_PRETRAINED_CONFIG_ARCHIVE_MAP"),
        ("dinov2", "DINOV2_PRETRAINED_CONFIG_ARCHIVE_MAP"),
        ("distilbert", "DISTILBERT_PRETRAINED_CONFIG_ARCHIVE_MAP"),
        ("donut-swin", "DONUT_SWIN_PRETRAINED_CONFIG_ARCHIVE_MAP"),
        ("dpr", "DPR_PRETRAINED_CONFIG_ARCHIVE_MAP"),
        ("dpt", "DPT_PRETRAINED_CONFIG_ARCHIVE_MAP"),
        ("efficientformer", "EFFICIENTFORMER_PRETRAINED_CONFIG_ARCHIVE_MAP"),
        ("efficientnet", "EFFICIENTNET_PRETRAINED_CONFIG_ARCHIVE_MAP"),
        ("electra", "ELECTRA_PRETRAINED_CONFIG_ARCHIVE_MAP"),
        ("encodec", "ENCODEC_PRETRAINED_CONFIG_ARCHIVE_MAP"),
        ("ernie", "ERNIE_PRETRAINED_CONFIG_ARCHIVE_MAP"),
        ("ernie_m", "ERNIE_M_PRETRAINED_CONFIG_ARCHIVE_MAP"),
        ("esm", "ESM_PRETRAINED_CONFIG_ARCHIVE_MAP"),
        ("falcon", "FALCON_PRETRAINED_CONFIG_ARCHIVE_MAP"),
        ("flaubert", "FLAUBERT_PRETRAINED_CONFIG_ARCHIVE_MAP"),
        ("flava", "FLAVA_PRETRAINED_CONFIG_ARCHIVE_MAP"),
        ("fnet", "FNET_PRETRAINED_CONFIG_ARCHIVE_MAP"),
        ("focalnet", "FOCALNET_PRETRAINED_CONFIG_ARCHIVE_MAP"),
        ("fsmt", "FSMT_PRETRAINED_CONFIG_ARCHIVE_MAP"),
        ("funnel", "FUNNEL_PRETRAINED_CONFIG_ARCHIVE_MAP"),
        ("fuyu", "FUYU_PRETRAINED_CONFIG_ARCHIVE_MAP"),
        ("gemma", "GEMMA_PRETRAINED_CONFIG_ARCHIVE_MAP"),
        ("git", "GIT_PRETRAINED_CONFIG_ARCHIVE_MAP"),
        ("glpn", "GLPN_PRETRAINED_CONFIG_ARCHIVE_MAP"),
        ("gpt2", "GPT2_PRETRAINED_CONFIG_ARCHIVE_MAP"),
        ("gpt_bigcode", "GPT_BIGCODE_PRETRAINED_CONFIG_ARCHIVE_MAP"),
        ("gpt_neo", "GPT_NEO_PRETRAINED_CONFIG_ARCHIVE_MAP"),
        ("gpt_neox", "GPT_NEOX_PRETRAINED_CONFIG_ARCHIVE_MAP"),
        ("gpt_neox_japanese", "GPT_NEOX_JAPANESE_PRETRAINED_CONFIG_ARCHIVE_MAP"),
        ("gpt_pangu", "GPTPANGU_PRETRAINED_CONFIG_ARCHIVE_MAP"),
        ("gptj", "GPTJ_PRETRAINED_CONFIG_ARCHIVE_MAP"),
        ("gptsan-japanese", "GPTSAN_JAPANESE_PRETRAINED_CONFIG_ARCHIVE_MAP"),
        ("graphormer", "GRAPHORMER_PRETRAINED_CONFIG_ARCHIVE_MAP"),
        ("groupvit", "GROUPVIT_PRETRAINED_CONFIG_ARCHIVE_MAP"),
        ("hubert", "HUBERT_PRETRAINED_CONFIG_ARCHIVE_MAP"),
        ("idefics", "IDEFICS_PRETRAINED_CONFIG_ARCHIVE_MAP"),
        ("imagegpt", "IMAGEGPT_PRETRAINED_CONFIG_ARCHIVE_MAP"),
        ("informer", "INFORMER_PRETRAINED_CONFIG_ARCHIVE_MAP"),
        ("instructblip", "INSTRUCTBLIP_PRETRAINED_CONFIG_ARCHIVE_MAP"),
        ("jukebox", "JUKEBOX_PRETRAINED_CONFIG_ARCHIVE_MAP"),
        ("kosmos-2", "KOSMOS2_PRETRAINED_CONFIG_ARCHIVE_MAP"),
        ("layoutlm", "LAYOUTLM_PRETRAINED_CONFIG_ARCHIVE_MAP"),
        ("layoutlmv2", "LAYOUTLMV2_PRETRAINED_CONFIG_ARCHIVE_MAP"),
        ("layoutlmv3", "LAYOUTLMV3_PRETRAINED_CONFIG_ARCHIVE_MAP"),
        ("led", "LED_PRETRAINED_CONFIG_ARCHIVE_MAP"),
        ("levit", "LEVIT_PRETRAINED_CONFIG_ARCHIVE_MAP"),
        ("lilt", "LILT_PRETRAINED_CONFIG_ARCHIVE_MAP"),
        ("llama", "LLAMA_PRETRAINED_CONFIG_ARCHIVE_MAP"),
        ("longformer", "LONGFORMER_PRETRAINED_CONFIG_ARCHIVE_MAP"),
        ("longt5", "LONGT5_PRETRAINED_CONFIG_ARCHIVE_MAP"),
        ("luke", "LUKE_PRETRAINED_CONFIG_ARCHIVE_MAP"),
        ("lxmert", "LXMERT_PRETRAINED_CONFIG_ARCHIVE_MAP"),
        ("m2m_100", "M2M_100_PRETRAINED_CONFIG_ARCHIVE_MAP"),
        ("mamba", "MAMBA_PRETRAINED_CONFIG_ARCHIVE_MAP"),
        ("marian", "MARIAN_PRETRAINED_CONFIG_ARCHIVE_MAP"),
        ("markuplm", "MARKUPLM_PRETRAINED_CONFIG_ARCHIVE_MAP"),
        ("mask2former", "MASK2FORMER_PRETRAINED_CONFIG_ARCHIVE_MAP"),
        ("maskformer", "MASKFORMER_PRETRAINED_CONFIG_ARCHIVE_MAP"),
        ("mbart", "MBART_PRETRAINED_CONFIG_ARCHIVE_MAP"),
        ("mctct", "MCTCT_PRETRAINED_CONFIG_ARCHIVE_MAP"),
        ("mega", "MEGA_PRETRAINED_CONFIG_ARCHIVE_MAP"),
        ("megatron-bert", "MEGATRON_BERT_PRETRAINED_CONFIG_ARCHIVE_MAP"),
        ("mgp-str", "MGP_STR_PRETRAINED_CONFIG_ARCHIVE_MAP"),
        ("mistral", "MISTRAL_PRETRAINED_CONFIG_ARCHIVE_MAP"),
        ("mixtral", "MIXTRAL_PRETRAINED_CONFIG_ARCHIVE_MAP"),
        ("mobilenet_v1", "MOBILENET_V1_PRETRAINED_CONFIG_ARCHIVE_MAP"),
        ("mobilenet_v2", "MOBILENET_V2_PRETRAINED_CONFIG_ARCHIVE_MAP"),
        ("mobilevit", "MOBILEVIT_PRETRAINED_CONFIG_ARCHIVE_MAP"),
        ("mobilevitv2", "MOBILEVITV2_PRETRAINED_CONFIG_ARCHIVE_MAP"),
        ("mpnet", "MPNET_PRETRAINED_CONFIG_ARCHIVE_MAP"),
        ("mpt", "MPT_PRETRAINED_CONFIG_ARCHIVE_MAP"),
        ("mra", "MRA_PRETRAINED_CONFIG_ARCHIVE_MAP"),
        ("musicgen", "MUSICGEN_PRETRAINED_CONFIG_ARCHIVE_MAP"),
        ("mvp", "MVP_PRETRAINED_CONFIG_ARCHIVE_MAP"),
        ("nat", "NAT_PRETRAINED_CONFIG_ARCHIVE_MAP"),
        ("nezha", "NEZHA_PRETRAINED_CONFIG_ARCHIVE_MAP"),
        ("nllb-moe", "NLLB_MOE_PRETRAINED_CONFIG_ARCHIVE_MAP"),
        ("nystromformer", "NYSTROMFORMER_PRETRAINED_CONFIG_ARCHIVE_MAP"),
        ("oneformer", "ONEFORMER_PRETRAINED_CONFIG_ARCHIVE_MAP"),
        ("open-llama", "OPEN_LLAMA_PRETRAINED_CONFIG_ARCHIVE_MAP"),
        ("openai-gpt", "OPENAI_GPT_PRETRAINED_CONFIG_ARCHIVE_MAP"),
        ("opt", "OPT_PRETRAINED_CONFIG_ARCHIVE_MAP"),
        ("owlv2", "OWLV2_PRETRAINED_CONFIG_ARCHIVE_MAP"),
        ("owlvit", "OWLVIT_PRETRAINED_CONFIG_ARCHIVE_MAP"),
        ("pegasus", "PEGASUS_PRETRAINED_CONFIG_ARCHIVE_MAP"),
        ("pegasus_x", "PEGASUS_X_PRETRAINED_CONFIG_ARCHIVE_MAP"),
        ("perceiver", "PERCEIVER_PRETRAINED_CONFIG_ARCHIVE_MAP"),
        ("persimmon", "PERSIMMON_PRETRAINED_CONFIG_ARCHIVE_MAP"),
        ("phi", "PHI_PRETRAINED_CONFIG_ARCHIVE_MAP"),
        ("pix2struct", "PIX2STRUCT_PRETRAINED_CONFIG_ARCHIVE_MAP"),
        ("plbart", "PLBART_PRETRAINED_CONFIG_ARCHIVE_MAP"),
        ("poolformer", "POOLFORMER_PRETRAINED_CONFIG_ARCHIVE_MAP"),
        ("pop2piano", "POP2PIANO_PRETRAINED_CONFIG_ARCHIVE_MAP"),
        ("prophetnet", "PROPHETNET_PRETRAINED_CONFIG_ARCHIVE_MAP"),
        ("pvt", "PVT_PRETRAINED_CONFIG_ARCHIVE_MAP"),
        ("qdqbert", "QDQBERT_PRETRAINED_CONFIG_ARCHIVE_MAP"),
        ("qwen2", "QWEN2_PRETRAINED_CONFIG_ARCHIVE_MAP"),
        ("realm", "REALM_PRETRAINED_CONFIG_ARCHIVE_MAP"),
        ("regnet", "REGNET_PRETRAINED_CONFIG_ARCHIVE_MAP"),
        ("rembert", "REMBERT_PRETRAINED_CONFIG_ARCHIVE_MAP"),
        ("resnet", "RESNET_PRETRAINED_CONFIG_ARCHIVE_MAP"),
        ("roberta", "ROBERTA_PRETRAINED_CONFIG_ARCHIVE_MAP"),
        ("roberta-prelayernorm", "ROBERTA_PRELAYERNORM_PRETRAINED_CONFIG_ARCHIVE_MAP"),
        ("roc_bert", "ROC_BERT_PRETRAINED_CONFIG_ARCHIVE_MAP"),
        ("roformer", "ROFORMER_PRETRAINED_CONFIG_ARCHIVE_MAP"),
        ("rwkv", "RWKV_PRETRAINED_CONFIG_ARCHIVE_MAP"),
        ("sam", "SAM_PRETRAINED_CONFIG_ARCHIVE_MAP"),
        ("seamless_m4t", "SEAMLESS_M4T_PRETRAINED_CONFIG_ARCHIVE_MAP"),
        ("segformer", "SEGFORMER_PRETRAINED_CONFIG_ARCHIVE_MAP"),
        ("sew", "SEW_PRETRAINED_CONFIG_ARCHIVE_MAP"),
        ("sew-d", "SEW_D_PRETRAINED_CONFIG_ARCHIVE_MAP"),
        ("speech_to_text", "SPEECH_TO_TEXT_PRETRAINED_CONFIG_ARCHIVE_MAP"),
        ("speech_to_text_2", "SPEECH_TO_TEXT_2_PRETRAINED_CONFIG_ARCHIVE_MAP"),
        ("speecht5", "SPEECHT5_PRETRAINED_CONFIG_ARCHIVE_MAP"),
        ("splinter", "SPLINTER_PRETRAINED_CONFIG_ARCHIVE_MAP"),
        ("squeezebert", "SQUEEZEBERT_PRETRAINED_CONFIG_ARCHIVE_MAP"),
        ("starcoder2", "STARCODER2_PRETRAINED_CONFIG_ARCHIVE_MAP"),
        ("swiftformer", "SWIFTFORMER_PRETRAINED_CONFIG_ARCHIVE_MAP"),
        ("swin", "SWIN_PRETRAINED_CONFIG_ARCHIVE_MAP"),
        ("swin2sr", "SWIN2SR_PRETRAINED_CONFIG_ARCHIVE_MAP"),
        ("swinv2", "SWINV2_PRETRAINED_CONFIG_ARCHIVE_MAP"),
        ("switch_transformers", "SWITCH_TRANSFORMERS_PRETRAINED_CONFIG_ARCHIVE_MAP"),
        ("t5", "T5_PRETRAINED_CONFIG_ARCHIVE_MAP"),
        ("table-transformer", "TABLE_TRANSFORMER_PRETRAINED_CONFIG_ARCHIVE_MAP"),
        ("tapas", "TAPAS_PRETRAINED_CONFIG_ARCHIVE_MAP"),
        (
            "time_series_transformer",
            "TIME_SERIES_TRANSFORMER_PRETRAINED_CONFIG_ARCHIVE_MAP",
        ),
        ("timesformer", "TIMESFORMER_PRETRAINED_CONFIG_ARCHIVE_MAP"),
        ("transfo-xl", "TRANSFO_XL_PRETRAINED_CONFIG_ARCHIVE_MAP"),
        ("tvlt", "TVLT_PRETRAINED_CONFIG_ARCHIVE_MAP"),
        ("unispeech", "UNISPEECH_PRETRAINED_CONFIG_ARCHIVE_MAP"),
        ("unispeech-sat", "UNISPEECH_SAT_PRETRAINED_CONFIG_ARCHIVE_MAP"),
        ("van", "VAN_PRETRAINED_CONFIG_ARCHIVE_MAP"),
        ("videomae", "VIDEOMAE_PRETRAINED_CONFIG_ARCHIVE_MAP"),
        ("vilt", "VILT_PRETRAINED_CONFIG_ARCHIVE_MAP"),
        ("visual_bert", "VISUAL_BERT_PRETRAINED_CONFIG_ARCHIVE_MAP"),
        ("vit", "VIT_PRETRAINED_CONFIG_ARCHIVE_MAP"),
        ("vit_hybrid", "VIT_HYBRID_PRETRAINED_CONFIG_ARCHIVE_MAP"),
        ("vit_mae", "VIT_MAE_PRETRAINED_CONFIG_ARCHIVE_MAP"),
        ("vit_msn", "VIT_MSN_PRETRAINED_CONFIG_ARCHIVE_MAP"),
        ("vitdet", "VITDET_PRETRAINED_CONFIG_ARCHIVE_MAP"),
        ("vitmatte", "VITMATTE_PRETRAINED_CONFIG_ARCHIVE_MAP"),
        ("vits", "VITS_PRETRAINED_CONFIG_ARCHIVE_MAP"),
        ("vivit", "VIVIT_PRETRAINED_CONFIG_ARCHIVE_MAP"),
        ("wav2vec2", "WAV_2_VEC_2_PRETRAINED_CONFIG_ARCHIVE_MAP"),
        ("wav2vec2-conformer", "WAV2VEC2_CONFORMER_PRETRAINED_CONFIG_ARCHIVE_MAP"),
        ("whisper", "WHISPER_PRETRAINED_CONFIG_ARCHIVE_MAP"),
        ("xclip", "XCLIP_PRETRAINED_CONFIG_ARCHIVE_MAP"),
        ("xglm", "XGLM_PRETRAINED_CONFIG_ARCHIVE_MAP"),
        ("xlm", "XLM_PRETRAINED_CONFIG_ARCHIVE_MAP"),
        ("xlm-prophetnet", "XLM_PROPHETNET_PRETRAINED_CONFIG_ARCHIVE_MAP"),
        ("xlm-roberta", "XLM_ROBERTA_PRETRAINED_CONFIG_ARCHIVE_MAP"),
        ("xlm-roberta-xl", "XLM_ROBERTA_XL_PRETRAINED_CONFIG_ARCHIVE_MAP"),
        ("xlnet", "XLNET_PRETRAINED_CONFIG_ARCHIVE_MAP"),
        ("xmod", "XMOD_PRETRAINED_CONFIG_ARCHIVE_MAP"),
        ("yolos", "YOLOS_PRETRAINED_CONFIG_ARCHIVE_MAP"),
        ("yoso", "YOSO_PRETRAINED_CONFIG_ARCHIVE_MAP"),
    ]
)

MODEL_NAMES_MAPPING = OrderedDict(
    [
        # Add full (and cased) model names here
        ("albert", "ALBERT"),
        ("align", "ALIGN"),
        ("altclip", "AltCLIP"),
        ("audio-spectrogram-transformer", "Audio Spectrogram Transformer"),
        ("autoformer", "Autoformer"),
        ("bark", "Bark"),
        ("bart", "BART"),
        ("barthez", "BARThez"),
        ("bartpho", "BARTpho"),
        ("beit", "BEiT"),
        ("bert", "BERT"),
        ("bert-generation", "Bert Generation"),
        ("bert-japanese", "BertJapanese"),
        ("bertweet", "BERTweet"),
        ("bge-m3", "BgeM3"),
        ("big_bird", "BigBird"),
        ("bigbird_pegasus", "BigBird-Pegasus"),
        ("biogpt", "BioGpt"),
        ("bit", "BiT"),
        ("blenderbot", "Blenderbot"),
        ("blenderbot-small", "BlenderbotSmall"),
        ("blip", "BLIP"),
        ("blip-2", "BLIP-2"),
        ("bloom", "BLOOM"),
        ("bort", "BORT"),
        ("bridgetower", "BridgeTower"),
        ("bros", "BROS"),
        ("byt5", "ByT5"),
        ("camembert", "CamemBERT"),
        ("canine", "CANINE"),
        ("chinese_clip", "Chinese-CLIP"),
        ("chatglm", "ChatGLM"),
        ("clap", "CLAP"),
        ("clip", "CLIP"),
        ("clip_vision_model", "CLIPVisionModel"),
        ("clipseg", "CLIPSeg"),
        ("clipseg_vision_model", "CLIPSegVisionModel"),
        ("code_llama", "CodeLlama"),
        ("codegen", "CodeGen"),
        ("cohere", "Cohere"),
        ("conditional_detr", "Conditional DETR"),
        ("cogvlm", "CogVLM"),
        ("convbert", "ConvBERT"),
        ("convnext", "ConvNeXT"),
        ("convnextv2", "ConvNeXTV2"),
        ("cpm", "CPM"),
        ("cpmant", "CPM-Ant"),
        ("cpmbee", "CPM-Bee"),
        ("ctrl", "CTRL"),
        ("cvt", "CvT"),
        ("data2vec-audio", "Data2VecAudio"),
        ("data2vec-text", "Data2VecText"),
        ("data2vec-vision", "Data2VecVision"),
        ("deberta", "DeBERTa"),
        ("deberta-v2", "DeBERTa-v2"),
        ("decision_transformer", "Decision Transformer"),
        ("deformable_detr", "Deformable DETR"),
        ("deit", "DeiT"),
        ("deplot", "DePlot"),
        ("deta", "DETA"),
        ("detr", "DETR"),
        ("dialogpt", "DialoGPT"),
        ("dinat", "DiNAT"),
        ("dinov2", "DINOv2"),
        ("distilbert", "DistilBERT"),
        ("donut", "Donut"),
        ("donut-swin", "DonutSwin"),
        ("dit", "DiT"),
        ("donut-swin", "DonutSwin"),
        ("dpr", "DPR"),
        ("dpt", "DPT"),
        ("efficientformer", "EfficientFormer"),
        ("efficientnet", "EfficientNet"),
        ("electra", "ELECTRA"),
        ("encodec", "EnCodec"),
        ("encoder-decoder", "Encoder decoder"),
        ("ernie", "ERNIE"),
        ("ernie_m", "ErnieM"),
        ("esm", "ESM"),
        ("falcon", "Falcon"),
        ("fastspeech2_conformer", "FastSpeech2ConformerModel"),
        ("flan-t5", "FLAN-T5"),
        ("flan-ul2", "FLAN-UL2"),
        ("flaubert", "FlauBERT"),
        ("flava", "FLAVA"),
        ("fnet", "FNet"),
        ("focalnet", "FocalNet"),
        ("fsmt", "FairSeq Machine-Translation"),
        ("funnel", "Funnel Transformer"),
        ("fuyu", "Fuyu"),
        ("gemma", "Gemma"),
        ("git", "GIT"),
        ("glpn", "GLPN"),
        ("gpt-sw3", "GPT-Sw3"),
        ("gpt2", "OpenAI GPT-2"),
        ("gpt_bigcode", "GPTBigCode"),
        ("gpt_neo", "GPT Neo"),
        ("gpt_neox", "GPT NeoX"),
        ("gpt_neox_japanese", "GPT NeoX Japanese"),
        ("gpt_pangu", "GPTPangu"),
        ("gptj", "GPT-J"),
        ("gptsan-japanese", "GPTSAN-japanese"),
        ("graphormer", "Graphormer"),
        ("groupvit", "GroupViT"),
        ("herbert", "HerBERT"),
        ("hubert", "Hubert"),
        ("ibert", "I-BERT"),
        ("idefics", "IDEFICS"),
        ("imagegpt", "ImageGPT"),
        ("informer", "Informer"),
        ("instructblip", "InstructBLIP"),
        ("jukebox", "Jukebox"),
        ("jetmoe", "JetMoE"),
        ("kosmos-2", "KOSMOS-2"),
        ("layoutlm", "LayoutLM"),
        ("layoutlmv2", "LayoutLMv2"),
        ("layoutlmv3", "LayoutLMv3"),
        ("layoutxlm", "LayoutXLM"),
        ("led", "LED"),
        ("levit", "LeViT"),
        ("lilt", "LiLT"),
        ("llama", "LLaMA"),
        ("llama2", "Llama2"),
        ("llava", "LLaVa"),
        ("llava_next", "LLaVA-NeXT"),
        ("longformer", "Longformer"),
        ("longt5", "LongT5"),
        ("luke", "LUKE"),
        ("lxmert", "LXMERT"),
        ("m2m_100", "M2M100"),
        ("mamba", "Mamba"),
        ("marian", "Marian"),
        ("markuplm", "MarkupLM"),
        ("mask2former", "Mask2Former"),
        ("maskformer", "MaskFormer"),
        ("maskformer-swin", "MaskFormerSwin"),
        ("matcha", "MatCha"),
        ("mbart", "mBART"),
        ("mbart50", "mBART-50"),
        ("mctct", "M-CTC-T"),
        ("mega", "MEGA"),
        ("megatron-bert", "Megatron-BERT"),
        ("megatron_gpt2", "Megatron-GPT2"),
        ("mgp-str", "MGP-STR"),
        ("minicpm", "MiniCPM"),
        ("mistral", "Mistral"),
        ("mixtral", "Mixtral"),
        ("mluke", "mLUKE"),
        ("mms", "MMS"),
        ("mobilebert", "MobileBERT"),
        ("mobilenet_v1", "MobileNetV1"),
        ("mobilenet_v2", "MobileNetV2"),
        ("mobilevit", "MobileViT"),
        ("mobilevitv2", "MobileViTV2"),
        ("mpnet", "MPNet"),
        ("mpt", "MPT"),
        ("mra", "MRA"),
        ("mt5", "MT5"),
        ("musicgen", "MusicGen"),
        ("musicgen_melody", "MusicGen Melody"),
        ("mvp", "MVP"),
        ("nat", "NAT"),
        ("nezha", "Nezha"),
        ("nllb", "NLLB"),
        ("nllb-moe", "NLLB-MOE"),
        ("nougat", "Nougat"),
        ("nystromformer", "Nyströmformer"),
        ("olmo", "OLMo"),
        ("openelm", "OpenELM"),
        ("oneformer", "OneFormer"),
        ("open-llama", "OpenLlama"),
        ("openai-gpt", "OpenAI GPT"),
        ("opt", "OPT"),
        ("owlv2", "OWLv2"),
        ("owlvit", "OWL-ViT"),
        ("pegasus", "Pegasus"),
        ("pegasus_x", "PEGASUS-X"),
        ("perceiver", "Perceiver"),
        ("persimmon", "Persimmon"),
        ("phi", "Phi"),
        ("phi3", "Phi3"),
        ("phobert", "PhoBERT"),
        ("pix2struct", "Pix2Struct"),
        ("plbart", "PLBart"),
        ("poolformer", "PoolFormer"),
        ("pop2piano", "Pop2Piano"),
        ("prophetnet", "ProphetNet"),
        ("pvt", "PVT"),
        ("qdqbert", "QDQBert"),
        ("qwen2", "Qwen2"),
        ("qwen2_moe", "Qwen2MoE"),
        ("rag", "RAG"),
        ("realm", "REALM"),
        ("reformer", "Reformer"),
        ("regnet", "RegNet"),
        ("rembert", "RemBERT"),
        ("resnet", "ResNet"),
        ("roberta", "RoBERTa"),
        ("roberta-prelayernorm", "RoBERTa-PreLayerNorm"),
        ("roc_bert", "RoCBert"),
        ("roformer", "RoFormer"),
        ("rwkv", "RWKV"),
        ("sam", "SAM"),
        ("seamless_m4t", "SeamlessM4T"),
        ("segformer", "SegFormer"),
        ("sew", "SEW"),
        ("sew-d", "SEW-D"),
        ("speech-encoder-decoder", "Speech Encoder decoder"),
        ("speech_to_text", "Speech2Text"),
        ("speech_to_text_2", "Speech2Text2"),
        ("speecht5", "SpeechT5"),
        ("splinter", "Splinter"),
        ("squeezebert", "SqueezeBERT"),
        ("stablelm", "StableLm"),
        ("starcoder2", "Starcoder2"),
        ("swiftformer", "SwiftFormer"),
        ("swin", "Swin Transformer"),
        ("swin2sr", "Swin2SR"),
        ("swinv2", "Swin Transformer V2"),
        ("switch_transformers", "SwitchTransformers"),
        ("t5", "T5"),
        ("t5v1.1", "T5v1.1"),
        ("table-transformer", "Table Transformer"),
        ("tapas", "TAPAS"),
        ("tapex", "TAPEX"),
        ("time_series_transformer", "Time Series Transformer"),
        ("timesformer", "TimeSformer"),
        ("timm_backbone", "TimmBackbone"),
        ("trajectory_transformer", "Trajectory Transformer"),
        ("transfo-xl", "Transformer-XL"),
        ("trocr", "TrOCR"),
        ("tvlt", "TVLT"),
        ("ul2", "UL2"),
        ("umt5", "UMT5"),
        ("unispeech", "UniSpeech"),
        ("unispeech-sat", "UniSpeechSat"),
        ("univnet", "UnivNet"),
        ("upernet", "UPerNet"),
        ("van", "VAN"),
        ("videomae", "VideoMAE"),
        ("vilt", "ViLT"),
        ("vipllava", "VipLlava"),
        ("vision-encoder-decoder", "Vision Encoder decoder"),
        ("vision-text-dual-encoder", "VisionTextDualEncoder"),
        ("visual_bert", "VisualBERT"),
        ("vit", "ViT"),
        ("vit_hybrid", "ViT Hybrid"),
        ("vit_mae", "ViTMAE"),
        ("vit_msn", "ViTMSN"),
        ("vitdet", "VitDet"),
        ("vitmatte", "ViTMatte"),
        ("vits", "VITS"),
        ("vivit", "ViViT"),
        ("wav2vec2", "Wav2Vec2"),
        ("wav2vec2-bert", "Wav2Vec2-BERT"),
        ("wav2vec2-conformer", "Wav2Vec2-Conformer"),
        ("wav2vec2_phoneme", "Wav2Vec2Phoneme"),
        ("wavlm", "WavLM"),
        ("whisper", "Whisper"),
        ("xclip", "X-CLIP"),
        ("xglm", "XGLM"),
        ("xlm", "XLM"),
        ("xlm-prophetnet", "XLM-ProphetNet"),
        ("xlm-roberta", "XLM-RoBERTa"),
        ("xlm-roberta-xl", "XLM-RoBERTa-XL"),
        ("xlm-v", "XLM-V"),
        ("xlnet", "XLNet"),
        ("xls_r", "XLS-R"),
        ("xlsr_wav2vec2", "XLSR-Wav2Vec2"),
        ("xmod", "X-MOD"),
        ("yolos", "YOLOS"),
        ("yoso", "YOSO"),
    ]
)

DEPRECATED_MODELS = [
    # "bort",
    # "mctct",
    # "mmbt",
    # "open_llama",
    # "retribert",
    # "tapex",
    # "trajectory_transformer",
    # "van",
]

SPECIAL_MODEL_TYPE_TO_MODULE_NAME = OrderedDict(
    [
        ("openai-gpt", "openai"),
        ("data2vec-audio", "data2vec"),
        ("data2vec-text", "data2vec"),
        ("data2vec-vision", "data2vec"),
        ("donut-swin", "donut"),
        ("kosmos-2", "kosmos2"),
        ("maskformer-swin", "maskformer"),
        ("clip_vision_model", "clip"),
        ("clipseg_vision_model", "clipseg"),
        ("xclip", "x_clip"),
    ]
)


def model_type_to_module_name(key):
    """Converts a config key to the corresponding module."""
    # Special treatment
    if key in SPECIAL_MODEL_TYPE_TO_MODULE_NAME:
        return SPECIAL_MODEL_TYPE_TO_MODULE_NAME[key]

    key = key.replace("-", "_")
    if key in DEPRECATED_MODELS:
        key = f"deprecated.{key}"

    return key


def config_class_to_model_type(config):
    """Converts a config class name to the corresponding model type"""
    for key, cls in CONFIG_MAPPING_NAMES.items():
        if cls == config:
            return key
    # if key not found check in extra content
    for key, cls in CONFIG_MAPPING._extra_content.items():
        if cls.__name__ == config:
            return key
    return None


class _LazyConfigMapping(OrderedDict):
    """
    A dictionary that lazily load its values when they are requested.
    """

    def __init__(self, mapping):
        """
        Initializes a new instance of the _LazyConfigMapping class.

        Args:
            self (object): The instance of the _LazyConfigMapping class.
            mapping (dict): A dictionary containing the initial mapping for the configuration.
               The keys represent the configuration keys, and the values represent the corresponding values.
               This parameter is required and must be of type dict.

        Returns:
            None.

        Raises:
            None.
        """
        self._mapping = mapping
        self._extra_content = {}
        self._modules = {}

    def __getitem__(self, key):
        """
                __getitem__

                Retrieve the value associated with the given key from the _LazyConfigMapping object.

                Args:
                    self (_LazyConfigMapping): The instance of the _LazyConfigMapping class.
                    key (str): The key used to retrieve the corresponding value. It should be a string.

        Returns:
            None:
                - If the key is present in the _extra_content, the associated value is returned.
                - If the key is not in _extra_content but is in _mapping, the value associated with the key is returned after
                performing necessary module imports and attribute retrieval.

        Raises:
            KeyError: If the key is not found in either _extra_content or _mapping, a KeyError is raised.
            AttributeError:
                If the attribute associated with the value corresponding to the key is not found in the dynamically imported module,
                an AttributeError is raised.
            ModuleNotFoundError: If the required module is not found during dynamic import, a ModuleNotFoundError is raised.
        """
        if key in self._extra_content:
            return self._extra_content[key]
        if key not in self._mapping:
            raise KeyError(key)
        value = self._mapping[key]
        module_name = model_type_to_module_name(key)
        if module_name not in self._modules:
            self._modules[module_name] = importlib.import_module(
                f".{module_name}", "mindnlp.transformers.models"
            )
        if hasattr(self._modules[module_name], value):
            return getattr(self._modules[module_name], value)

        # Some of the mappings have entries model_type -> config of another model type. In that case we try to grab the
        # object at the top level.
        transformers_module = importlib.import_module("mindnlp.transformers")
        return getattr(transformers_module, value)

    def keys(self):
        """
        This method returns a list of all the keys in the _LazyConfigMapping object.

        Args:
            self (_LazyConfigMapping): The instance of the _LazyConfigMapping class.

        Returns:
            list: A list containing all the keys in the _mapping and _extra_content attributes of the _LazyConfigMapping object.

        Raises:
            None
        """
        return list(self._mapping.keys()) + list(self._extra_content.keys())

    def values(self):
        """
        This method returns a list containing the values of the mapping and any extra content in the _LazyConfigMapping class.

        Args:
            self (_LazyConfigMapping): The instance of the _LazyConfigMapping class.
                This parameter is used to access the instance's mapping and extra content.

        Returns:
            list: A list containing the values of the mapping and any extra content in the _LazyConfigMapping class.

        Raises:
            None
        """
        return [self[k] for k in self._mapping.keys()] + list(
            self._extra_content.values()
        )

    def items(self):
        """
        items(self)
            This method returns a list of key-value pairs from the _LazyConfigMapping instance.

        Args:
            self (_LazyConfigMapping): The instance of the _LazyConfigMapping class.

        Returns:
            list: A list of key-value pairs from the _LazyConfigMapping instance.

        Raises:
            None.
        """
        return [(k, self[k]) for k in self._mapping.keys()] + list(
            self._extra_content.items()
        )

    def __iter__(self):
        """
        Iterates over the keys of the '_LazyConfigMapping' instance.

        Args:
            self (object): The instance of the '_LazyConfigMapping' class.

        Returns:
            None.

        Raises:
            None.
        """
        return iter(list(self._mapping.keys()) + list(self._extra_content.keys()))

    def __contains__(self, item):
        """
        Check if the given item is contained within the '_LazyConfigMapping' object.

        Args:
            self (_LazyConfigMapping): The instance of the '_LazyConfigMapping' class.
            item: The item to be checked for containment within the object. It can be of any type.

        Returns:
            None.

        Raises:
            None.
        """
        return item in self._mapping or item in self._extra_content

    def register(self, key, value, exist_ok=False):
        """
        Register a new configuration in this mapping.
        """
        if key in self._mapping.keys() and not exist_ok:
            raise ValueError(
                f"'{key}' is already used by a Transformers config, pick another name."
            )
        self._extra_content[key] = value


CONFIG_MAPPING = _LazyConfigMapping(CONFIG_MAPPING_NAMES)


class _LazyLoadAllMappings(OrderedDict):
    """
    A mapping that will load all pairs of key values at the first access (either by indexing, requestions keys, values,
    etc.)

    Args:
        mapping: The mapping to load.
    """

    def __init__(self, mapping):
        """
        Initializes an instance of the '_LazyLoadAllMappings' class.

        Args:
            self: An instance of the '_LazyLoadAllMappings' class.
            mapping: A dictionary containing the mapping data to be used by the instance.

        Returns:
            None.

        Raises:
            None.
        """
        self._mapping = mapping
        self._initialized = False
        self._data = {}

    def _initialize(self):
        """
        Initializes the lazy loading of all mappings for the _LazyLoadAllMappings class.

        Args:
            self: _LazyLoadAllMappings - The instance of the _LazyLoadAllMappings class.

        Returns:
            None.

        Raises:
            FutureWarning: If ALL_PRETRAINED_CONFIG_ARCHIVE_MAP is deprecated and will be removed in v5 of Transformers.
                It does not contain all available model checkpoints. Refer to hf.co/models for that.
        """
        if self._initialized:
            return
        warnings.warn(
            "ALL_PRETRAINED_CONFIG_ARCHIVE_MAP is deprecated and will be removed in v5 of Transformers. "
            "It does not contain all available model checkpoints, far from it. Checkout hf.co/models for that.",
            FutureWarning,
        )

        for model_type, map_name in self._mapping.items():
            module_name = model_type_to_module_name(model_type)
            module = importlib.import_module(f".{module_name}", "transformers.models")
            mapping = getattr(module, map_name)
            self._data.update(mapping)

        self._initialized = True

    def __getitem__(self, key):
        """
        __getitem__

        This method retrieves the value associated with the specified key from the _LazyLoadAllMappings instance.

        Args:
            self (_LazyLoadAllMappings): The instance of the _LazyLoadAllMappings class.
            key: The key for which the associated value needs to be retrieved. Type: Any hashable object.

        Returns:
            `_data[key]`: This method returns the value associated with the specified key.
                If the key is not found, a KeyError is raised.

        Raises:
            KeyError: If the specified key is not found in the _LazyLoadAllMappings instance.
        """
        self._initialize()
        return self._data[key]

    def keys(self):
        """
        Returns a list of all the keys in the mappings.

        Args:
            self (obj): An instance of the _LazyLoadAllMappings class.

        Returns:
            None.

        Raises:
            None.
        """
        self._initialize()
        return self._data.keys()

    def values(self):
        """
        Method 'values' in the class '_LazyLoadAllMappings' returns the values of the internal data dictionary after initialization.

        Args:
            self (object): The instance of the class.
                This parameter represents the current instance of the class '_LazyLoadAllMappings'.
                It is required to access the internal data and perform necessary operations.

        Returns:
            None:
                This method does not return any specific value but retrieves and returns the values of the internal data dictionary.

        Raises:
            No specific exceptions:
                No specific exceptions are raised by this method under normal circumstances,
                However, if there are any issues during the initialization process, unexpected behavior may occur.
        """
        self._initialize()
        return self._data.values()

    def items(self):
        """
        Method 'items' in the class '_LazyLoadAllMappings' retrieves the keys of the data after initialization.

        Args:
            self (object): The instance of the class.
                This parameter is required to access the instance attributes and methods.
                It must be an instance of the class '_LazyLoadAllMappings'.

        Returns:
            None:
                This method returns the keys of the data stored in the '_data' attribute after initialization.

        Raises:
            No exceptions are explicitly raised within this method.
        """
        self._initialize()
        return self._data.keys()

    def __iter__(self):
        """
        __iter__

        This method returns an iterator object for the _LazyLoadAllMappings instance.

        Args:
            self (_LazyLoadAllMappings): The instance of the _LazyLoadAllMappings class.

        Returns:
            iter: An iterator object for the _data attribute of the _LazyLoadAllMappings instance.

        Raises:
            None
        """
        self._initialize()
        return iter(self._data)

    def __contains__(self, item):
        """
        This method '__contains__' in the class '_LazyLoadAllMappings' determines if the specified item is contained within the data structure.

        Args:
            self (_LazyLoadAllMappings): The instance of the _LazyLoadAllMappings class.
                This parameter represents the current object instance.
            item: The item to check for existence within the data structure.
                Type: Any
                Purpose: To specify the item to be checked.
                Restrictions: None

        Returns:
            None: This method returns None if the specified item is found within the data structure, otherwise it returns False.

        Raises:
            None.
        """
        self._initialize()
        return item in self._data


ALL_PRETRAINED_CONFIG_ARCHIVE_MAP = _LazyLoadAllMappings(
    CONFIG_ARCHIVE_MAP_MAPPING_NAMES
)


def _get_class_name(model_class: Union[str, List[str]]):
    """
    This function returns a formatted string representing the class name or names provided as the 'model_class' parameter.

    Args:
        model_class (Union[str, List[str]]): The class name or names to be formatted. It can be a string or a list of strings.
            If 'model_class' is a list, the function will join the class names using ' or '. Empty strings or None values
            in the list will be ignored.

    Returns:
        str: A formatted string representing the class name or names provided. The class name(s) will be enclosed in
            backticks for clarity.

    Raises:
        None: This function does not raise any exceptions.

    Note:
        The function can be called with either a single class name or a list of class names. If the 'model_class' parameter
        is a list, the resulting string will represent the joined class names using ' or ' as the separator. Empty strings
        or None values will be ignored.
    """
    if isinstance(model_class, (list, tuple)):
        return " or ".join([f"[`{c}`]" for c in model_class if c is not None])
    return f"[`{model_class}`]"


def _list_model_options(indent, config_to_class=None, use_model_types=True):
    """
    Args:
        indent (str): The string used for indentation in the output.
        config_to_class (dict): A dictionary mapping model configurations to their corresponding classes.
            Defaults to None.
        use_model_types (bool): A flag indicating whether to use model types or configurations.
            Defaults to True.

    Returns:
        str: A formatted string containing the model options.

    Raises:
        ValueError: If `use_model_types` is set to False and `config_to_class` is not provided.
    """
    if config_to_class is None and not use_model_types:
        raise ValueError(
            "Using `use_model_types=False` requires a `config_to_class` dictionary."
        )
    if use_model_types:
        if config_to_class is None:
            model_type_to_name = {
                model_type: f"[`{config}`]"
                for model_type, config in CONFIG_MAPPING_NAMES.items()
            }
        else:
            model_type_to_name = {
                model_type: _get_class_name(model_class)
                for model_type, model_class in config_to_class.items()
                if model_type in MODEL_NAMES_MAPPING
            }
        lines = [
            f"{indent}- **{model_type}** -- {model_type_to_name[model_type]} ({MODEL_NAMES_MAPPING[model_type]} model)"
            for model_type in sorted(model_type_to_name.keys())
        ]
    else:
        config_to_name = {
            CONFIG_MAPPING_NAMES[config]: _get_class_name(clas)
            for config, clas in config_to_class.items()
            if config in CONFIG_MAPPING_NAMES
        }
        config_to_model_name = {
            config: MODEL_NAMES_MAPPING[model_type]
            for model_type, config in CONFIG_MAPPING_NAMES.items()
        }
        lines = [
            f"{indent}- [`{config_name}`] configuration class:"
            f" {config_to_name[config_name]} ({config_to_model_name[config_name]} model)"
            for config_name in sorted(config_to_name.keys())
        ]
    return "\n".join(lines)


def replace_list_option_in_docstrings(config_to_class=None, use_model_types=True):
    """
    This function decorates another function's docstring to include a section for listing options related to model types.

    Args:
        config_to_class (optional): A dictionary representing the configuration to class mapping. Defaults to None.
        use_model_types (optional): A boolean indicating whether model types should be used. Defaults to True.

    Returns:
        None.

    Raises:
        ValueError: If the input function's docstring does not contain an empty 'List options' section as a placeholder.
    """

    def docstring_decorator(fn):
        docstrings = fn.__doc__
        lines = docstrings.split("\n")
        i = 0
        while i < len(lines) and re.search(r"^(\s*)List options\s*$", lines[i]) is None:
            i += 1
        if i < len(lines):
            indent = re.search(r"^(\s*)List options\s*$", lines[i]).groups()[0]
            if use_model_types:
                indent = f"{indent}    "
            lines[i] = _list_model_options(
                indent, config_to_class=config_to_class, use_model_types=use_model_types
            )
            docstrings = "\n".join(lines)
        else:
            raise ValueError(
                f"The function {fn} should have an empty 'List options' in its docstring as placeholder, current"
                f" docstring is:\n{docstrings}"
            )
        fn.__doc__ = docstrings
        return fn

    return docstring_decorator


class AutoConfig:
    r"""
    This is a generic configuration class that will be instantiated as one of the configuration classes of the library
    when created with the [`~AutoConfig.from_pretrained`] class method.

    This class cannot be instantiated directly using `__init__()` (throws an error).
    """

    def __init__(self):
        """
        Initialize AutoConfig.

        Args:
            self: The instance of the AutoConfig class.
                It is automatically passed when the method is called.

                - Purpose: Represents the instance of the AutoConfig class.
                - Restrictions: None.

        Returns:
            None.

        Raises:
            EnvironmentError:
                If the AutoConfig is instantiated directly using the `__init__` method,
                it raises an EnvironmentError with the message
                'AutoConfig is designed to be instantiated using the `
                AutoConfig.from_pretrained(pretrained_model_name_or_path)` method.'.
        """
        raise EnvironmentError(
            "AutoConfig is designed to be instantiated "
            "using the `AutoConfig.from_pretrained(pretrained_model_name_or_path)` method."
        )

    @classmethod
    def for_model(cls, model_type: str, *args, **kwargs):
        """
                This class method 'for_model' in the 'AutoConfig' class is used to instantiate a configuration class based on the provided model type.

        Args:
            cls (class): The class itself, automatically passed as the first parameter.
            model_type (str): A string representing the type of the model for which the configuration class needs to be instantiated.
                It must be a key within the CONFIG_MAPPING dictionary.

        Returns:
            None: This method does not return any value directly.
                It instantiates and returns an instance of the appropriate configuration class based on the model type.

        Raises:
            ValueError:
                Raised when the provided 'model_type' is not recognized or is not found as a key in the CONFIG_MAPPING dictionary.
                The exception message indicates the unrecognized model identifier and lists all valid model identifiers
                available in the CONFIG_MAPPING dictionary.
        """
        if model_type in CONFIG_MAPPING:
            config_class = CONFIG_MAPPING[model_type]
            return config_class(*args, **kwargs)
        raise ValueError(
            f"Unrecognized model identifier: {model_type}. Should contain one of {', '.join(CONFIG_MAPPING.keys())}"
        )

    @classmethod
    @replace_list_option_in_docstrings()
    def from_pretrained(cls, pretrained_model_name_or_path, **kwargs):
        r"""
        Instantiate one of the configuration classes of the library from a pretrained model configuration.

        The configuration class to instantiate is selected based on the `model_type` property of the config object that
        is loaded, or when it's missing, by falling back to using pattern matching on `pretrained_model_name_or_path`:

        List options

        Args:
            pretrained_model_name_or_path (`str` or `os.PathLike`):
                Can be either:

                - A string, the *model id* of a pretrained model configuration hosted inside a model repo on
                hf-mirror.com. Valid model ids can be located at the root-level, like `bert-base-uncased`, or
                namespaced under a user or organization name, like `dbmdz/bert-base-german-cased`.
                - A path to a *directory* containing a configuration file saved using the
                [`~PretrainedConfig.save_pretrained`] method, or the [`~PreTrainedModel.save_pretrained`] method,
                e.g., `./my_model_directory/`.
                - A path or url to a saved configuration JSON *file*, e.g.,
                `./my_model_directory/configuration.json`.
            cache_dir (`str` or `os.PathLike`, *optional*):
                Path to a directory in which a downloaded pretrained model configuration should be cached if the
                standard cache should not be used.
            force_download (`bool`, *optional*, defaults to `False`):
                Whether or not to force the (re-)download the model weights and configuration files and override the
                cached versions if they exist.
            resume_download (`bool`, *optional*, defaults to `False`):
                Whether or not to delete incompletely received files. Will attempt to resume the download if such a
                file exists.
            proxies (`Dict[str, str]`, *optional*):
                A dictionary of proxy servers to use by protocol or endpoint, e.g., `{'http': 'foo.bar:3128',
                'http://hostname': 'foo.bar:4012'}`. The proxies are used on each request.
            revision (`str`, *optional*, defaults to `"main"`):
                The specific model version to use. It can be a branch name, a tag name, or a commit id, since we use a
                git-based system for storing models and other artifacts on hf-mirror.com, so `revision` can be any
                identifier allowed by git.
            return_unused_kwargs (`bool`, *optional*, defaults to `False`):
                If `False`, then this function returns just the final configuration object.
                If `True`, then this functions returns a `Tuple(config, unused_kwargs)` where *unused_kwargs* is a
                dictionary consisting of the key/value pairs whose keys are not configuration attributes: i.e., the
                part of `kwargs` which has not been used to update `config` and is otherwise ignored.
            trust_remote_code (`bool`, *optional*, defaults to `False`):
                Whether or not to allow for custom models defined on the Hub in their own modeling files. This option
                should only be set to `True` for repositories you trust and in which you have read the code, as it will
                execute code present on the Hub on your local machine.
            kwargs(additional keyword arguments, *optional*):
                The values in kwargs of any keys which are configuration attributes will be used to override the loaded
                values. Behavior concerning key/value pairs whose keys are *not* configuration attributes is controlled
                by the `return_unused_kwargs` keyword parameter.

        Example:
            ```python
            >>> from transformers import AutoConfig
            ...
            >>> # Download configuration from hf-mirror.com and cache.
            >>> config = AutoConfig.from_pretrained("bert-base-uncased")
            ...
            >>> # Download configuration from hf-mirror.com (user-uploaded) and cache.
            >>> config = AutoConfig.from_pretrained("dbmdz/bert-base-german-cased")
            ...
            >>> # If configuration file is in a directory (e.g., was saved using *save_pretrained('./test/saved_model/')*).
            >>> config = AutoConfig.from_pretrained("./test/bert_saved_model/")
            ...
            >>> # Load a specific configuration file.
            >>> config = AutoConfig.from_pretrained("./test/bert_saved_model/my_configuration.json")
            ...
            >>> # Change some config attributes when loading a pretrained config.
            >>> config = AutoConfig.from_pretrained("bert-base-uncased", output_attentions=True, foo=False)
            >>> config.output_attentions
            True
            >>> config, unused_kwargs = AutoConfig.from_pretrained(
            ...     "bert-base-uncased", output_attentions=True, foo=False, return_unused_kwargs=True
            ... )
            >>> config.output_attentions
            True
            >>> unused_kwargs
            {'foo': False}
            ```
        """
        kwargs["name_or_path"] = pretrained_model_name_or_path

        config_dict, unused_kwargs = PretrainedConfig.get_config_dict(
            pretrained_model_name_or_path, **kwargs
        )
        if "model_type" in config_dict:
            config_class = CONFIG_MAPPING[config_dict["model_type"]]
            return config_class.from_dict(config_dict, **unused_kwargs)
        # Fallback: use pattern matching on the string.
        # We go from longer names to shorter names to catch roberta before bert (for instance)
        for pattern in sorted(CONFIG_MAPPING.keys(), key=len, reverse=True):
            if pattern in str(pretrained_model_name_or_path).lower():
                return CONFIG_MAPPING[pattern].from_dict(config_dict, **unused_kwargs)

        raise ValueError(
            f"Unrecognized model in {pretrained_model_name_or_path}. "
            f"Should have a `model_type` key in its {CONFIG_NAME}, or contain one of the following strings "
            f"in its name: {', '.join(CONFIG_MAPPING.keys())}"
        )

    @staticmethod
    def register(model_type, config, exist_ok=False):
        """
        Register a new configuration for this class.

        Args:
            model_type (`str`): The model type like "bert" or "gpt".
            config ([`PretrainedConfig`]): The config to register.
        """
        if issubclass(config, PretrainedConfig) and config.model_type != model_type:
            raise ValueError(
                "The config you are passing has a `model_type` attribute that is not consistent with the model type "
                f"you passed (config has {config.model_type} and you passed {model_type}. Fix one of those so they "
                "match!"
            )
        CONFIG_MAPPING.register(model_type, config, exist_ok=exist_ok)<|MERGE_RESOLUTION|>--- conflicted
+++ resolved
@@ -102,11 +102,8 @@
         ("llama", "LlamaConfig"),
         ("llava", "LlavaConfig"),
         ("llava_next", "LlavaNextConfig"),
-<<<<<<< HEAD
         ("m2m_100", "M2M100Config"),
-=======
         ("lxmert", "LxmertConfig"),
->>>>>>> be9f167f
         ("mamba", "MambaConfig"),
         ("marian", "MarianConfig"),
         ("mask2former", "Mask2FormerConfig"),
