# coding=utf-8
# Copyright 2018 The HuggingFace Inc. team.
#
# Licensed under the Apache License, Version 2.0 (the "License");
# you may not use this file except in compliance with the License.
# You may obtain a copy of the License at
#
#     http://www.apache.org/licenses/LICENSE-2.0
#
# Unless required by applicable law or agreed to in writing, software
# distributed under the License is distributed on an "AS IS" BASIS,
# WITHOUT WARRANTIES OR CONDITIONS OF ANY KIND, either express or implied.
# See the License for the specific language governing permissions and
# limitations under the License.
# ============================================================================

""" Auto Model class."""

import warnings
from collections import OrderedDict

from mindnlp.utils import logging

from .auto_factory import _BaseAutoModelClass, _LazyAutoMapping
from .configuration_auto import CONFIG_MAPPING_NAMES

logger = logging.get_logger(__name__)


MODEL_MAPPING_NAMES = OrderedDict(
    [
        # Base model mapping
        ("albert", "AlbertModel"),
        ("align", "AlignModel"),
        ("altclip", "AltCLIPModel"),
        ("audio-spectrogram-transformer", "ASTModel"),
        ("autoformer", "AutoformerModel"),
        ("bark", "BarkModel"),
        ("bart", "BartModel"),
        ("beit", "BeitModel"),
        ("bert", "BertModel"),
        ("bert-generation", "BertGenerationEncoder"),
        ("bge-m3", "BgeM3Model"),
        ("big_bird", "BigBirdModel"),
        ("bigbird_pegasus", "BigBirdPegasusModel"),
        ("biogpt", "BioGptModel"),
        ("bit", "BitModel"),
        ("blenderbot", "BlenderbotModel"),
        ("blenderbot-small", "BlenderbotSmallModel"),
        ("blip", "BlipModel"),
        ("blip-2", "Blip2Model"),
        ("bloom", "BloomModel"),
        ("bridgetower", "BridgeTowerModel"),
        ("bros", "BrosModel"),
        ("camembert", "CamembertModel"),
        ("canine", "CanineModel"),
        ("codegen", "CodeGenModel"),
        ("cohere", "CohereModel"),
        ("cogvlm", "CogVLMModel"),
        ("cpmant", "CpmAntModel"),
        ("ctrl", "CTRLModel"),
        ("cpmbee", "CpmBeeModel"),
        ("chatglm", "ChatGLMModel"),
        ("clip", "CLIPModel"),
        ("clip_vision_model", "CLIPVisionModel"),
        ("convbert", "ConvBertModel"),
        ("convnext", "ConvNextModel"),
        ("cvt", "CvtModel"),
        ("data2vec-text", "Data2VecTextModel"),
        ("deberta", "DebertaModel"),
        ("decision_transformer", "DecisionTransformerModel"),
        ("deberta-v2", "DebertaV2Model"),
        ("efficientformer", "EfficientFormerModel"),
        ("encodec", "EncodecModel"),
        ("esm", "EsmModel"),
        ("ernie", "ErnieModel"),
        ("ernie_m", "ErnieMModel"),
        ("falcon", "FalconModel"),
<<<<<<< HEAD
        ("fastspeech2_conformer", "FastSpeech2ConformerModel"),
=======
        ("flava", "FlavaModel"),
>>>>>>> bacc413c
        ("funnel", ("FunnelModel", "FunnelBaseModel")),
        ("gemma", "GemmaModel"),
        ("git", "GitModel"),
        ("gpt_bigcode", "GPTBigCodeModel"),
        ("gpt", "GPTModel"),
        ("gptJ", "GPTjModel"),
        ("gpt2", "GPT2Model"),
        ("gpt_neox_japanese", "GPTNeoXJapaneseModel"),
        ("gpt_pangu", "GPTPanguModel"),
        ("groupvit", "GroupViTModel"),
        ("ibert", "IBertModel"),
        ("layoutlmv2", "LayoutLMv2Model"),
        ("longformer", "LongformerModel"),
        ("jetmoe", "JetMoEModel"),
        ("led", "LEDModel"),
        ("llama", "LlamaModel"),
        ("mamba", "MambaModel"),
        ("marian", "MarianModel"),
        ("mask2former", "Mask2FormerModel"),
        ("mbart", "MBartModel"),
        ("minicpm", "MiniCPMModel"),
        ("mistral", "MistralModel"),
        ("mixtral", "MixtralModel"),
        ("mobilenet_v1","MobileNetV1Model"),
        ("olmo", "OlmoModel"),
        ("oneformer", "OneFormerModel"),
        ("openelm", "OpenELMModel"),
        ("opt", "OPTModel"),
        ("pegasus", "PegasusModel"),
        ("phi", "PhiModel"),
        ("phi3", "Phi3Model"),
        ("qwen2", "Qwen2Model"),
        ("qwen2_moe", "Qwen2MoeModel"),
        ("reformer", "ReformerModel"),
        ("rembert", "RemBertModel"),
        ("resnet", "ResNetModel"),
        ("roberta", "RobertaModel"),
        ("roc_bert", "RoCBertModel"),
        ("rwkv", "RwkvModel"),
        ("sam", "SamModel"),
        ("segformer", "SegformerModel"),
        ("speech_to_text", "Speech2TextModel"),
        ("speecht5", "SpeechT5Model"),
        ("stablelm", "StableLmModel"),
        ("squeezebert", "SqueezeBertModel"),
        ("starcoder2", "Starcoder2Model"),
        ("swiftformer", "SwiftFormerModel"),
        ("switch_transformers", "SwitchTransformersModel"),
        ("t5", "T5Model"),
        ("time_series_transformer", "TimeSeriesTransformerModel"),
        ("timesformer", "TimesformerModel"),
        ("vision_text_dual_encoder", "VisionTextDualEncoderModel"),
        ("visual_bert", "VisualBertModel"),
        ("vit", "ViTModel"),
        ("whisper", "WhisperModel"),
        ("wav2vec2", "Wav2Vec2Model"),
        ("wavlm", "WavLMModel"),
        ("wav2vec2-conformer", "Wav2Vec2ConformerModel"),
        ("xclip", "XCLIPModel"),
        ("xlm-roberta", "XLMRobertaModel"),
        ("xlm-roberta-xl", "XLMRobertaXLModel"),
        ("xlnet", "XLNetModel"),
    ]
)

MODEL_FOR_PRETRAINING_MAPPING_NAMES = OrderedDict(
    [
        # Model for pre-training mapping
        ("albert", "AlbertForPreTraining"),
        ("bert", "BertForPreTraining"),
        ("big_bird", "BigBirdForPreTraining"),
        ("bloom", "BloomForCausalLM"),
        ("camembert", "CamembertForMaskedLM"),
        ("ctrl", "CTRLLMHeadModel"),
        ("data2vec-text", "Data2VecTextForMaskedLM"),
        ("deberta", "DebertaForMaskedLM"),
        ("deberta-v2", "DebertaV2ForMaskedLM"),
        ("flava", "FlavaForPreTraining"),
        ("funnel", "FunnelForPreTraining"),
        ("gpt_pangu", "GPTPanguForCausalLM"),
        ("ibert", "IBertForMaskedLM"),
        ("mamba", "MambaForCausalLM"),
        ("minicpm", "MiniCPMForCausalLM"),
        ("rwkv", "RwkvForCausalLM"),
        ("roc_bert", "RoCBertForPreTraining"),
        ("visual_bert", "VisualBertForPreTraining"),
        ("wav2vec2-conformer", "Wav2Vec2ConformerForPreTraining"),
        ("xlm-roberta", "XLMRobertaForMaskedLM"),
        ("xlm-roberta-xl", "XLMRobertaXLForMaskedLM"),
        ("xlnet", "XLNetLMHeadModel"),
    ]
)

MODEL_WITH_LM_HEAD_MAPPING_NAMES = OrderedDict(
    [
        # Model with LM heads mapping
        ("albert", "AlbertForMaskedLM"),
        ("bert", "BertForMaskedLM"),
        ("big_bird", "BigBirdForMaskedLM"),
        ("bigbird_pegasus", "BigBirdPegasusForConditionalGeneration"),
        ("blenderbot-small", "BlenderbotSmallForConditionalGeneration"),
        ("bloom", "BloomForCausalLM"),
        ("camembert", "CamembertForMaskedLM"),
        ("codegen", "CodeGenForCausalLM"),
        ("cpmant", "CpmAntForCausalLM"),
        ("ctrl", "CTRLLMHeadModel"),
        ("cpmbee", "CpmBeeForCausalLM"),
        ("data2vec-text", "Data2VecTextForMaskedLM"),
        ("deberta", "DebertaForMaskedLM"),
        ("deberta-v2", "DebertaV2ForMaskedLM"),
        ("esm", "EsmForMaskedLM"),
        ("funnel", "FunnelForMaskedLM"),
        ("gpt_neox_japanese", "GPTNeoXJapaneseForCausalLM"),
        ("gpt_pangu", "GPTPanguForCausalLM"),
        ("gptj", "GPTJForCausalLM"),
        ("led", "LEDForConditionalGeneration"),
        ("ibert", "IBertForMaskedLM"),
        ("mamba", "MambaForCausalLM"),
        ("marian", "MarianMTModel"),
        ("minicpm", "MiniCPMForCausalLM"),
        ("reformer", "ReformerModelWithLMHead"),
        ("rembert", "RemBertForMaskedLM"),
        ("roberta", "RobertaForMaskedLM"),
        ("roc_bert", "RoCBertForMaskedLM"),
        ("rwkv", "RwkvForCausalLM"),
        ("whisper", "WhisperForConditionalGeneration"),
        ("xlm-roberta", "XLMRobertaForMaskedLM"),
        ("xlm-roberta-xl", "XLMRobertaXLForMaskedLM"),
        ("xlnet", "XLNetLMHeadModel"),
    ]
)

MODEL_FOR_CAUSAL_LM_MAPPING_NAMES = OrderedDict(
    [
        # Model for Causal LM mapping
        ("bart", "BartForCausalLM"),
        ("bert", "BertLMHeadModel"),
        ("bert-generation", "BertGenerationDecoder"),
        ("bigbird_pegasus", "BigBirdPegasusForCausalLM"),
        ("big_bird", "BigBirdForCausalLM"),
        ("biogpt", "BioGptForCausalLM"),
        ("blenderbot", "BlenderbotForCausalLM"),
        ("blenderbot-small", "BlenderbotSmallForCausalLM"),
        ("bloom", "BloomForCausalLM"),
        ("camembert", "CamembertForCausalLM"),
        ("codegen", "CodeGenForCausalLM"),
        ("cohere", "CohereForCausalLM"),
        ("cogvlm", "CogVLMForCausalLM"),
        ("cpmant", "CpmAntForCausalLM"),
        ("ctrl", "CTRLLMHeadModel"),
        ("cpmbee", "CpmBeeForCausalLM"),
        ("data2vec-text", "Data2VecTextForCausalLM"),
        ("falcon", "FalconForCausalLM"),
        ("gemma", "GemmaForCausalLM"),
        ("gpt2", "GPT2LMHeadModel"),
        ("gpt_pangu", "GPTPanguForCausalLM"),
        ("gpt_bigcode", "GPTBigCodeForCausalLM"),
        ("gpt_neox_japanese", "GPTNeoXJapaneseForCausalLM"),
        ("gptj", "GPTJForCausalLM"),
        ("jetmoe", "JetMoEForCausalLM"),
        ("llama", "LlamaForCausalLM"),
        ("mamba", "MambaForCausalLM"),
        ("marian", "MarianForCausalLM"),
        ("minicpm", "MiniCPMForCausalLM"),
        ("mistral", "MistralForCausalLM"),
        ("mixtral", "MixtralForCausalLM"),
        ("musicgen", "MusicgenForCausalLM"),
        ("musicgen_melody", "MusicgenMelodyForCausalLM"),
        ("olmo", "OlmoForCausalLM"),
        ("openelm", "OpenELMForCausalLM"),
        ("opt", "OPTForCausalLM"),
        ("pegasus", "PegasusForCausalLM"),
        ("phi", "PhiForCausalLM"),
        ("phi3", "Phi3ForCausalLM"),
        ("qwen2", "Qwen2ForCausalLM"),
        ("qwen2_moe", "Qwen2MoeForCausalLM"),
        ("reformer", "ReformerModelWithLMHead"),
        ("rembert", "RemBertForCausalLM"),
        ("roc_bert", "RoCBertForCausalLM"),
        ("rwkv", "RwkvForCausalLM"),
        ("stablelm", "StableLmForCausalLM"),
        ("starcoder2", "Starcoder2ForCausalLM"),
        ("whisper", "WhisperForCausalLM"),
        ("xlm-roberta", "XLMRobertaForCausalLM"),
        ("xlm-roberta-xl", "XLMRobertaXLForCausalLM"),
        ("xlnet", "XLNetLMHeadModel"),
    ]
)


MODEL_FOR_IMAGE_CLASSIFICATION_MAPPING_NAMES = OrderedDict(
    [
        # Model for Image Classification mapping
        ("beit", "BeitForImageClassification"),
        ("bit", "BitForImageClassification"),
        ("clip", "CLIPForImageClassification"),
        ("convnext", "ConvNextForImageClassification"),
        ("convnextv2", "ConvNextV2ForImageClassification"),
        ("cvt", "CvtForImageClassification"),
        ("data2vec-vision", "Data2VecVisionForImageClassification"),
        (
            "deit",
            ("DeiTForImageClassification", "DeiTForImageClassificationWithTeacher"),
        ),
        ("dinat", "DinatForImageClassification"),
        ("dinov2", "Dinov2ForImageClassification"),
        (
            "efficientformer",
            (
                "EfficientFormerForImageClassification",
                "EfficientFormerForImageClassificationWithTeacher",
            ),
        ),
        ("efficientnet", "EfficientNetForImageClassification"),
        ("focalnet", "FocalNetForImageClassification"),
        ("gptj", "GPTJForSequenceClassification"),
        ("imagegpt", "ImageGPTForImageClassification"),
        (
            "levit",
            ("LevitForImageClassification", "LevitForImageClassificationWithTeacher"),
        ),
        ("mobilenet_v1", "MobileNetV1ForImageClassification"),
        ("mobilenet_v2", "MobileNetV2ForImageClassification"),
        ("mobilevit", "MobileViTForImageClassification"),
        ("mobilevitv2", "MobileViTV2ForImageClassification"),
        ("nat", "NatForImageClassification"),
        (
            "perceiver",
            (
                "PerceiverForImageClassificationLearned",
                "PerceiverForImageClassificationFourier",
                "PerceiverForImageClassificationConvProcessing",
            ),
        ),
        ("poolformer", "PoolFormerForImageClassification"),
        ("pvt", "PvtForImageClassification"),
        ("regnet", "RegNetForImageClassification"),
        ("resnet", "ResNetForImageClassification"),
        ("segformer", "SegformerForImageClassification"),
        ("siglip", "SiglipForImageClassification"),
        ("swiftformer", "SwiftFormerForImageClassification"),
        ("swin", "SwinForImageClassification"),
        ("swinv2", "Swinv2ForImageClassification"),
        ("van", "VanForImageClassification"),
        ("vit", "ViTForImageClassification"),
        ("vit_hybrid", "ViTHybridForImageClassification"),
        ("vit_msn", "ViTMSNForImageClassification"),
    ]
)

MODEL_FOR_INSTANCE_SEGMENTATION_MAPPING_NAMES = OrderedDict(
    [
        # Model for Instance Segmentation mapping
        # MaskFormerForInstanceSegmentation can be removed from this mapping in v5
        ("maskformer", "MaskFormerForInstanceSegmentation"),
    ]
)

MODEL_FOR_UNIVERSAL_SEGMENTATION_MAPPING_NAMES = OrderedDict(
    [
        # Model for Universal Segmentation mapping
        ("detr", "DetrForSegmentation"),
        ("mask2former", "Mask2FormerForUniversalSegmentation"),
        ("maskformer", "MaskFormerForInstanceSegmentation"),
        ("oneformer", "OneFormerForUniversalSegmentation"),
    ]
)

MODEL_FOR_VIDEO_CLASSIFICATION_MAPPING_NAMES = OrderedDict(
    [
        ("timesformer", "TimesformerForVideoClassification"),
        ("videomae", "VideoMAEForVideoClassification"),
        ("vivit", "VivitForVideoClassification"),
    ]
)

MODEL_FOR_VISION_2_SEQ_MAPPING_NAMES = OrderedDict(
    [
        ("blip", "BlipForConditionalGeneration"),
        ("blip-2", "Blip2ForConditionalGeneration"),
        ("git", "GitForCausalLM"),
        ("instructblip", "InstructBlipForConditionalGeneration"),
        ("kosmos-2", "Kosmos2ForConditionalGeneration"),
        ("pix2struct", "Pix2StructForConditionalGeneration"),
        ("vision-encoder-decoder", "VisionEncoderDecoderModel"),
    ]
)

MODEL_FOR_MASKED_LM_MAPPING_NAMES = OrderedDict(
    [
        # Model for Masked LM mapping
        ("albert", "AlbertForMaskedLM"),
        ("bert", "BertForMaskedLM"),
        ("big_bird", "BigBirdForMaskedLM"),
        ("camembert", "CamembertForMaskedLM"),
        ("data2vec-text", "Data2VecTextForMaskedLM"),
        ("deberta", "DebertaForMaskedLM"),
        ("deberta-v2", "DebertaV2ForMaskedLM"),
        ("esm", "EsmForMaskedLM"),
        ("funnel", "FunnelForMaskedLM"),
        ("ibert", "IBertForMaskedLM"),
        ("rembert", "RemBertForMaskedLM"),
        ("reformer", "ReformerForMaskedLM"),
        ("roc_bert", "RoCBertForMaskedLM"),
        ("xlm-roberta", "XLMRobertaForMaskedLM"),
        ("xlm-roberta-xl", "XLMRobertaXLForMaskedLM"),
    ]
)

MODEL_FOR_OBJECT_DETECTION_MAPPING_NAMES = OrderedDict(
    [
        # Model for Object Detection mapping
        ("conditional_detr", "ConditionalDetrForObjectDetection"),
        ("deformable_detr", "DeformableDetrForObjectDetection"),
        ("deta", "DetaForObjectDetection"),
        ("detr", "DetrForObjectDetection"),
        ("table-transformer", "TableTransformerForObjectDetection"),
        ("yolos", "YolosForObjectDetection"),
    ]
)

MODEL_FOR_ZERO_SHOT_OBJECT_DETECTION_MAPPING_NAMES = OrderedDict(
    [
        # Model for Zero Shot Object Detection mapping
        ("owlv2", "Owlv2ForObjectDetection"),
        ("owlvit", "OwlViTForObjectDetection"),
    ]
)

MODEL_FOR_DEPTH_ESTIMATION_MAPPING_NAMES = OrderedDict(
    [
        # Model for depth estimation mapping
        ("dpt", "DPTForDepthEstimation"),
        ("glpn", "GLPNForDepthEstimation"),
    ]
)
MODEL_FOR_SEQ_TO_SEQ_CAUSAL_LM_MAPPING_NAMES = OrderedDict(
    [
        # Model for Seq2Seq Causal LM mapping
        ("bart", "BartForConditionalGeneration"),
        ("bigbird_pegasus", "BigBirdPegasusForConditionalGeneration"),
        ("blenderbot", "BlenderbotForConditionalGeneration"),
        ("blenderbot-small", "BlenderbotSmallForConditionalGeneration"),
        ('chatglm', "ChatGLMForConditionalGeneration"),
        ("encoder-decoder", "EncoderDecoderModel"),
        ("fsmt", "FSMTForConditionalGeneration"),
        ("gptsan-japanese", "GPTSanJapaneseForConditionalGeneration"),
        ("led", "LEDForConditionalGeneration"),
        ("longt5", "LongT5ForConditionalGeneration"),
        ("m2m_100", "M2M100ForConditionalGeneration"),
        ("marian", "MarianMTModel"),
        ("mbart", "MBartForConditionalGeneration"),
        ("mt5", "MT5ForConditionalGeneration"),
        ("mvp", "MvpForConditionalGeneration"),
        ("nllb-moe", "NllbMoeForConditionalGeneration"),
        ("pegasus", "PegasusForConditionalGeneration"),
        ("pegasus_x", "PegasusXForConditionalGeneration"),
        ("plbart", "PLBartForConditionalGeneration"),
        ("prophetnet", "ProphetNetForConditionalGeneration"),
        ("seamless_m4t", "SeamlessM4TForTextToText"),
        ("switch_transformers", "SwitchTransformersForConditionalGeneration"),
        ("t5", "T5ForConditionalGeneration"),
        ("umt5", "UMT5ForConditionalGeneration"),
        ("xlm-prophetnet", "XLMProphetNetForConditionalGeneration"),
    ]
)

MODEL_FOR_SPEECH_SEQ_2_SEQ_MAPPING_NAMES = OrderedDict(
    [
        ("pop2piano", "Pop2PianoForConditionalGeneration"),
        ("seamless_m4t", "SeamlessM4TForSpeechToText"),
        ("speech-encoder-decoder", "SpeechEncoderDecoderModel"),
        ("speech_to_text", "Speech2TextForConditionalGeneration"),
        ("speecht5", "SpeechT5ForSpeechToText"),
        ("whisper", "WhisperForConditionalGeneration"),
    ]
)

MODEL_FOR_SEQUENCE_CLASSIFICATION_MAPPING_NAMES = OrderedDict(
    [
        # Model for Sequence Classification mapping
        ("albert", "AlbertForSequenceClassification"),
        ("bart", "BartForSequenceClassification"),
        ("bert", "BertForSequenceClassification"),
        ("big_bird", "BigBirdForSequenceClassification"),
        ("bigbird_pegasus", "BigBirdPegasusForSequenceClassification"),
        ("biogpt", "BioGptForSequenceClassification"),
        ("bloom", "BloomForSequenceClassification"),
        ("camembert", "CamembertForSequenceClassification"),
        ("ctrl", "CTRLForSequenceClassification"),
        ("data2vec-text", "Data2VecTextForSequenceClassification"),
        ("deberta", "DebertaForSequenceClassification"),
        ("deberta-v2", "DebertaV2ForSequenceClassification"),
        ("distilbert", "DistilBertForSequenceClassification"),
        ("esm", "EsmForSequenceClassification"),
        ("falcon", "FalconForSequenceClassification"),
        ("funnel", "FunnelForSequenceClassification"),
        ("ibert", "IBertForSequenceClassification"),
        ("layoutlmv2", "LayoutLMv2ForSequenceClassification"),
        ("led", "LEDForSequenceClassification"),
        ("jetmoe", "JetMoEForSequenceClassification"),
        ("minicpm", "MiniCPMForSequenceClassification"),
        ("mistral", "MistralForSequenceClassification"),
        ("mixtral", "MixtralForSequenceClassification"),
        ("opt", "OPTForSequenceClassification"),
        ("phi", "PhiForSequenceClassification"),
        ("phi3", "Phi3ForSequenceClassification"),
        ("qwen2", "Qwen2ForSequenceClassification"),
        ("qwen2_moe", "Qwen2MoeForSequenceClassification"),
        ("reformer", "ReformerForSequenceClassification"),
        ("rembert", "RemBertForSequenceClassification"),
        ("roberta", "RobertaForSequenceClassification"),
        ("roc_bert", "RoCBertForSequenceClassification"),
        ("stablelm", "StableLmForSequenceClassification"),
        ("starcoder2", "Starcoder2ForSequenceClassification"),
        ("xlm-roberta", "XLMRobertaForSequenceClassification"),
        ("xlm-roberta-xl", "XLMRobertaXLForSequenceClassification"),
        ("xlnet", "XLNetForSequenceClassification"),
    ]
)

MODEL_FOR_QUESTION_ANSWERING_MAPPING_NAMES = OrderedDict(
    [
        # Model for Question Answering mapping
        ("albert", "AlbertForQuestionAnswering"),
        ("bart", "BartForQuestionAnswering"),
        ("bert", "BertForQuestionAnswering"),
        ("big_bird", "BigBirdForQuestionAnswering"),
        ("bigbird_pegasus", "BigBirdPegasusForQuestionAnswering"),
        ("bloom", "BloomForQuestionAnswering"),
        ("camembert", "CamembertForQuestionAnswering"),
        ("canine", "CanineForQuestionAnswering"),
        ("convbert", "ConvBertForQuestionAnswering"),
        ("data2vec-text", "Data2VecTextForQuestionAnswering"),
        ("deberta", "DebertaForQuestionAnswering"),
        ("deberta-v2", "DebertaV2ForQuestionAnswering"),
        ("distilbert", "DistilBertForQuestionAnswering"),
        ("electra", "ElectraForQuestionAnswering"),
        ("ernie", "ErnieForQuestionAnswering"),
        ("ernie_m", "ErnieMForQuestionAnswering"),
        ("falcon", "FalconForQuestionAnswering"),
        ("flaubert", "FlaubertForQuestionAnsweringSimple"),
        ("fnet", "FNetForQuestionAnswering"),
        ("funnel", "FunnelForQuestionAnswering"),
        ("gpt2", "GPT2ForQuestionAnswering"),
        ("gpt_neo", "GPTNeoForQuestionAnswering"),
        ("gpt_neox", "GPTNeoXForQuestionAnswering"),
        ("gptj", "GPTJForQuestionAnswering"),
        ("ibert", "IBertForQuestionAnswering"),
        ("layoutlmv2", "LayoutLMv2ForQuestionAnswering"),
        ("layoutlmv3", "LayoutLMv3ForQuestionAnswering"),
        ("led", "LEDForQuestionAnswering"),
        ("lilt", "LiltForQuestionAnswering"),
        ("longformer", "LongformerForQuestionAnswering"),
        ("luke", "LukeForQuestionAnswering"),
        ("lxmert", "LxmertForQuestionAnswering"),
        ("markuplm", "MarkupLMForQuestionAnswering"),
        ("mbart", "MBartForQuestionAnswering"),
        ("mega", "MegaForQuestionAnswering"),
        ("megatron-bert", "MegatronBertForQuestionAnswering"),
        ("mobilebert", "MobileBertForQuestionAnswering"),
        ("mpnet", "MPNetForQuestionAnswering"),
        ("mpt", "MptForQuestionAnswering"),
        ("mra", "MraForQuestionAnswering"),
        ("mt5", "MT5ForQuestionAnswering"),
        ("mvp", "MvpForQuestionAnswering"),
        ("nezha", "NezhaForQuestionAnswering"),
        ("nystromformer", "NystromformerForQuestionAnswering"),
        ("opt", "OPTForQuestionAnswering"),
        ("qdqbert", "QDQBertForQuestionAnswering"),
        ("reformer", "ReformerForQuestionAnswering"),
        ("rembert", "RemBertForQuestionAnswering"),
        ("roberta", "RobertaForQuestionAnswering"),
        ("roberta-prelayernorm", "RobertaPreLayerNormForQuestionAnswering"),
        ("roc_bert", "RoCBertForQuestionAnswering"),
        ("roformer", "RoFormerForQuestionAnswering"),
        ("splinter", "SplinterForQuestionAnswering"),
        ("squeezebert", "SqueezeBertForQuestionAnswering"),
        ("t5", "T5ForQuestionAnswering"),
        ("umt5", "UMT5ForQuestionAnswering"),
        ("xlm", "XLMForQuestionAnsweringSimple"),
        ("xlm-roberta", "XLMRobertaForQuestionAnswering"),
        ("xlm-roberta-xl", "XLMRobertaXLForQuestionAnswering"),
        ("xlnet", "XLNetForQuestionAnsweringSimple"),
        ("xmod", "XmodForQuestionAnswering"),
        ("yoso", "YosoForQuestionAnswering"),
    ]
)

MODEL_FOR_TABLE_QUESTION_ANSWERING_MAPPING_NAMES = OrderedDict(
    [
        # Model for Table Question Answering mapping
        ("tapas", "TapasForQuestionAnswering"),
    ]
)

MODEL_FOR_VISUAL_QUESTION_ANSWERING_MAPPING_NAMES = OrderedDict(
    [
        ("blip", "BlipForQuestionAnswering"),
        ("blip-2", "Blip2ForConditionalGeneration"),
        ("vilt", "ViltForQuestionAnswering"),
    ]
)

MODEL_FOR_DOCUMENT_QUESTION_ANSWERING_MAPPING_NAMES = OrderedDict(
    [
        ("layoutlm", "LayoutLMForQuestionAnswering"),
        ("layoutlmv2", "LayoutLMv2ForQuestionAnswering"),
        ("layoutlmv3", "LayoutLMv3ForQuestionAnswering"),
    ]
)

MODEL_FOR_TOKEN_CLASSIFICATION_MAPPING_NAMES = OrderedDict(
    [
        # Model for Token Classification mapping
        ("albert", "AlbertForTokenClassification"),
        ("bert", "BertForTokenClassification"),
        ("big_bird", "BigBirdForTokenClassification"),
        ("biogpt", "BioGptForTokenClassification"),
        ("bloom", "BloomForTokenClassification"),
        ("bros", "BrosForTokenClassification"),
        ("camembert", "CamembertForTokenClassification"),
        ("canine", "CanineForTokenClassification"),
        ("convbert", "ConvBertForTokenClassification"),
        ("data2vec-text", "Data2VecTextForTokenClassification"),
        ("deberta", "DebertaForTokenClassification"),
        ("deberta-v2", "DebertaV2ForTokenClassification"),
        ("distilbert", "DistilBertForTokenClassification"),
        ("electra", "ElectraForTokenClassification"),
        ("ernie", "ErnieForTokenClassification"),
        ("ernie_m", "ErnieMForTokenClassification"),
        ("esm", "EsmForTokenClassification"),
        ("falcon", "FalconForTokenClassification"),
        ("flaubert", "FlaubertForTokenClassification"),
        ("fnet", "FNetForTokenClassification"),
        ("funnel", "FunnelForTokenClassification"),
        ("gpt-sw3", "GPT2ForTokenClassification"),
        ("gpt2", "GPT2ForTokenClassification"),
        ("gpt_bigcode", "GPTBigCodeForTokenClassification"),
        ("gpt_neo", "GPTNeoForTokenClassification"),
        ("gpt_neox", "GPTNeoXForTokenClassification"),
        ("ibert", "IBertForTokenClassification"),
        ("layoutlm", "LayoutLMForTokenClassification"),
        ("layoutlmv2", "LayoutLMv2ForTokenClassification"),
        ("layoutlmv3", "LayoutLMv3ForTokenClassification"),
        ("lilt", "LiltForTokenClassification"),
        ("longformer", "LongformerForTokenClassification"),
        ("luke", "LukeForTokenClassification"),
        ("markuplm", "MarkupLMForTokenClassification"),
        ("mega", "MegaForTokenClassification"),
        ("megatron-bert", "MegatronBertForTokenClassification"),
        ("mobilebert", "MobileBertForTokenClassification"),
        ("mpnet", "MPNetForTokenClassification"),
        ("mpt", "MptForTokenClassification"),
        ("mra", "MraForTokenClassification"),
        ("nezha", "NezhaForTokenClassification"),
        ("nystromformer", "NystromformerForTokenClassification"),
        ("phi", "PhiForTokenClassification"),
        ("phi3", "Phi3ForTokenClassification"),
        ("qdqbert", "QDQBertForTokenClassification"),
        ("rembert", "RemBertForTokenClassification"),
        ("roberta", "RobertaForTokenClassification"),
        ("roberta-prelayernorm", "RobertaPreLayerNormForTokenClassification"),
        ("roc_bert", "RoCBertForTokenClassification"),
        ("roformer", "RoFormerForTokenClassification"),
        ("squeezebert", "SqueezeBertForTokenClassification"),
        ("stablelm", "StableLmForTokenClassification"),
        ("xlm", "XLMForTokenClassification"),
        ("xlm-roberta", "XLMRobertaForTokenClassification"),
        ("xlm-roberta-xl", "XLMRobertaXLForTokenClassification"),
        ("xlnet", "XLNetForTokenClassification"),
        ("xmod", "XmodForTokenClassification"),
        ("yoso", "YosoForTokenClassification"),
    ]
)

MODEL_FOR_MULTIPLE_CHOICE_MAPPING_NAMES = OrderedDict(
    [
        # Model for Multiple Choice mapping
        ("albert", "AlbertForMultipleChoice"),
        ("bert", "BertForMultipleChoice"),
        ("big_bird", "BigBirdForMultipleChoice"),
        ("camembert", "CamembertForMultipleChoice"),
        ("canine", "CanineForMultipleChoice"),
        ("convbert", "ConvBertForMultipleChoice"),
        ("data2vec-text", "Data2VecTextForMultipleChoice"),
        ("deberta-v2", "DebertaV2ForMultipleChoice"),
        ("distilbert", "DistilBertForMultipleChoice"),
        ("electra", "ElectraForMultipleChoice"),
        ("ernie", "ErnieForMultipleChoice"),
        ("ernie_m", "ErnieMForMultipleChoice"),
        ("flaubert", "FlaubertForMultipleChoice"),
        ("fnet", "FNetForMultipleChoice"),
        ("funnel", "FunnelForMultipleChoice"),
        ("ibert", "IBertForMultipleChoice"),
        ("longformer", "LongformerForMultipleChoice"),
        ("luke", "LukeForMultipleChoice"),
        ("mega", "MegaForMultipleChoice"),
        ("megatron-bert", "MegatronBertForMultipleChoice"),
        ("mobilebert", "MobileBertForMultipleChoice"),
        ("mpnet", "MPNetForMultipleChoice"),
        ("mra", "MraForMultipleChoice"),
        ("nezha", "NezhaForMultipleChoice"),
        ("nystromformer", "NystromformerForMultipleChoice"),
        ("qdqbert", "QDQBertForMultipleChoice"),
        ("rembert", "RemBertForMultipleChoice"),
        ("roberta", "RobertaForMultipleChoice"),
        ("roberta-prelayernorm", "RobertaPreLayerNormForMultipleChoice"),
        ("roc_bert", "RoCBertForMultipleChoice"),
        ("roformer", "RoFormerForMultipleChoice"),
        ("squeezebert", "SqueezeBertForMultipleChoice"),
        ("xlm", "XLMForMultipleChoice"),
        ("xlm-roberta", "XLMRobertaForMultipleChoice"),
        ("xlm-roberta-xl", "XLMRobertaXLForMultipleChoice"),
        ("xlnet", "XLNetForMultipleChoice"),
        ("xmod", "XmodForMultipleChoice"),
        ("yoso", "YosoForMultipleChoice"),
    ]
)

MODEL_FOR_NEXT_SENTENCE_PREDICTION_MAPPING_NAMES = OrderedDict(
    [
        ("bert", "BertForNextSentencePrediction"),
        ("ernie", "ErnieForNextSentencePrediction"),
        ("fnet", "FNetForNextSentencePrediction"),
        ("megatron-bert", "MegatronBertForNextSentencePrediction"),
        ("mobilebert", "MobileBertForNextSentencePrediction"),
        ("nezha", "NezhaForNextSentencePrediction"),
        ("qdqbert", "QDQBertForNextSentencePrediction"),
    ]
)

MODEL_FOR_AUDIO_CLASSIFICATION_MAPPING_NAMES = OrderedDict(
    [
        # Model for Audio Classification mapping
        ("audio-spectrogram-transformer", "ASTForAudioClassification"),
        ("data2vec-audio", "Data2VecAudioForSequenceClassification"),
        ("gemma", "GemmaForSequenceClassification"),
        ("hubert", "HubertForSequenceClassification"),
        ("sew", "SEWForSequenceClassification"),
        ("sew-d", "SEWDForSequenceClassification"),
        ("unispeech", "UniSpeechForSequenceClassification"),
        ("unispeech-sat", "UniSpeechSatForSequenceClassification"),
        ("wav2vec2", "Wav2Vec2ForSequenceClassification"),
        ("wav2vec2-conformer", "Wav2Vec2ConformerForSequenceClassification"),
        ("wavlm", "WavLMForSequenceClassification"),
        ("whisper", "WhisperForAudioClassification"),
    ]
)

MODEL_FOR_CTC_MAPPING_NAMES = OrderedDict(
    [
        # Model for Connectionist temporal classification (CTC) mapping
        ("data2vec-audio", "Data2VecAudioForCTC"),
        ("hubert", "HubertForCTC"),
        ("mctct", "MCTCTForCTC"),
        ("sew", "SEWForCTC"),
        ("sew-d", "SEWDForCTC"),
        ("unispeech", "UniSpeechForCTC"),
        ("unispeech-sat", "UniSpeechSatForCTC"),
        ("wav2vec2", "Wav2Vec2ForCTC"),
        ("wav2vec2-conformer", "Wav2Vec2ConformerForCTC"),
        ("wavlm", "WavLMForCTC"),
    ]
)

MODEL_FOR_AUDIO_FRAME_CLASSIFICATION_MAPPING_NAMES = OrderedDict(
    [
        # Model for Audio Classification mapping
        ("data2vec-audio", "Data2VecAudioForAudioFrameClassification"),
        ("unispeech-sat", "UniSpeechSatForAudioFrameClassification"),
        ("wav2vec2", "Wav2Vec2ForAudioFrameClassification"),
        ("wav2vec2-conformer", "Wav2Vec2ConformerForAudioFrameClassification"),
        ("wavlm", "WavLMForAudioFrameClassification"),
    ]
)

MODEL_FOR_AUDIO_XVECTOR_MAPPING_NAMES = OrderedDict(
    [
        # Model for Audio Classification mapping
        ("data2vec-audio", "Data2VecAudioForXVector"),
        ("unispeech-sat", "UniSpeechSatForXVector"),
        ("wav2vec2", "Wav2Vec2ForXVector"),
        ("wav2vec2-conformer", "Wav2Vec2ConformerForXVector"),
        ("wavlm", "WavLMForXVector"),
    ]
)

MODEL_FOR_TEXT_TO_SPECTROGRAM_MAPPING_NAMES = OrderedDict(
    [
        # Model for Text-To-Spectrogram mapping
        ("fastspeech2_conformer", "FastSpeech2ConformerModel"),
        ("speecht5", "SpeechT5ForTextToSpeech"),
    ]
)

MODEL_FOR_TEXT_TO_WAVEFORM_MAPPING_NAMES = OrderedDict(
    [
        # Model for Text-To-Waveform mapping
        ("bark", "BarkModel"),
        ("fastspeech2_conformer", "FastSpeech2ConformerWithHifiGan"),
        ("musicgen", "MusicgenForConditionalGeneration"),
        ("musicgen_melody", "MusicgenMelodyForConditionalGeneration"),
        ("seamless_m4t", "SeamlessM4TForTextToSpeech"),
        ("vits", "VitsModel"),
    ]
)

MODEL_FOR_ZERO_SHOT_IMAGE_CLASSIFICATION_MAPPING_NAMES = OrderedDict(
    [
        # Model for Zero Shot Image Classification mapping
        ("align", "AlignModel"),
        ("altclip", "AltCLIPModel"),
        ("blip", "BlipModel"),
        ("chinese_clip", "ChineseCLIPModel"),
        ("clip", "CLIPModel"),
        ("clipseg", "CLIPSegModel"),
    ]
)

MODEL_FOR_BACKBONE_MAPPING_NAMES = OrderedDict(
    [
        # Backbone mapping
        ("beit", "BeitBackbone"),
        ("bit", "BitBackbone"),
        ("convnext", "ConvNextBackbone"),
        ("convnextv2", "ConvNextV2Backbone"),
        ("dinat", "DinatBackbone"),
        ("dinov2", "Dinov2Backbone"),
        ("focalnet", "FocalNetBackbone"),
        ("maskformer-swin", "MaskFormerSwinBackbone"),
        ("nat", "NatBackbone"),
        ("resnet", "ResNetBackbone"),
        ("swin", "SwinBackbone"),
        ("timm_backbone", "TimmBackbone"),
        ("vitdet", "VitDetBackbone"),
    ]
)

MODEL_FOR_MASK_GENERATION_MAPPING_NAMES = OrderedDict(
    [
        ("sam", "SamModel"),
    ]
)

MODEL_FOR_TEXT_ENCODING_MAPPING_NAMES = OrderedDict(
    [
        ("albert", "AlbertModel"),
        ("bert", "BertModel"),
        ("big_bird", "BigBirdModel"),
        ("data2vec-text", "Data2VecTextModel"),
        ("deberta", "DebertaModel"),
        ("deberta-v2", "DebertaV2Model"),
        ("distilbert", "DistilBertModel"),
        ("electra", "ElectraModel"),
        ("flaubert", "FlaubertModel"),
        ("ibert", "IBertModel"),
        ("longformer", "LongformerModel"),
        ("mobilebert", "MobileBertModel"),
        ("mt5", "MT5EncoderModel"),
        ("nystromformer", "NystromformerModel"),
        ("reformer", "ReformerModel"),
        ("rembert", "RemBertModel"),
        ("roberta", "RobertaModel"),
        ("roberta-prelayernorm", "RobertaPreLayerNormModel"),
        ("roc_bert", "RoCBertModel"),
        ("roformer", "RoFormerModel"),
        ("squeezebert", "SqueezeBertModel"),
        ("t5", "T5EncoderModel"),
        ("umt5", "UMT5EncoderModel"),
        ("xlm", "XLMModel"),
        ("xlm-roberta", "XLMRobertaModel"),
        ("xlm-roberta-xl", "XLMRobertaXLModel"),
    ]
)

MODEL_FOR_IMAGE_TO_IMAGE_MAPPING_NAMES = OrderedDict(
    [
        ("swin2sr", "Swin2SRForImageSuperResolution"),
    ]
)

MODEL_FOR_IMAGE_MAPPING_NAMES = OrderedDict(
    [
        # Model for Image mapping
        ("beit", "BeitModel"),
        ("bit", "BitModel"),
        ("conditional_detr", "ConditionalDetrModel"),
        ("convnext", "ConvNextModel"),
        ("convnextv2", "ConvNextV2Model"),
        ("data2vec-vision", "Data2VecVisionModel"),
        ("deformable_detr", "DeformableDetrModel"),
        ("deit", "DeiTModel"),
        ("deta", "DetaModel"),
        ("detr", "DetrModel"),
        ("dinat", "DinatModel"),
        ("dinov2", "Dinov2Model"),
        ("dpt", "DPTModel"),
        ("efficientformer", "EfficientFormerModel"),
        ("efficientnet", "EfficientNetModel"),
        ("focalnet", "FocalNetModel"),
        ("glpn", "GLPNModel"),
        ("imagegpt", "ImageGPTModel"),
        ("levit", "LevitModel"),
        ("mobilenet_v1", "MobileNetV1Model"),
        ("mobilenet_v2", "MobileNetV2Model"),
        ("mobilevit", "MobileViTModel"),
        ("mobilevitv2", "MobileViTV2Model"),
        ("nat", "NatModel"),
        ("poolformer", "PoolFormerModel"),
        ("pvt", "PvtModel"),
        ("regnet", "RegNetModel"),
        ("resnet", "ResNetModel"),
        ("segformer", "SegformerModel"),
        ("siglip_vision_model", "SiglipVisionModel"),
        ("swiftformer", "SwiftFormerModel"),
        ("swin", "SwinModel"),
        ("swin2sr", "Swin2SRModel"),
        ("swinv2", "Swinv2Model"),
        ("table-transformer", "TableTransformerModel"),
        ("timesformer", "TimesformerModel"),
        ("timm_backbone", "TimmBackbone"),
        ("van", "VanModel"),
        ("videomae", "VideoMAEModel"),
        ("vit", "ViTModel"),
        ("vit_hybrid", "ViTHybridModel"),
        ("vit_mae", "ViTMAEModel"),
        ("vit_msn", "ViTMSNModel"),
        ("vitdet", "VitDetModel"),
        ("vivit", "VivitModel"),
        ("yolos", "YolosModel"),
    ]
)


MODEL_FOR_SEMANTIC_SEGMENTATION_MAPPING_NAMES = OrderedDict(
    [
        # Model for Semantic Segmentation mapping
        ("beit", "BeitForSemanticSegmentation"),
        ("data2vec-vision", "Data2VecVisionForSemanticSegmentation"),
        ("dpt", "DPTForSemanticSegmentation"),
        ("mobilenet_v2", "MobileNetV2ForSemanticSegmentation"),
        ("mobilevit", "MobileViTForSemanticSegmentation"),
        ("mobilevitv2", "MobileViTV2ForSemanticSegmentation"),
        ("segformer", "SegformerForSemanticSegmentation"),
        ("upernet", "UperNetForSemanticSegmentation"),
    ]
)

MODEL_MAPPING = _LazyAutoMapping(CONFIG_MAPPING_NAMES, MODEL_MAPPING_NAMES)
MODEL_FOR_PRETRAINING_MAPPING = _LazyAutoMapping(
    CONFIG_MAPPING_NAMES, MODEL_FOR_PRETRAINING_MAPPING_NAMES)
MODEL_WITH_LM_HEAD_MAPPING = _LazyAutoMapping(
    CONFIG_MAPPING_NAMES, MODEL_WITH_LM_HEAD_MAPPING_NAMES)
MODEL_FOR_CAUSAL_LM_MAPPING = _LazyAutoMapping(
    CONFIG_MAPPING_NAMES, MODEL_FOR_CAUSAL_LM_MAPPING_NAMES)

MODEL_FOR_IMAGE_CLASSIFICATION_MAPPING = _LazyAutoMapping(
    CONFIG_MAPPING_NAMES, MODEL_FOR_IMAGE_CLASSIFICATION_MAPPING_NAMES
)

MODEL_FOR_ZERO_SHOT_IMAGE_CLASSIFICATION_MAPPING = _LazyAutoMapping(
    CONFIG_MAPPING_NAMES, MODEL_FOR_ZERO_SHOT_IMAGE_CLASSIFICATION_MAPPING_NAMES
)

MODEL_FOR_INSTANCE_SEGMENTATION_MAPPING = _LazyAutoMapping(
    CONFIG_MAPPING_NAMES, MODEL_FOR_INSTANCE_SEGMENTATION_MAPPING_NAMES
)
MODEL_FOR_UNIVERSAL_SEGMENTATION_MAPPING = _LazyAutoMapping(
    CONFIG_MAPPING_NAMES, MODEL_FOR_UNIVERSAL_SEGMENTATION_MAPPING_NAMES
)
MODEL_FOR_VIDEO_CLASSIFICATION_MAPPING = _LazyAutoMapping(
    CONFIG_MAPPING_NAMES, MODEL_FOR_VIDEO_CLASSIFICATION_MAPPING_NAMES
)
MODEL_FOR_VISION_2_SEQ_MAPPING = _LazyAutoMapping(
    CONFIG_MAPPING_NAMES, MODEL_FOR_VISION_2_SEQ_MAPPING_NAMES)
MODEL_FOR_VISUAL_QUESTION_ANSWERING_MAPPING = _LazyAutoMapping(
    CONFIG_MAPPING_NAMES, MODEL_FOR_VISUAL_QUESTION_ANSWERING_MAPPING_NAMES
)
MODEL_FOR_DOCUMENT_QUESTION_ANSWERING_MAPPING = _LazyAutoMapping(
    CONFIG_MAPPING_NAMES, MODEL_FOR_DOCUMENT_QUESTION_ANSWERING_MAPPING_NAMES
)
MODEL_FOR_MASKED_LM_MAPPING = _LazyAutoMapping(
    CONFIG_MAPPING_NAMES, MODEL_FOR_MASKED_LM_MAPPING_NAMES)

MODEL_FOR_OBJECT_DETECTION_MAPPING = _LazyAutoMapping(
    CONFIG_MAPPING_NAMES, MODEL_FOR_OBJECT_DETECTION_MAPPING_NAMES)
MODEL_FOR_ZERO_SHOT_OBJECT_DETECTION_MAPPING = _LazyAutoMapping(
    CONFIG_MAPPING_NAMES, MODEL_FOR_ZERO_SHOT_OBJECT_DETECTION_MAPPING_NAMES
)
MODEL_FOR_DEPTH_ESTIMATION_MAPPING = _LazyAutoMapping(
    CONFIG_MAPPING_NAMES, MODEL_FOR_DEPTH_ESTIMATION_MAPPING_NAMES)
MODEL_FOR_SEQ_TO_SEQ_CAUSAL_LM_MAPPING = _LazyAutoMapping(
    CONFIG_MAPPING_NAMES, MODEL_FOR_SEQ_TO_SEQ_CAUSAL_LM_MAPPING_NAMES
)
MODEL_FOR_SEQUENCE_CLASSIFICATION_MAPPING = _LazyAutoMapping(
    CONFIG_MAPPING_NAMES, MODEL_FOR_SEQUENCE_CLASSIFICATION_MAPPING_NAMES
)
MODEL_FOR_QUESTION_ANSWERING_MAPPING = _LazyAutoMapping(
    CONFIG_MAPPING_NAMES, MODEL_FOR_QUESTION_ANSWERING_MAPPING_NAMES
)
MODEL_FOR_TABLE_QUESTION_ANSWERING_MAPPING = _LazyAutoMapping(
    CONFIG_MAPPING_NAMES, MODEL_FOR_TABLE_QUESTION_ANSWERING_MAPPING_NAMES
)
MODEL_FOR_TOKEN_CLASSIFICATION_MAPPING = _LazyAutoMapping(
    CONFIG_MAPPING_NAMES, MODEL_FOR_TOKEN_CLASSIFICATION_MAPPING_NAMES
)
MODEL_FOR_MULTIPLE_CHOICE_MAPPING = _LazyAutoMapping(
    CONFIG_MAPPING_NAMES, MODEL_FOR_MULTIPLE_CHOICE_MAPPING_NAMES)
MODEL_FOR_NEXT_SENTENCE_PREDICTION_MAPPING = _LazyAutoMapping(
    CONFIG_MAPPING_NAMES, MODEL_FOR_NEXT_SENTENCE_PREDICTION_MAPPING_NAMES
)
MODEL_FOR_AUDIO_CLASSIFICATION_MAPPING = _LazyAutoMapping(
    CONFIG_MAPPING_NAMES, MODEL_FOR_AUDIO_CLASSIFICATION_MAPPING_NAMES
)
MODEL_FOR_CTC_MAPPING = _LazyAutoMapping(
    CONFIG_MAPPING_NAMES, MODEL_FOR_CTC_MAPPING_NAMES)
MODEL_FOR_SPEECH_SEQ_2_SEQ_MAPPING = _LazyAutoMapping(
    CONFIG_MAPPING_NAMES, MODEL_FOR_SPEECH_SEQ_2_SEQ_MAPPING_NAMES)
MODEL_FOR_AUDIO_FRAME_CLASSIFICATION_MAPPING = _LazyAutoMapping(
    CONFIG_MAPPING_NAMES, MODEL_FOR_AUDIO_FRAME_CLASSIFICATION_MAPPING_NAMES
)
MODEL_FOR_AUDIO_XVECTOR_MAPPING = _LazyAutoMapping(
    CONFIG_MAPPING_NAMES, MODEL_FOR_AUDIO_XVECTOR_MAPPING_NAMES)

MODEL_FOR_TEXT_TO_SPECTROGRAM_MAPPING = _LazyAutoMapping(
    CONFIG_MAPPING_NAMES, MODEL_FOR_TEXT_TO_SPECTROGRAM_MAPPING_NAMES
)

MODEL_FOR_TEXT_TO_WAVEFORM_MAPPING = _LazyAutoMapping(
    CONFIG_MAPPING_NAMES, MODEL_FOR_TEXT_TO_WAVEFORM_MAPPING_NAMES)

MODEL_FOR_BACKBONE_MAPPING = _LazyAutoMapping(
    CONFIG_MAPPING_NAMES, MODEL_FOR_BACKBONE_MAPPING_NAMES)

MODEL_FOR_MASK_GENERATION_MAPPING = _LazyAutoMapping(
    CONFIG_MAPPING_NAMES, MODEL_FOR_MASK_GENERATION_MAPPING_NAMES)

MODEL_FOR_TEXT_ENCODING_MAPPING = _LazyAutoMapping(
    CONFIG_MAPPING_NAMES, MODEL_FOR_TEXT_ENCODING_MAPPING_NAMES)

MODEL_FOR_IMAGE_TO_IMAGE_MAPPING = _LazyAutoMapping(
    CONFIG_MAPPING_NAMES, MODEL_FOR_IMAGE_TO_IMAGE_MAPPING_NAMES)

MODEL_FOR_IMAGE_MAPPING = _LazyAutoMapping(
    CONFIG_MAPPING_NAMES, MODEL_FOR_IMAGE_MAPPING_NAMES)

MODEL_FOR_SEMANTIC_SEGMENTATION_MAPPING = _LazyAutoMapping(
    CONFIG_MAPPING_NAMES, MODEL_FOR_SEMANTIC_SEGMENTATION_MAPPING_NAMES
)


class AutoModelForMaskGeneration(_BaseAutoModelClass):

    """
    Represents a class for generating masks automatically based on a given model.
    This class inherits functionality from the _BaseAutoModelClass, providing methods and attributes for mask generation.
    """
    _model_mapping = MODEL_FOR_MASK_GENERATION_MAPPING


class AutoModelForTextEncoding(_BaseAutoModelClass):

    """
    The AutoModelForTextEncoding class represents a model for encoding text data. It is a subclass of the _BaseAutoModelClass and inherits its behavior and attributes. This class provides functionality for
automatically encoding text data and can be used for various natural language processing tasks.
    """
    _model_mapping = MODEL_FOR_TEXT_ENCODING_MAPPING


class AutoModelForImageToImage(_BaseAutoModelClass):

    """
    Represents an automatic model for image-to-image tasks.

    This class inherits from the _BaseAutoModelClass and provides functionality for automatically selecting and using models for image-to-image tasks. It encapsulates the logic for model selection,
configuration, and inference for image-to-image transformation tasks. Users can leverage this class to streamline the process of selecting and using the most suitable model for their specific image-to-image
transformation needs.

    Attributes:
        _BaseAutoModelClass: The base class providing foundational functionality for automatic model selection and usage.

    Note:
        This class is designed to streamline the process of model selection and utilization for image-to-image transformation tasks. It encapsulates the underlying complexities of model selection and
configuration, enabling users to focus on the specifics of their image transformation requirements.

    """
    _model_mapping = MODEL_FOR_IMAGE_TO_IMAGE_MAPPING


class AutoModel(_BaseAutoModelClass):

    """
    Represents an automated model for performing various tasks related to vehicle models.

    This class inherits from _BaseAutoModelClass and provides functionalities for managing and analyzing vehicle models in an automated manner.
    It includes methods for data processing, model training, evaluation, and prediction.
    The AutoModel class serves as a foundation for building automated systems that work with vehicle models efficiently.
    """
    _model_mapping = MODEL_MAPPING


class AutoModelForPreTraining(_BaseAutoModelClass):

    """
    Represents a Python class for an auto model used for pre-training natural language processing (NLP) tasks.
    This class inherits functionality from the _BaseAutoModelClass, providing a foundation for pre-training NLP models.
    It encapsulates methods and attributes specific to pre-training tasks, allowing for efficient development and training of NLP models.
    """
    _model_mapping = MODEL_FOR_PRETRAINING_MAPPING

# Private on purpose, the public class will add the deprecation warnings.


class _AutoModelWithLMHead(_BaseAutoModelClass):

    """
    This class represents an automatic model with a language modeling head, implementing the functionality of generating text based on given input.

    It inherits from the '_BaseAutoModelClass' class, which provides the base functionality for automatic models.

    Attributes:
        - model_name_or_path (str): The name or path of the pre-trained model to be used.
        - config (PretrainedConfig): The configuration object for the model.
        - tokenizer (PreTrainedTokenizer): The tokenizer used for tokenization and encoding of text inputs.
        - model (PreTrainedModel): The pre-trained model used for generating text.

    Methods:
        - generate: Generates text based on the given input using the language modeling head of the model.
        - forward: Performs a forward pass through the model to generate text.
        - prepare_inputs_for_generation: Prepares the input data for generation by the model.
        - save_pretrained: Saves the model and its configuration to the specified directory.
        - from_pretrained: Creates a new instance of the class from a pre-trained model.
        - __call__: Invokes the model to generate text based on the given input.

    Note:
        This class serves as a convenient interface to easily generate text using a pre-trained language model with a language modeling head. It provides methods for generating text as well as saving and
loading the model.

    Example usage:
        >>> model = _AutoModelWithLMHead.from_pretrained('bert-base-uncased')
        >>> inputs = "Once upon a time"
        >>> generated_text = model.generate(inputs)
    """
    _model_mapping = MODEL_WITH_LM_HEAD_MAPPING


class AutoModelForCausalLM(_BaseAutoModelClass):

    """
    Represents a Python class for an automatic model tailored for Causal Language Modeling tasks.
    This class inherits from the _BaseAutoModelClass and provides functionality for training, fine-tuning, and utilizing models for causal language modeling tasks.
    It includes methods for loading pre-trained models, generating text sequences, and evaluating model performance.
    """
    _model_mapping = MODEL_FOR_CAUSAL_LM_MAPPING


class AutoModelForMaskedLM(_BaseAutoModelClass):

    """
    Represents a class for automatically generating masked language model outputs based on a pre-trained model.

    This class serves as a specialized extension of the _BaseAutoModelClass, inheriting its core functionality and adding specific methods and attributes tailored for masked language model tasks. It provides a
convenient interface for utilizing pre-trained language models to predict masked tokens within a given input sequence.
    """
    _model_mapping = MODEL_FOR_MASKED_LM_MAPPING


class AutoModelForSeq2SeqLM(_BaseAutoModelClass):

    """
    Represents a class for automatic generation of models for sequence-to-sequence language modeling tasks.
    This class inherits functionality from the _BaseAutoModelClass, providing a base for creating and customizing
    sequence-to-sequence language models for various natural language processing applications.
    """
    _model_mapping = MODEL_FOR_SEQ_TO_SEQ_CAUSAL_LM_MAPPING


class AutoModelForSequenceClassification(_BaseAutoModelClass):

    """
    The 'AutoModelForSequenceClassification' class represents an automatic model for sequence classification tasks in Python.
    This class inherits functionality from the '_BaseAutoModelClass' class and provides a high-level interface for creating and utilizing pre-trained models for sequence classification tasks.
    """
    _model_mapping = MODEL_FOR_SEQUENCE_CLASSIFICATION_MAPPING


class AutoModelForQuestionAnswering(_BaseAutoModelClass):

    """
    This class represents an automatic model for question answering in Python. It is a subclass of the _BaseAutoModelClass, which provides a base implementation for automatic models.

    The AutoModelForQuestionAnswering class is designed to handle the task of question answering, where given a question and a context, it predicts the answer within the given context. It leverages pre-trained
models and fine-tuning techniques to achieve high accuracy and performance.

    Attributes:
        - model_name_or_path (str): The name or path of the pre-trained model to be used for question answering.
        - config (AutoConfig): The configuration object that holds the model's configuration settings.
        - tokenizer (PreTrainedTokenizer): The tokenizer used to preprocess input data for the model.
        - model (PreTrainedModel): The pre-trained model for question answering.

    Methods:
        - from_pretrained(cls, model_name_or_path, *args, **kwargs): Class method that loads a pre-trained model and returns an instance of the AutoModelForQuestionAnswering class.
        - forward(self, input_ids, attention_mask=None, token_type_ids=None, position_ids=None, head_mask=None): Performs forward pass through the model given input IDs and other optional arguments, and
returns the predicted answer.
        - save_pretrained(self, save_directory): Saves the model and its configuration to the specified directory for future use.
        - from_config(cls, config): Class method that creates an instance of the AutoModelForQuestionAnswering class from a provided configuration object.
        - resize_token_embeddings(self, new_num_tokens): Resizes the token embeddings of the model to match the new number of tokens.

    Usage:

    # Instantiate the AutoModelForQuestionAnswering class
    model = AutoModelForQuestionAnswering.from_pretrained('bert-base-uncased')

    # Perform question answering
    question = "What is the capital of France?"
    context = "Paris is the capital of France."
    input_ids = tokenizer.encode(question, context)
    answer = model.forward(input_ids)

    # Save the model
    model.save_pretrained('models/qa_model')

    # Load the saved model
    loaded_model = AutoModelForQuestionAnswering.from_pretrained('models/qa_model')

    Note: The AutoModelForQuestionAnswering class is built on top of the transformers library, which provides a wide range of pre-trained models for various NLP tasks. It is recommended to refer to the
transformers documentation for more details on using this class and customizing its behavior.
    """
    _model_mapping = MODEL_FOR_QUESTION_ANSWERING_MAPPING


class AutoModelForTableQuestionAnswering(_BaseAutoModelClass):

    """
    AutoModelForTableQuestionAnswering is a Python class that represents a model for table-based question answering tasks. This class inherits from the _BaseAutoModelClass, providing functionality for
processing and generating answers for questions related to tables.

    This class encapsulates the necessary methods and attributes for initializing, loading, and utilizing a pre-trained model for table question answering. It provides an interface for encoding table data and
questions, and generating answers based on the learned patterns and representations.

    The AutoModelForTableQuestionAnswering class is designed to be flexible and customizable, allowing users to fine-tune and adapt the model to specific table question answering tasks. It serves as a
high-level abstraction for working with table-based question answering models, enabling seamless integration into various applications and workflows.

    Users can leverage the capabilities of this class to efficiently handle table question answering tasks, benefiting from the underlying mechanisms for processing and interpreting tabular data in the context
of natural language questions. The class facilitates the integration of table question answering functionality into larger projects, providing a powerful and efficient solution for handling such tasks within a
Python environment.
    """
    _model_mapping = MODEL_FOR_TABLE_QUESTION_ANSWERING_MAPPING


class AutoModelForVisualQuestionAnswering(_BaseAutoModelClass):

    """
    Represents a specialized model class for visual question answering (VQA) tasks.

    This class serves as an extension of the _BaseAutoModelClass and provides functionality tailored specifically for visual question answering applications. It encapsulates the necessary components and
methods for processing both visual and textual inputs to generate accurate answers to questions related to images. Users can leverage the capabilities of this class to build, train, and deploy VQA models with
ease.

    Attributes:
        Inherits from _BaseAutoModelClass: A base class that defines essential attributes and methods for auto-generated model classes.
        Additional attributes specific to visual question answering tasks may be present within this class.

    Methods:
        - Specific methods for processing visual data, textual data, and combining them to produce answers to given questions.
        - Utility functions for preprocessing input data, handling model inference, and post-processing the output for interpretation.
        - Customizable parameters and settings to fine-tune the model's behavior for different VQA scenarios.

    Usage:
        Instantiate an object of AutoModelForVisualQuestionAnswering to access its VQA-specific functionalities and utilize them in developing VQA solutions. Users can extend and customize the class to adapt
to different datasets and requirements, enhancing the model's performance on varying VQA tasks.

    Note:
        It is recommended to refer to the documentation of _BaseAutoModelClass for general information on inherited attributes and methods.

    For detailed information on the implementation and usage of AutoModelForVisualQuestionAnswering, please refer to the official documentation or codebase.
    """
    _model_mapping = MODEL_FOR_VISUAL_QUESTION_ANSWERING_MAPPING


class AutoModelForDocumentQuestionAnswering(_BaseAutoModelClass):

    """
    This class represents an auto model for document question answering tasks.
    It inherits from the _BaseAutoModelClass, providing functionalities for processing text input
    and generating answers to questions based on the provided document context.
    """
    _model_mapping = MODEL_FOR_DOCUMENT_QUESTION_ANSWERING_MAPPING


class AutoModelForTokenClassification(_BaseAutoModelClass):

    """
    AutoModelForTokenClassification is a class that represents an automatic model for token classification in Python. It inherits from _BaseAutoModelClass and provides functionality for token classification
tasks. This class is designed to be used with pre-trained models and offers methods for token classification tasks, such as named entity recognition and part-of-speech tagging.
    """
    _model_mapping = MODEL_FOR_TOKEN_CLASSIFICATION_MAPPING


class AutoModelForMultipleChoice(_BaseAutoModelClass):

    """
    Represents a class for automatically generating a model for multiple choice tasks.

    This class inherits from the _BaseAutoModelClass and provides functionality for creating a model specifically designed for handling multiple choice questions. It encapsulates the logic and operations
required for training and inference on multiple choice datasets.

    The AutoModelForMultipleChoice class offers a set of methods and attributes for fine-tuning, evaluating, and utilizing the model for multiple choice tasks. It leverages the underlying architecture and
components inherited from the _BaseAutoModelClass while adding specific functionality tailored to the requirements of multiple choice scenarios.

    Users can instantiate objects of this class to create, customize, and deploy models for multiple choice tasks, enabling seamless integration of machine learning capabilities into applications and workflows
dealing with multiple choice question answering.
    """
    _model_mapping = MODEL_FOR_MULTIPLE_CHOICE_MAPPING


class AutoModelForNextSentencePrediction(_BaseAutoModelClass):

    """
    A class representing an autoencoder model for next sentence prediction.

    This class inherits from _BaseAutoModelClass and provides a pre-trained model for next sentence prediction tasks. It can be used to generate predictions for whether a given pair of sentences are likely to
be consecutive in a text sequence.

    Attributes:
        config (AutoConfig): The configuration class used to instantiate the model.
        base_model_prefix (str): The prefix for the base model.

    """
    _model_mapping = MODEL_FOR_NEXT_SENTENCE_PREDICTION_MAPPING


class AutoModelForZeroShotImageClassification(_BaseAutoModelClass):

    """
    This class represents an automatic model for zero-shot image classification in Python.

    The 'AutoModelForZeroShotImageClassification' class is a subclass of the '_BaseAutoModelClass' class, which provides a base implementation for automatic models. It is designed specifically for zero-shot
image classification tasks, where images are classified into predefined classes based on their visual content.

    The class encapsulates the necessary functionality to automatically train, evaluate, and use a model for zero-shot image classification. It includes methods for data preprocessing, model training,
hyperparameter tuning, model evaluation, and inference. Additionally, it provides convenient interfaces to load and save trained models, as well as to fine-tune pre-trained models for specific tasks.

    One of the key features of this class is its ability to handle zero-shot learning, where the model can classify images into classes that were not seen during training. This is achieved through the use of
semantic embeddings or textual descriptions associated with each class. By leveraging the semantic information, the model can make predictions for unseen classes based on their similarity to the seen classes.

    To use this class, you can instantiate an object of the 'AutoModelForZeroShotImageClassification' class and provide the necessary parameters, such as the training data, class labels, and hyperparameters.
Once the model is trained, you can use it to classify new images by calling the appropriate methods.

    Note that this class assumes the input images are in a suitable format and the class labels or semantic embeddings are provided for zero-shot learning. It is recommended to preprocess the data and ensure
the proper format before using this class.

    For more details on how to use this class, please refer to the documentation and examples provided with the package.

    Attributes:
        - None

    Methods:
        - __init__(self, *args, **kwargs): Initializes the 'AutoModelForZeroShotImageClassification' object with the given parameters.
        - preprocess_data(self, data): Preprocesses the input data, such as resizing images, normalizing pixel values, etc.
        - train(self, train_data, train_labels, **kwargs): Trains the model using the provided training data and labels.
        - tune_hyperparameters(self, train_data, train_labels, **kwargs): Performs hyperparameter tuning to optimize the model's performance.
        - evaluate(self, test_data, test_labels): Evaluates the trained model on the provided test data and labels.
        - classify(self, images): Classifies the given images into their respective classes.
        - save_model(self, filepath): Saves the trained model to the specified filepath.
        - load_model(self, filepath): Loads a pre-trained model from the specified filepath.
        - fine_tune(self, new_data, new_labels): Fine-tunes the pre-trained model on new data and labels for transfer learning.

    """
    _model_mapping = MODEL_FOR_ZERO_SHOT_IMAGE_CLASSIFICATION_MAPPING


class AutoModelForUniversalSegmentation(_BaseAutoModelClass):

    """
    This class represents an automatic model for universal segmentation in Python. It is a subclass of the _BaseAutoModelClass, which provides a base implementation for automatic models.

    Universal segmentation is the task of dividing an input sequence into meaningful segments or units. The AutoModelForUniversalSegmentation class encapsulates the functionality required to automatically
train and evaluate models for this task.

    Attributes:
        - model_name_or_path (str): The pre-trained model name or path.
        - tokenizer (AutoTokenizer): The tokenizer used for tokenizing the input sequences.
        - model (AutoModel): The underlying pre-trained model for universal segmentation.
        - device (str): The device (e.g., 'cpu', 'cuda') on which the model is loaded.
        - config (AutoConfig): The configuration for the pre-trained model.

    Methods:
        - __init__(self, model_name_or_path: str): Initializes a new instance of AutoModelForUniversalSegmentation.
        - train(self, train_dataset: Dataset, eval_dataset: Optional[Dataset] = None, **kwargs): Trains the model using the provided training dataset and evaluates it on the evaluation dataset. Additional
keyword arguments can be passed to customize the training process.
        - predict(self, input_sequence: str) -> List[Segment]: Predicts the segments for the given input sequence using the trained model.
        - save_model(self, output_dir: str): Saves the trained model to the specified output directory.
        - load_model(self, model_path: str): Loads a pre-trained model from the specified path.

    Inherited Attributes:
        - base_attribute_1 (type): Description of the attribute inherited from _BaseAutoModelClass.
        - base_attribute_2 (type): Description of another attribute inherited from _BaseAutoModelClass.

    Inherited Methods:
        - base_method_1(self, arg1: type, arg2: type) -> ReturnType: Description of the method inherited from _BaseAutoModelClass.
        - base_method_2(self, arg1: type) -> ReturnType: Description of another method inherited from _BaseAutoModelClass.

    Note:
        This class assumes that the input sequences are already tokenized and encoded using the tokenizer. The predict method returns a list of Segment objects, where each Segment represents a segment of the
input sequence.

    Example usage:
        model = AutoModelForUniversalSegmentation(model_name_or_path='bert-base-uncased')
        model.train(train_dataset, eval_dataset)
        segments = model.predict('This is an example sentence.')
        model.save_model('output/model')
        model.load_model('output/model')

    For more details on the usage and available models, refer to the documentation and examples provided with this class.
    """
    _model_mapping = MODEL_FOR_UNIVERSAL_SEGMENTATION_MAPPING


class AutoModelForInstanceSegmentation(_BaseAutoModelClass):

    """
    Represents a class for automatic model generation for instance segmentation tasks.

    This class provides functionality for automatically generating models tailored for instance segmentation, which is the task of identifying and delineating individual objects within an image. The class
inherits from _BaseAutoModelClass, providing a base for creating specialized instance segmentation models.

    Attributes:
        _BaseAutoModelClass: The base class for automatic model generation, providing foundational functionality for creating custom models.

    Methods:
        (Include any specific methods and their functionality here)

    Usage:
        (Include any usage examples or guidelines here)
    """
    _model_mapping = MODEL_FOR_INSTANCE_SEGMENTATION_MAPPING


class AutoModelForObjectDetection(_BaseAutoModelClass):

    """
    Represents a class for automatic model selection and configuration for object detection tasks.

    This class inherits from _BaseAutoModelClass and provides methods for automatically selecting and configuring a model for object detection tasks based on input data and performance metrics.

    The AutoModelForObjectDetection class encapsulates functionality for model selection, hyperparameter optimization, and model evaluation, making it a convenient and efficient tool for automating the process
of model selection and configuration for object detection applications.
    """
    _model_mapping = MODEL_FOR_OBJECT_DETECTION_MAPPING


class AutoModelForZeroShotObjectDetection(_BaseAutoModelClass):

    """
    The AutoModelForZeroShotObjectDetection class represents an automatic model for zero-shot object detection.
    It inherits from the _BaseAutoModelClass and provides functionality for detecting objects in images without the need for training on specific object classes.
    """
    _model_mapping = MODEL_FOR_ZERO_SHOT_OBJECT_DETECTION_MAPPING


class AutoModelForDepthEstimation(_BaseAutoModelClass):

    """
    Represents a specialized class for automatically generating models for depth estimation tasks.
    This class inherits functionality from the _BaseAutoModelClass to provide a base structure for creating depth estimation models.
    """
    _model_mapping = MODEL_FOR_DEPTH_ESTIMATION_MAPPING


class AutoModelForVideoClassification(_BaseAutoModelClass):

    """
    Represents a class for automatic model selection for video classification tasks.

    This class serves as a specialized implementation for selecting the optimal model for video classification based on specified criteria.
    It inherits functionality from the _BaseAutoModelClass, providing a foundation for automatic model selection with a focus on video classification tasks.
    """
    _model_mapping = MODEL_FOR_VIDEO_CLASSIFICATION_MAPPING


class AutoModelForVision2Seq(_BaseAutoModelClass):

    """
    AutoModelForVision2Seq is a Python class that represents an automatic model for vision-to-sequence tasks.
    This class inherits from the _BaseAutoModelClass, providing additional functionalities specific to vision-to-sequence tasks.

    Attributes:
        - model_name_or_path (str): The pre-trained model name or path.
        - config (AutoConfig): The configuration class for the model.
        - feature_extractor (FeatureExtractor): The feature extractor for the model.
        - encoder (Encoder): The encoder module for the model.
        - decoder (Decoder): The decoder module for the model.
        - tokenizer (Tokenizer): The tokenizer used for tokenization tasks.
        - vision_embedding (nn.Module): The module responsible for embedding the visual features.
        - sequence_embedding (nn.Module): The module responsible for embedding the sequence input.
        - classifier (nn.Module): The classifier module for the model.

    Methods:
        - forward: Performs a forward pass through the model, taking visual features and sequence input as input.
        - encode_visual_features: Encodes the visual features using the vision_embedding module.
        - encode_sequence_input: Encodes the sequence input using the sequence_embedding module.
        - generate: Generates a sequence output based on the encoded visual features and sequence input.
        - save_pretrained: Saves the model and its configuration to the specified path.
        - from_pretrained: Loads a pre-trained model and its configuration from the specified path.
        - resize_token_embeddings: Resizes the token embeddings of the tokenizer.

    Note:
        AutoModelForVision2Seq is designed to be used for vision-to-sequence tasks, where the model takes in visual features
        and sequence input, and generates a sequence output. It provides an interface for loading pre-trained models,
        performing inference, and fine-tuning on custom datasets. The class inherits from _BaseAutoModelClass to leverage
        the shared functionalities across different automatic models.

    Example usage:

        model = AutoModelForVision2Seq.from_pretrained('model_name')
        outputs = model.forward(visual_features, sequence_input)

    """
    _model_mapping = MODEL_FOR_VISION_2_SEQ_MAPPING


class AutoModelForAudioClassification(_BaseAutoModelClass):

    """
    This class represents an automatic model for audio classification tasks. It inherits from the _BaseAutoModelClass,
    providing functionalities for processing audio data and making predictions for classification.
    The class provides methods and attributes for training, evaluating, and using the model for audio classification tasks.
    """
    _model_mapping = MODEL_FOR_AUDIO_CLASSIFICATION_MAPPING


class AutoModelForCTC(_BaseAutoModelClass):

    """
    This class represents an automatic model for Connectionist Temporal Classification (CTC) tasks in Python.

    The 'AutoModelForCTC' class inherits from the '_BaseAutoModelClass' class and provides a high-level interface for training, evaluating, and using CTC models. CTC is a type of sequence transduction problem
where the input and output sequences have different lengths. It is commonly used in speech recognition and handwriting recognition tasks.

    The 'AutoModelForCTC' class encapsulates all the necessary components for building, training, and using CTC models. It provides methods for loading data, preprocessing, model architecture selection,
hyperparameter tuning, training, evaluation, and inference. It also supports various options for customization and fine-tuning.

    To use this class, instantiate an object of the 'AutoModelForCTC' class and specify the desired configuration. Then, call the appropriate methods to perform the desired operations. The class takes care of
handling the complexities of CTC model training and usage, allowing users to focus on their specific tasks.

    Note that this class assumes a basic understanding of CTC and neural networks. It is recommended to have prior knowledge of deep learning concepts before using this class. Detailed information about CTC
and neural networks can be found in relevant literature and online resources.

    For more details on the available methods and functionalities of the 'AutoModelForCTC' class, refer to the documentation and code comments.
    """
    _model_mapping = MODEL_FOR_CTC_MAPPING


class AutoModelForSpeechSeq2Seq(_BaseAutoModelClass):

    """
    This class represents an automatic model for speech sequence-to-sequence (Seq2Seq) tasks in Python.

    The 'AutoModelForSpeechSeq2Seq' class is a subclass of the '_BaseAutoModelClass' and provides a pre-trained model for speech-to-text conversion tasks. It is designed to simplify the process of building and
training speech Seq2Seq models by providing a high-level interface for developers.

    The class inherits all the properties and methods from the '_BaseAutoModelClass', which includes functionalities for model configuration, training, and inference. It also contains additional methods
specific to speech Seq2Seq tasks, such as audio preprocessing, text tokenization, and attention mechanisms.

    To use this class, instantiate an object of the 'AutoModelForSpeechSeq2Seq' class and provide the necessary parameters for model initialization. Once the model is initialized, you can use the provided
methods to train the model on your speech dataset or perform inference on new speech inputs.

    Note that this class assumes the availability of a pre-trained model for speech Seq2Seq tasks. If you don't have a pre-trained model, you can refer to the documentation for the '_BaseAutoModelClass' on how
to train a model from scratch.

    Example usage:

    model = AutoModelForSpeechSeq2Seq(model_name='speech_model', num_layers=3)
    model.train(dataset)
    transcriptions = model.transcribe(audio_inputs)


    Please refer to the documentation of the '_BaseAutoModelClass' for more details on general model functionalities and best practices for training and fine-tuning models.
    """
    _model_mapping = MODEL_FOR_SPEECH_SEQ_2_SEQ_MAPPING


class AutoModelForAudioFrameClassification(_BaseAutoModelClass):

    """
    Represents an auto model for audio frame classification tasks.

    This class serves as a template for creating neural network models specifically designed for audio frame classification.
    It inherits functionality from the _BaseAutoModelClass, providing a foundation for implementing automatic model selection and configuration.

    Attributes:
        - Inherited attributes from _BaseAutoModelClass

    Methods:
        - Inherited methods from _BaseAutoModelClass
        - Additional methods for audio frame classification tasks

    This class is intended to be extended and customized for specific audio classification projects, allowing for efficient development and experimentation in the audio signal processing domain.
    """
    _model_mapping = MODEL_FOR_AUDIO_FRAME_CLASSIFICATION_MAPPING


class AutoModelForAudioXVector(_BaseAutoModelClass):

    """
    The 'AutoModelForAudioXVector' class is a specialized class for automatic audio feature extraction using x-vectors. It is designed to provide a convenient interface for extracting audio features and
performing various machine learning tasks using the x-vector representation.

    This class inherits from the '_BaseAutoModelClass', which provides the basic functionality for automatic feature extraction. By inheriting from this base class, the 'AutoModelForAudioXVector' class gains
access to common methods and attributes required for audio feature extraction and machine learning.

    The 'AutoModelForAudioXVector' class encapsulates the logic and algorithms necessary for extracting x-vector features from audio data. It provides methods for loading audio files, preprocessing the audio
data, and extracting x-vectors using a pre-trained model.

    One of the key features of the 'AutoModelForAudioXVector' class is its ability to perform various machine learning tasks using the extracted x-vectors. It includes methods for tasks such as speaker
identification, speaker verification, and speech recognition. These methods leverage the power of the x-vector representation to achieve accurate results.

    Overall, the 'AutoModelForAudioXVector' class is a powerful tool for automatic audio feature extraction using x-vectors. It simplifies the process of extracting and working with x-vector features, enabling
users to focus on their specific machine learning tasks without having to worry about the underlying implementation details.
    """
    _model_mapping = MODEL_FOR_AUDIO_XVECTOR_MAPPING


class AutoModelForTextToSpectrogram(_BaseAutoModelClass):

    """
    Represents a Python class for generating spectrograms from text using an auto model for text-to-spectrogram conversion. This class inherits from the _BaseAutoModelClass, providing additional functionality
and customization options for text-to-spectrogram processing.

    The AutoModelForTextToSpectrogram class encapsulates the necessary methods and attributes for processing text inputs and generating corresponding spectrograms. It leverages the functionalities inherited
from the _BaseAutoModelClass and extends them with specific capabilities tailored for the text-to-spectrogram transformation.

    This class serves as a powerful tool for converting textual data into visual representations in the form of spectrograms, enabling advanced analysis and visualization of linguistic patterns and acoustic
features. By utilizing the AutoModelForTextToSpectrogram, users can efficiently process text inputs and obtain corresponding spectrogram outputs, facilitating a wide range of applications in fields such as
natural language processing, speech recognition, and audio processing.

    Note: Please refer to the _BaseAutoModelClass documentation for inherited methods and attributes.
    """
    _model_mapping = MODEL_FOR_TEXT_TO_SPECTROGRAM_MAPPING


class AutoModelForTextToWaveform(_BaseAutoModelClass):

    """
    AutoModelForTextToWaveform is a Python class that represents an automatic model for converting text to waveform data.
    This class inherits from the _BaseAutoModelClass, which provides a base implementation for automatic models.

    The AutoModelForTextToWaveform class is specifically designed for processing text and generating corresponding waveform data. It leverages various natural language processing techniques and audio
generation algorithms to achieve this functionality.

    Attributes:
        - model_name_or_path (str): The name or path of the pre-trained model to be used for text-to-waveform conversion.
        - tokenizer (Tokenizer): An instance of the Tokenizer class used for tokenizing text input.
        - audio_generator (AudioGenerator): An instance of the AudioGenerator class used for generating waveform data from tokenized text.

    Methods:
        - __init__(self, model_name_or_path: str): Initializes a new instance of the AutoModelForTextToWaveform class with the specified pre-trained model.
        - preprocess_text(self, text: str) -> List[str]: Preprocesses the input text by tokenizing and applying any necessary transformations.
        - generate_waveform(self, text: str) -> np.ndarray: Generates waveform data for the given input text using the pre-trained model and audio generation techniques.
        - save_model(self, save_directory: str): Saves the current model and associated resources to the specified directory.
        - load_model(self, load_directory: str): Loads a pre-trained model and associated resources from the specified directory.

    Examples:
        # Initialize an AutoModelForTextToWaveform instance with a pre-trained model
        model = AutoModelForTextToWaveform('model_name')

        # Preprocess text and generate waveform data
        preprocessed_text = model.preprocess_text('Hello, how are you?')
        waveform_data = model.generate_waveform(preprocessed_text)

        # Save and load the model
        model.save_model('saved_model')
        model.load_model('saved_model')
    """
    _model_mapping = MODEL_FOR_TEXT_TO_WAVEFORM_MAPPING


class AutoBackbone(_BaseAutoModelClass):

    """
    Represents an AutoBackbone Python class that inherits from _BaseAutoModelClass.

    The AutoBackbone class is a specialized class that provides functionality for generating automatic backbones in Python. It is designed to be used as a base class for creating custom backbone models. The
class inherits from the _BaseAutoModelClass, which provides common functionality for all auto models.

    Attributes:
        None

    Methods:
        None

    Usage:
        To use the AutoBackbone class, simply create a new instance and customize it as needed. As a base class, it does not provide any specific attributes or methods. Its purpose is to serve as a starting
point for creating custom backbone models.

    Inheritance:
        The AutoBackbone class inherits from the _BaseAutoModelClass, which is a base class for all auto models. This allows the AutoBackbone class to leverage common functionality and adhere to a consistent
interface across different auto models.

    Note:
        It is recommended to review the documentation of the _BaseAutoModelClass for a better understanding of the common functionality and attributes available in the AutoBackbone class.

    """
    _model_mapping = MODEL_FOR_BACKBONE_MAPPING


class AutoModelWithLMHead(_AutoModelWithLMHead):

    """
    This class represents a deprecated version of `AutoModelWithLMHead` and will be removed in a future version. It is recommended to use `AutoModelForCausalLM` for causal language models,
`AutoModelForMaskedLM` for masked language models, and `AutoModelForSeq2SeqLM` for encoder-decoder models instead.

    Class: AutoModelWithLMHead

    Inherits from: _AutoModelWithLMHead

    Class Methods:
    1. from_config(cls, config)
       - This method is used to create an instance of the class from a configuration object.
       - Parameters:
         - config: The configuration object used to initialize the class instance.
       - Returns:
         - An instance of the class.

    2. from_pretrained(cls, pretrained_model_name_or_path, *model_args, **kwargs)
       - This method is used to create an instance of the class from a pretrained model.
       - Parameters:
         - pretrained_model_name_or_path: The name or path of the pretrained model.
         - *model_args: Additional model-specific arguments.
         - **kwargs: Additional keyword arguments.
       - Returns:
         - An instance of the class.

    Note: This class is deprecated and should not be used in new implementations. Please refer to the appropriate classes mentioned above based on your specific use case.
    """
    @classmethod
    def from_config(cls, config):
        """
        This method creates an instance of the 'AutoModelWithLMHead' class based on the provided 'config' parameter.

        Args:
            cls (class): The class method is called from.
            config (object): The configuration object used to create the instance. It contains the necessary information to initialize the model.

        Returns:
            None: This method does not return any value explicitly as it initializes an instance of the class.

        Raises:
            FutureWarning: If the 'AutoModelWithLMHead' class is used, a warning is issued to inform the user that it is deprecated and will be removed in a future version. Users are advised to use
'AutoModelForCausalLM' for causal language models, 'AutoModelForMaskedLM' for masked language models, and 'AutoModelForSeq2SeqLM' for encoder-decoder models instead.
        """
        warnings.warn(
            "The class `AutoModelWithLMHead` is deprecated and will be removed in a future version. Please use "
            "`AutoModelForCausalLM` for causal language models, `AutoModelForMaskedLM` for masked language models and "
            "`AutoModelForSeq2SeqLM` for encoder-decoder models.",
            FutureWarning,
        )
        return super().from_config(config)

    @classmethod
    def from_pretrained(cls, pretrained_model_name_or_path, *model_args, **kwargs):
        """
        Loads a pretrained model from a given model name or path.

        Args:
            cls (class): The class itself.
            pretrained_model_name_or_path (str): The name or path of the pretrained model.
                This can be a local path or a URL to a pretrained model repository.

        Returns:
            None

        Raises:
            FutureWarning: If using the deprecated class `AutoModelWithLMHead`.
                Please use `AutoModelForCausalLM` for causal language models,
                `AutoModelForMaskedLM` for masked language models, and
                `AutoModelForSeq2SeqLM` for encoder-decoder models.
        """
        warnings.warn(
            "The class `AutoModelWithLMHead` is deprecated and will be removed in a future version. Please use "
            "`AutoModelForCausalLM` for causal language models, `AutoModelForMaskedLM` for masked language models and "
            "`AutoModelForSeq2SeqLM` for encoder-decoder models.",
            FutureWarning,
        )
        return super().from_pretrained(pretrained_model_name_or_path, *model_args, **kwargs)<|MERGE_RESOLUTION|>--- conflicted
+++ resolved
@@ -76,11 +76,8 @@
         ("ernie", "ErnieModel"),
         ("ernie_m", "ErnieMModel"),
         ("falcon", "FalconModel"),
-<<<<<<< HEAD
         ("fastspeech2_conformer", "FastSpeech2ConformerModel"),
-=======
         ("flava", "FlavaModel"),
->>>>>>> bacc413c
         ("funnel", ("FunnelModel", "FunnelBaseModel")),
         ("gemma", "GemmaModel"),
         ("git", "GitModel"),
