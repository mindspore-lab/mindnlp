--- conflicted
+++ resolved
@@ -104,11 +104,8 @@
         ("jetmoe", "JetMoEModel"),
         ("led", "LEDModel"),
         ("llama", "LlamaModel"),
-<<<<<<< HEAD
         ("m2m_100", "M2M100Model"),
-=======
         ("lxmert", "LxmertModel"),
->>>>>>> be9f167f
         ("mamba", "MambaModel"),
         ("marian", "MarianModel"),
         ("mask2former", "Mask2FormerModel"),
