# coding=utf-8
# Copyright 2018 The HuggingFace Inc. team.
#
# Licensed under the Apache License, Version 2.0 (the "License");
# you may not use this file except in compliance with the License.
# You may obtain a copy of the License at
#
#     http://www.apache.org/licenses/LICENSE-2.0
#
# Unless required by applicable law or agreed to in writing, software
# distributed under the License is distributed on an "AS IS" BASIS,
# WITHOUT WARRANTIES OR CONDITIONS OF ANY KIND, either express or implied.
# See the License for the specific language governing permissions and
# limitations under the License.
# ============================================================================

""" Auto Model class."""

import warnings
from collections import OrderedDict

from mindnlp.utils import logging
from .auto_factory import _BaseAutoModelClass, _LazyAutoMapping
from .configuration_auto import CONFIG_MAPPING_NAMES


logger = logging.get_logger(__name__)


MODEL_MAPPING_NAMES = OrderedDict(
    [
        # Base model mapping
        ("albert", "AlbertModel"),
        ("align", "AlignModel"),
        ("altclip", "AltCLIPModel"),
        ("audio-spectrogram-transformer", "ASTModel"),
        ("autoformer", "AutoformerModel"),
        ("bark", "BarkModel"),
        ("bart", "BartModel"),
        ("beit", "BeitModel"),
        ("bert", "BertModel"),
        ("bert-generation", "BertGenerationEncoder"),
        ("bge-m3", "BgeM3Model"),
        ("big_bird", "BigBirdModel"),
        ("bigbird_pegasus", "BigBirdPegasusModel"),
        ("biogpt", "BioGptModel"),
        ("bit", "BitModel"),
        ("blenderbot", "BlenderbotModel"),
        ("blenderbot-small", "BlenderbotSmallModel"),
        ("blip", "BlipModel"),
        ("blip-2", "Blip2Model"),
        ("bloom", "BloomModel"),
        ("bridgetower", "BridgeTowerModel"),
        ("bros", "BrosModel"),
        ("camembert", "CamembertModel"),
        ("canine", "CanineModel"),
        ("codegen", "CodeGenModel"),
        ("cohere", "CohereModel"),
        ("cogvlm","CogVLMModel"),
        ("cpmant", "CpmAntModel"),
        ("ctrl", "CTRLModel"),
        ("cpmbee", "CpmBeeModel"),
        ("chatglm", "ChatGLMModel"),
        ("clip", "CLIPModel"),
        ("clip_vision_model", "CLIPVisionModel"),
        ("convbert", "ConvBertModel"),
        ("convnext", "ConvNextModel"),
        ("cvt", "CvtModel"),
        ("deberta", "DebertaModel"),
        ("decision_transformer", "DecisionTransformerModel"),
        ("deberta-v2", "DebertaV2Model"),
        ("efficientformer", "EfficientFormerModel"),
        ("encodec", "EncodecModel"),
        ("esm", "EsmModel"),
        ("ernie", "ErnieModel"),
        ("ernie_m", "ErnieMModel"),
        ("falcon", "FalconModel"),
        ("flava", "FlavaModel"),
        ("funnel", ("FunnelModel", "FunnelBaseModel")),
        ("gemma", "GemmaModel"),
        ("git", "GitModel"),
        ("gpt_bigcode", "GPTBigCodeModel"),
        ("gpt", "GPTModel"),
        ("gptJ", "GPTjModel"),
        ("gpt2", "GPT2Model"),
        ("gpt_neox_japanese", "GPTNeoXJapaneseModel"),
        ("gpt_pangu", "GPTPanguModel"),
        ("groupvit", "GroupViTModel"),
        ("layoutlmv2", "LayoutLMv2Model"),
        ("longformer", "LongformerModel"),
        ("jetmoe", "JetMoEModel"),
        ("led", "LEDModel"),
        ("llama", "LlamaModel"),
        ("mamba", "MambaModel"),
        ("marian", "MarianModel"),
        ("mbart", "MBartModel"),
        ("minicpm", "MiniCPMModel"),
        ("mistral", "MistralModel"),
        ("mixtral", "MixtralModel"),
        ("olmo", "OlmoModel"),
        ("openelm", "OpenELMModel"),
        ("opt", "OPTModel"),
        ("pegasus", "PegasusModel"),
        ("phi", "PhiModel"),
        ("phi3", "Phi3Model"),
        ("qwen2", "Qwen2Model"),
        ("qwen2_moe", "Qwen2MoeModel"),
        ("reformer", "ReformerModel"),
        ("rembert", "RemBertModel"),
        ("resnet", "ResNetModel"),
        ("roberta", "RobertaModel"),
        ("roc_bert", "RoCBertModel"),
        ("rwkv", "RwkvModel"),
        ("sam", "SamModel"),
        ("segformer", "SegformerModel"),
        ("speech_to_text", "Speech2TextModel"),
        ("stablelm", "StableLmModel"),
        ("squeezebert", "SqueezeBertModel"),
        ("starcoder2", "Starcoder2Model"),
        ("swiftformer","SwiftFormerModel"),
        ("switch_transformers", "SwitchTransformersModel"),
        ("t5", "T5Model"),
        ("timesformer", "TimesformerModel"),
        ("vision_text_dual_encoder", "VisionTextDualEncoderModel"),
        ("visual_bert", "VisualBertModel"),
        ("vit", "ViTModel"),
        ("whisper", "WhisperModel"),
        ("wav2vec2", "Wav2Vec2Model"),
        ("wavlm", "WavLMModel"),
        ("wav2vec2-conformer", "Wav2Vec2ConformerModel"),
        ("xclip", "XCLIPModel"),
        ("xlm-roberta", "XLMRobertaModel"),
        ("xlm-roberta-xl", "XLMRobertaXLModel"),
        ("xlnet", "XLNetModel"),
    ]
)

MODEL_FOR_PRETRAINING_MAPPING_NAMES = OrderedDict(
    [
        # Model for pre-training mapping
        ("albert", "AlbertForPreTraining"),
        ("bert", "BertForPreTraining"),
        ("big_bird", "BigBirdForPreTraining"),
        ("bloom", "BloomForCausalLM"),
        ("camembert", "CamembertForMaskedLM"),
        ("ctrl", "CTRLLMHeadModel"),
        ("deberta", "DebertaForMaskedLM"),
        ("deberta-v2", "DebertaV2ForMaskedLM"),
        ("flava", "FlavaForPreTraining"),
        ("funnel", "FunnelForPreTraining"),
        ("gpt_pangu", "GPTPanguForCausalLM"),
        ("mamba", "MambaForCausalLM"),
        ("minicpm", "MiniCPMForCausalLM"),
        ("rwkv", "RwkvForCausalLM"),
        ("roc_bert", "RoCBertForPreTraining"),
        ("visual_bert", "VisualBertForPreTraining"),
        ("wav2vec2-conformer", "Wav2Vec2ConformerForPreTraining"),
        ("xlm-roberta", "XLMRobertaForMaskedLM"),
        ("xlm-roberta-xl", "XLMRobertaXLForMaskedLM"),
        ("xlnet", "XLNetLMHeadModel"),
    ]
)

MODEL_WITH_LM_HEAD_MAPPING_NAMES = OrderedDict(
    [
        # Model with LM heads mapping
        ("albert", "AlbertForMaskedLM"),
        ("bert", "BertForMaskedLM"),
        ("big_bird", "BigBirdForMaskedLM"),
        ("bigbird_pegasus", "BigBirdPegasusForConditionalGeneration"),
        ("blenderbot-small", "BlenderbotSmallForConditionalGeneration"),
        ("bloom", "BloomForCausalLM"),
        ("camembert", "CamembertForMaskedLM"),
        ("codegen", "CodeGenForCausalLM"),
        ("cpmant", "CpmAntForCausalLM"),
        ("ctrl", "CTRLLMHeadModel"),
        ("cpmbee", "CpmBeeForCausalLM"),
        ("deberta", "DebertaForMaskedLM"),
        ("deberta-v2", "DebertaV2ForMaskedLM"),
        ("esm", "EsmForMaskedLM"),
        ("funnel", "FunnelForMaskedLM"),
        ("gpt_neox_japanese", "GPTNeoXJapaneseForCausalLM"),
        ("gpt_pangu", "GPTPanguForCausalLM"),
<<<<<<< HEAD
        ("gptj", "GPTJForCausalLM"),
=======
        ("led", "LEDForConditionalGeneration"),
>>>>>>> 06d0a4d9
        ("mamba", "MambaForCausalLM"),
        ("marian", "MarianMTModel"),
        ("minicpm", "MiniCPMForCausalLM"),
        ("reformer", "ReformerModelWithLMHead"),
        ("rembert", "RemBertForMaskedLM"),
        ("roberta", "RobertaForMaskedLM"),
        ("roc_bert", "RoCBertForMaskedLM"),
        ("rwkv", "RwkvForCausalLM"),
        ("whisper", "WhisperForConditionalGeneration"),
        ("xlm-roberta", "XLMRobertaForMaskedLM"),
        ("xlm-roberta-xl", "XLMRobertaXLForMaskedLM"),
        ("xlnet", "XLNetLMHeadModel"),
    ]
)

MODEL_FOR_CAUSAL_LM_MAPPING_NAMES = OrderedDict(
    [
        # Model for Causal LM mapping
        ("bart", "BartForCausalLM"),
        ("bert", "BertLMHeadModel"),
        ("bert-generation", "BertGenerationDecoder"),
        ("bigbird_pegasus", "BigBirdPegasusForCausalLM"),
        ("big_bird", "BigBirdForCausalLM"),
        ("biogpt", "BioGptForCausalLM"),
        ("blenderbot", "BlenderbotForCausalLM"),
        ("blenderbot-small", "BlenderbotSmallForCausalLM"),
        ("bloom", "BloomForCausalLM"),
        ("camembert", "CamembertForCausalLM"),
        ("codegen", "CodeGenForCausalLM"),
        ("cohere", "CohereForCausalLM"),
        ("cogvlm","CogVLMForCausalLM"),
        ("cpmant", "CpmAntForCausalLM"),
        ("ctrl", "CTRLLMHeadModel"),
        ("cpmbee", "CpmBeeForCausalLM"),
        ("falcon", "FalconForCausalLM"),
        ("gemma", "GemmaForCausalLM"),
        ("gpt2", "GPT2LMHeadModel"),
        ("gpt_pangu", "GPTPanguForCausalLM"),
        ("gpt_bigcode", "GPTBigCodeForCausalLM"),
        ("gpt_neox_japanese", "GPTNeoXJapaneseForCausalLM"),
        ("gptj", "GPTJForCausalLM"),
        ("jetmoe", "JetMoEForCausalLM"),
        ("llama", "LlamaForCausalLM"),
        ("mamba", "MambaForCausalLM"),
        ("marian", "MarianForCausalLM"),
        ("minicpm", "MiniCPMForCausalLM"),
        ("mistral", "MistralForCausalLM"),
        ("mixtral", "MixtralForCausalLM"),
        ("musicgen", "MusicgenForCausalLM"),
        ("musicgen_melody", "MusicgenMelodyForCausalLM"),
        ("olmo", "OlmoForCausalLM"),
        ("openelm", "OpenELMForCausalLM"),
        ("opt", "OPTForCausalLM"),
        ("pegasus", "PegasusForCausalLM"),
        ("phi", "PhiForCausalLM"),
        ("phi3", "Phi3ForCausalLM"),
        ("qwen2", "Qwen2ForCausalLM"),
        ("qwen2_moe", "Qwen2MoeForCausalLM"),
        ("reformer", "ReformerModelWithLMHead"),
        ("rembert", "RemBertForCausalLM"),
        ("roc_bert", "RoCBertForCausalLM"),
        ("rwkv", "RwkvForCausalLM"),
        ("stablelm", "StableLmForCausalLM"),
        ("starcoder2", "Starcoder2ForCausalLM"),
        ("whisper", "WhisperForCausalLM"),
        ("xlm-roberta", "XLMRobertaForCausalLM"),
        ("xlm-roberta-xl", "XLMRobertaXLForCausalLM"),
        ("xlnet", "XLNetLMHeadModel"),
    ]
)


MODEL_FOR_IMAGE_CLASSIFICATION_MAPPING_NAMES = OrderedDict(
    [
        # Model for Image Classification mapping
        ("beit", "BeitForImageClassification"),
        ("bit", "BitForImageClassification"),
        ("clip", "CLIPForImageClassification"),
        ("convnext", "ConvNextForImageClassification"),
        ("convnextv2", "ConvNextV2ForImageClassification"),
        ("cvt", "CvtForImageClassification"),
        ("data2vec-vision", "Data2VecVisionForImageClassification"),
        (
            "deit",
            ("DeiTForImageClassification", "DeiTForImageClassificationWithTeacher"),
        ),
        ("dinat", "DinatForImageClassification"),
        ("dinov2", "Dinov2ForImageClassification"),
        (
            "efficientformer",
            (
                "EfficientFormerForImageClassification",
                "EfficientFormerForImageClassificationWithTeacher",
            ),
        ),
        ("efficientnet", "EfficientNetForImageClassification"),
        ("focalnet", "FocalNetForImageClassification"),
        ("gptj", "GPTJForSequenceClassification"),
        ("imagegpt", "ImageGPTForImageClassification"),
        (
            "levit",
            ("LevitForImageClassification", "LevitForImageClassificationWithTeacher"),
        ),
        ("mobilenet_v1", "MobileNetV1ForImageClassification"),
        ("mobilenet_v2", "MobileNetV2ForImageClassification"),
        ("mobilevit", "MobileViTForImageClassification"),
        ("mobilevitv2", "MobileViTV2ForImageClassification"),
        ("nat", "NatForImageClassification"),
        (
            "perceiver",
            (
                "PerceiverForImageClassificationLearned",
                "PerceiverForImageClassificationFourier",
                "PerceiverForImageClassificationConvProcessing",
            ),
        ),
        ("poolformer", "PoolFormerForImageClassification"),
        ("pvt", "PvtForImageClassification"),
        ("regnet", "RegNetForImageClassification"),
        ("resnet", "ResNetForImageClassification"),
        ("segformer", "SegformerForImageClassification"),
        ("siglip", "SiglipForImageClassification"),
        ("swiftformer", "SwiftFormerForImageClassification"),
        ("swin", "SwinForImageClassification"),
        ("swinv2", "Swinv2ForImageClassification"),
        ("van", "VanForImageClassification"),
        ("vit", "ViTForImageClassification"),
        ("vit_hybrid", "ViTHybridForImageClassification"),
        ("vit_msn", "ViTMSNForImageClassification"),
    ]
)

MODEL_FOR_INSTANCE_SEGMENTATION_MAPPING_NAMES = OrderedDict(
    [
        # Model for Instance Segmentation mapping
        # MaskFormerForInstanceSegmentation can be removed from this mapping in v5
        ("maskformer", "MaskFormerForInstanceSegmentation"),
    ]
)

MODEL_FOR_UNIVERSAL_SEGMENTATION_MAPPING_NAMES = OrderedDict(
    [
        # Model for Universal Segmentation mapping
        ("detr", "DetrForSegmentation"),
        ("mask2former", "Mask2FormerForUniversalSegmentation"),
        ("maskformer", "MaskFormerForInstanceSegmentation"),
        ("oneformer", "OneFormerForUniversalSegmentation"),
    ]
)

MODEL_FOR_VIDEO_CLASSIFICATION_MAPPING_NAMES = OrderedDict(
    [
        ("timesformer", "TimesformerForVideoClassification"),
        ("videomae", "VideoMAEForVideoClassification"),
        ("vivit", "VivitForVideoClassification"),
    ]
)

MODEL_FOR_VISION_2_SEQ_MAPPING_NAMES = OrderedDict(
    [
        ("blip", "BlipForConditionalGeneration"),
        ("blip-2", "Blip2ForConditionalGeneration"),
        ("git", "GitForCausalLM"),
        ("instructblip", "InstructBlipForConditionalGeneration"),
        ("kosmos-2", "Kosmos2ForConditionalGeneration"),
        ("pix2struct", "Pix2StructForConditionalGeneration"),
        ("vision-encoder-decoder", "VisionEncoderDecoderModel"),
    ]
)

MODEL_FOR_MASKED_LM_MAPPING_NAMES = OrderedDict(
    [
        # Model for Masked LM mapping
        ("albert", "AlbertForMaskedLM"),
        ("bert", "BertForMaskedLM"),
        ("big_bird", "BigBirdForMaskedLM"),
        ("camembert", "CamembertForMaskedLM"),
        ("deberta", "DebertaForMaskedLM"),
        ("deberta-v2", "DebertaV2ForMaskedLM"),
        ("esm", "EsmForMaskedLM"),
        ("funnel", "FunnelForMaskedLM"),
        ("rembert", "RemBertForMaskedLM"),
        ("reformer", "ReformerForMaskedLM"),
        ("roc_bert", "RoCBertForMaskedLM"),
        ("xlm-roberta", "XLMRobertaForMaskedLM"),
        ("xlm-roberta-xl", "XLMRobertaXLForMaskedLM"),
    ]
)

MODEL_FOR_OBJECT_DETECTION_MAPPING_NAMES = OrderedDict(
    [
        # Model for Object Detection mapping
        ("conditional_detr", "ConditionalDetrForObjectDetection"),
        ("deformable_detr", "DeformableDetrForObjectDetection"),
        ("deta", "DetaForObjectDetection"),
        ("detr", "DetrForObjectDetection"),
        ("table-transformer", "TableTransformerForObjectDetection"),
        ("yolos", "YolosForObjectDetection"),
    ]
)

MODEL_FOR_ZERO_SHOT_OBJECT_DETECTION_MAPPING_NAMES = OrderedDict(
    [
        # Model for Zero Shot Object Detection mapping
        ("owlv2", "Owlv2ForObjectDetection"),
        ("owlvit", "OwlViTForObjectDetection"),
    ]
)

MODEL_FOR_DEPTH_ESTIMATION_MAPPING_NAMES = OrderedDict(
    [
        # Model for depth estimation mapping
        ("dpt", "DPTForDepthEstimation"),
        ("glpn", "GLPNForDepthEstimation"),
    ]
)
MODEL_FOR_SEQ_TO_SEQ_CAUSAL_LM_MAPPING_NAMES = OrderedDict(
    [
        # Model for Seq2Seq Causal LM mapping
        ("bart", "BartForConditionalGeneration"),
        ("bigbird_pegasus", "BigBirdPegasusForConditionalGeneration"),
        ("blenderbot", "BlenderbotForConditionalGeneration"),
        ("blenderbot-small", "BlenderbotSmallForConditionalGeneration"),
        ('chatglm', "ChatGLMForConditionalGeneration"),
        ("encoder-decoder", "EncoderDecoderModel"),
        ("fsmt", "FSMTForConditionalGeneration"),
        ("gptsan-japanese", "GPTSanJapaneseForConditionalGeneration"),
        ("led", "LEDForConditionalGeneration"),
        ("longt5", "LongT5ForConditionalGeneration"),
        ("m2m_100", "M2M100ForConditionalGeneration"),
        ("marian", "MarianMTModel"),
        ("mbart", "MBartForConditionalGeneration"),
        ("mt5", "MT5ForConditionalGeneration"),
        ("mvp", "MvpForConditionalGeneration"),
        ("nllb-moe", "NllbMoeForConditionalGeneration"),
        ("pegasus", "PegasusForConditionalGeneration"),
        ("pegasus_x", "PegasusXForConditionalGeneration"),
        ("plbart", "PLBartForConditionalGeneration"),
        ("prophetnet", "ProphetNetForConditionalGeneration"),
        ("seamless_m4t", "SeamlessM4TForTextToText"),
        ("switch_transformers", "SwitchTransformersForConditionalGeneration"),
        ("t5", "T5ForConditionalGeneration"),
        ("umt5", "UMT5ForConditionalGeneration"),
        ("xlm-prophetnet", "XLMProphetNetForConditionalGeneration"),
    ]
)

MODEL_FOR_SPEECH_SEQ_2_SEQ_MAPPING_NAMES = OrderedDict(
    [
        ("pop2piano", "Pop2PianoForConditionalGeneration"),
        ("seamless_m4t", "SeamlessM4TForSpeechToText"),
        ("speech-encoder-decoder", "SpeechEncoderDecoderModel"),
        ("speech_to_text", "Speech2TextForConditionalGeneration"),
        ("speecht5", "SpeechT5ForSpeechToText"),
        ("whisper", "WhisperForConditionalGeneration"),
    ]
)

MODEL_FOR_SEQUENCE_CLASSIFICATION_MAPPING_NAMES = OrderedDict(
    [
        # Model for Sequence Classification mapping
        ("albert", "AlbertForSequenceClassification"),
        ("bart", "BartForSequenceClassification"),
        ("bert", "BertForSequenceClassification"),
        ("big_bird", "BigBirdForSequenceClassification"),
        ("bigbird_pegasus", "BigBirdPegasusForSequenceClassification"),
        ("biogpt", "BioGptForSequenceClassification"),
        ("bloom", "BloomForSequenceClassification"),
        ("camembert", "CamembertForSequenceClassification"),
        ("ctrl", "CTRLForSequenceClassification"),
        ("deberta", "DebertaForSequenceClassification"),
        ("deberta-v2", "DebertaV2ForSequenceClassification"),
        ("distilbert", "DistilBertForSequenceClassification"),
        ("esm", "EsmForSequenceClassification"),
        ("falcon", "FalconForSequenceClassification"),
        ("funnel", "FunnelForSequenceClassification"),
        ("layoutlmv2", "LayoutLMv2ForSequenceClassification"),
        ("led", "LEDForSequenceClassification"),
        ("jetmoe", "JetMoEForSequenceClassification"),
        ("minicpm", "MiniCPMForSequenceClassification"),
        ("mistral", "MistralForSequenceClassification"),
        ("mixtral", "MixtralForSequenceClassification"),
        ("opt", "OPTForSequenceClassification"),
        ("phi", "PhiForSequenceClassification"),
        ("phi3", "Phi3ForSequenceClassification"),
        ("qwen2", "Qwen2ForSequenceClassification"),
        ("qwen2_moe", "Qwen2MoeForSequenceClassification"),
        ("reformer", "ReformerForSequenceClassification"),
        ("rembert", "RemBertForSequenceClassification"),
        ("roberta", "RobertaForSequenceClassification"),
        ("roc_bert", "RoCBertForSequenceClassification"),
        ("stablelm", "StableLmForSequenceClassification"),
        ("starcoder2", "Starcoder2ForSequenceClassification"),
        ("xlm-roberta", "XLMRobertaForSequenceClassification"),
        ("xlm-roberta-xl", "XLMRobertaXLForSequenceClassification"),
        ("xlnet", "XLNetForSequenceClassification"),
    ]
)

MODEL_FOR_QUESTION_ANSWERING_MAPPING_NAMES = OrderedDict(
    [
        # Model for Question Answering mapping
        ("albert", "AlbertForQuestionAnswering"),
        ("bart", "BartForQuestionAnswering"),
        ("bert", "BertForQuestionAnswering"),
        ("big_bird", "BigBirdForQuestionAnswering"),
        ("bigbird_pegasus", "BigBirdPegasusForQuestionAnswering"),
        ("bloom", "BloomForQuestionAnswering"),
        ("camembert", "CamembertForQuestionAnswering"),
        ("canine", "CanineForQuestionAnswering"),
        ("convbert", "ConvBertForQuestionAnswering"),
        ("data2vec-text", "Data2VecTextForQuestionAnswering"),
        ("deberta", "DebertaForQuestionAnswering"),
        ("deberta-v2", "DebertaV2ForQuestionAnswering"),
        ("distilbert", "DistilBertForQuestionAnswering"),
        ("electra", "ElectraForQuestionAnswering"),
        ("ernie", "ErnieForQuestionAnswering"),
        ("ernie_m", "ErnieMForQuestionAnswering"),
        ("falcon", "FalconForQuestionAnswering"),
        ("flaubert", "FlaubertForQuestionAnsweringSimple"),
        ("fnet", "FNetForQuestionAnswering"),
        ("funnel", "FunnelForQuestionAnswering"),
        ("gpt2", "GPT2ForQuestionAnswering"),
        ("gpt_neo", "GPTNeoForQuestionAnswering"),
        ("gpt_neox", "GPTNeoXForQuestionAnswering"),
        ("gptj", "GPTJForQuestionAnswering"),
        ("ibert", "IBertForQuestionAnswering"),
        ("layoutlmv2", "LayoutLMv2ForQuestionAnswering"),
        ("layoutlmv3", "LayoutLMv3ForQuestionAnswering"),
        ("led", "LEDForQuestionAnswering"),
        ("lilt", "LiltForQuestionAnswering"),
        ("longformer", "LongformerForQuestionAnswering"),
        ("luke", "LukeForQuestionAnswering"),
        ("lxmert", "LxmertForQuestionAnswering"),
        ("markuplm", "MarkupLMForQuestionAnswering"),
        ("mbart", "MBartForQuestionAnswering"),
        ("mega", "MegaForQuestionAnswering"),
        ("megatron-bert", "MegatronBertForQuestionAnswering"),
        ("mobilebert", "MobileBertForQuestionAnswering"),
        ("mpnet", "MPNetForQuestionAnswering"),
        ("mpt", "MptForQuestionAnswering"),
        ("mra", "MraForQuestionAnswering"),
        ("mt5", "MT5ForQuestionAnswering"),
        ("mvp", "MvpForQuestionAnswering"),
        ("nezha", "NezhaForQuestionAnswering"),
        ("nystromformer", "NystromformerForQuestionAnswering"),
        ("opt", "OPTForQuestionAnswering"),
        ("qdqbert", "QDQBertForQuestionAnswering"),
        ("reformer", "ReformerForQuestionAnswering"),
        ("rembert", "RemBertForQuestionAnswering"),
        ("roberta", "RobertaForQuestionAnswering"),
        ("roberta-prelayernorm", "RobertaPreLayerNormForQuestionAnswering"),
        ("roc_bert", "RoCBertForQuestionAnswering"),
        ("roformer", "RoFormerForQuestionAnswering"),
        ("splinter", "SplinterForQuestionAnswering"),
        ("squeezebert", "SqueezeBertForQuestionAnswering"),
        ("t5", "T5ForQuestionAnswering"),
        ("umt5", "UMT5ForQuestionAnswering"),
        ("xlm", "XLMForQuestionAnsweringSimple"),
        ("xlm-roberta", "XLMRobertaForQuestionAnswering"),
        ("xlm-roberta-xl", "XLMRobertaXLForQuestionAnswering"),
        ("xlnet", "XLNetForQuestionAnsweringSimple"),
        ("xmod", "XmodForQuestionAnswering"),
        ("yoso", "YosoForQuestionAnswering"),
    ]
)

MODEL_FOR_TABLE_QUESTION_ANSWERING_MAPPING_NAMES = OrderedDict(
    [
        # Model for Table Question Answering mapping
        ("tapas", "TapasForQuestionAnswering"),
    ]
)

MODEL_FOR_VISUAL_QUESTION_ANSWERING_MAPPING_NAMES = OrderedDict(
    [
        ("blip", "BlipForQuestionAnswering"),
        ("blip-2", "Blip2ForConditionalGeneration"),
        ("vilt", "ViltForQuestionAnswering"),
    ]
)

MODEL_FOR_DOCUMENT_QUESTION_ANSWERING_MAPPING_NAMES = OrderedDict(
    [
        ("layoutlm", "LayoutLMForQuestionAnswering"),
        ("layoutlmv2", "LayoutLMv2ForQuestionAnswering"),
        ("layoutlmv3", "LayoutLMv3ForQuestionAnswering"),
    ]
)

MODEL_FOR_TOKEN_CLASSIFICATION_MAPPING_NAMES = OrderedDict(
    [
        # Model for Token Classification mapping
        ("albert", "AlbertForTokenClassification"),
        ("bert", "BertForTokenClassification"),
        ("big_bird", "BigBirdForTokenClassification"),
        ("biogpt", "BioGptForTokenClassification"),
        ("bloom", "BloomForTokenClassification"),
        ("bros", "BrosForTokenClassification"),
        ("camembert", "CamembertForTokenClassification"),
        ("canine", "CanineForTokenClassification"),
        ("convbert", "ConvBertForTokenClassification"),
        ("data2vec-text", "Data2VecTextForTokenClassification"),
        ("deberta", "DebertaForTokenClassification"),
        ("deberta-v2", "DebertaV2ForTokenClassification"),
        ("distilbert", "DistilBertForTokenClassification"),
        ("electra", "ElectraForTokenClassification"),
        ("ernie", "ErnieForTokenClassification"),
        ("ernie_m", "ErnieMForTokenClassification"),
        ("esm", "EsmForTokenClassification"),
        ("falcon", "FalconForTokenClassification"),
        ("flaubert", "FlaubertForTokenClassification"),
        ("fnet", "FNetForTokenClassification"),
        ("funnel", "FunnelForTokenClassification"),
        ("gpt-sw3", "GPT2ForTokenClassification"),
        ("gpt2", "GPT2ForTokenClassification"),
        ("gpt_bigcode", "GPTBigCodeForTokenClassification"),
        ("gpt_neo", "GPTNeoForTokenClassification"),
        ("gpt_neox", "GPTNeoXForTokenClassification"),
        ("ibert", "IBertForTokenClassification"),
        ("layoutlm", "LayoutLMForTokenClassification"),
        ("layoutlmv2", "LayoutLMv2ForTokenClassification"),
        ("layoutlmv3", "LayoutLMv3ForTokenClassification"),
        ("lilt", "LiltForTokenClassification"),
        ("longformer", "LongformerForTokenClassification"),
        ("luke", "LukeForTokenClassification"),
        ("markuplm", "MarkupLMForTokenClassification"),
        ("mega", "MegaForTokenClassification"),
        ("megatron-bert", "MegatronBertForTokenClassification"),
        ("mobilebert", "MobileBertForTokenClassification"),
        ("mpnet", "MPNetForTokenClassification"),
        ("mpt", "MptForTokenClassification"),
        ("mra", "MraForTokenClassification"),
        ("nezha", "NezhaForTokenClassification"),
        ("nystromformer", "NystromformerForTokenClassification"),
        ("phi", "PhiForTokenClassification"),
        ("phi3", "Phi3ForTokenClassification"),
        ("qdqbert", "QDQBertForTokenClassification"),
        ("rembert", "RemBertForTokenClassification"),
        ("roberta", "RobertaForTokenClassification"),
        ("roberta-prelayernorm", "RobertaPreLayerNormForTokenClassification"),
        ("roc_bert", "RoCBertForTokenClassification"),
        ("roformer", "RoFormerForTokenClassification"),
        ("squeezebert", "SqueezeBertForTokenClassification"),
        ("stablelm", "StableLmForTokenClassification"),
        ("xlm", "XLMForTokenClassification"),
        ("xlm-roberta", "XLMRobertaForTokenClassification"),
        ("xlm-roberta-xl", "XLMRobertaXLForTokenClassification"),
        ("xlnet", "XLNetForTokenClassification"),
        ("xmod", "XmodForTokenClassification"),
        ("yoso", "YosoForTokenClassification"),
    ]
)

MODEL_FOR_MULTIPLE_CHOICE_MAPPING_NAMES = OrderedDict(
    [
        # Model for Multiple Choice mapping
        ("albert", "AlbertForMultipleChoice"),
        ("bert", "BertForMultipleChoice"),
        ("big_bird", "BigBirdForMultipleChoice"),
        ("camembert", "CamembertForMultipleChoice"),
        ("canine", "CanineForMultipleChoice"),
        ("convbert", "ConvBertForMultipleChoice"),
        ("data2vec-text", "Data2VecTextForMultipleChoice"),
        ("deberta-v2", "DebertaV2ForMultipleChoice"),
        ("distilbert", "DistilBertForMultipleChoice"),
        ("electra", "ElectraForMultipleChoice"),
        ("ernie", "ErnieForMultipleChoice"),
        ("ernie_m", "ErnieMForMultipleChoice"),
        ("flaubert", "FlaubertForMultipleChoice"),
        ("fnet", "FNetForMultipleChoice"),
        ("funnel", "FunnelForMultipleChoice"),
        ("ibert", "IBertForMultipleChoice"),
        ("longformer", "LongformerForMultipleChoice"),
        ("luke", "LukeForMultipleChoice"),
        ("mega", "MegaForMultipleChoice"),
        ("megatron-bert", "MegatronBertForMultipleChoice"),
        ("mobilebert", "MobileBertForMultipleChoice"),
        ("mpnet", "MPNetForMultipleChoice"),
        ("mra", "MraForMultipleChoice"),
        ("nezha", "NezhaForMultipleChoice"),
        ("nystromformer", "NystromformerForMultipleChoice"),
        ("qdqbert", "QDQBertForMultipleChoice"),
        ("rembert", "RemBertForMultipleChoice"),
        ("roberta", "RobertaForMultipleChoice"),
        ("roberta-prelayernorm", "RobertaPreLayerNormForMultipleChoice"),
        ("roc_bert", "RoCBertForMultipleChoice"),
        ("roformer", "RoFormerForMultipleChoice"),
        ("squeezebert", "SqueezeBertForMultipleChoice"),
        ("xlm", "XLMForMultipleChoice"),
        ("xlm-roberta", "XLMRobertaForMultipleChoice"),
        ("xlm-roberta-xl", "XLMRobertaXLForMultipleChoice"),
        ("xlnet", "XLNetForMultipleChoice"),
        ("xmod", "XmodForMultipleChoice"),
        ("yoso", "YosoForMultipleChoice"),
    ]
)

MODEL_FOR_NEXT_SENTENCE_PREDICTION_MAPPING_NAMES = OrderedDict(
    [
        ("bert", "BertForNextSentencePrediction"),
        ("ernie", "ErnieForNextSentencePrediction"),
        ("fnet", "FNetForNextSentencePrediction"),
        ("megatron-bert", "MegatronBertForNextSentencePrediction"),
        ("mobilebert", "MobileBertForNextSentencePrediction"),
        ("nezha", "NezhaForNextSentencePrediction"),
        ("qdqbert", "QDQBertForNextSentencePrediction"),
    ]
)

MODEL_FOR_AUDIO_CLASSIFICATION_MAPPING_NAMES = OrderedDict(
    [
        # Model for Audio Classification mapping
        ("audio-spectrogram-transformer", "ASTForAudioClassification"),
        ("data2vec-audio", "Data2VecAudioForSequenceClassification"),
        ("gemma", "GemmaForSequenceClassification"),
        ("hubert", "HubertForSequenceClassification"),
        ("sew", "SEWForSequenceClassification"),
        ("sew-d", "SEWDForSequenceClassification"),
        ("unispeech", "UniSpeechForSequenceClassification"),
        ("unispeech-sat", "UniSpeechSatForSequenceClassification"),
        ("wav2vec2", "Wav2Vec2ForSequenceClassification"),
        ("wav2vec2-conformer", "Wav2Vec2ConformerForSequenceClassification"),
        ("wavlm", "WavLMForSequenceClassification"),
        ("whisper", "WhisperForAudioClassification"),
    ]
)

MODEL_FOR_CTC_MAPPING_NAMES = OrderedDict(
    [
        # Model for Connectionist temporal classification (CTC) mapping
        ("data2vec-audio", "Data2VecAudioForCTC"),
        ("hubert", "HubertForCTC"),
        ("mctct", "MCTCTForCTC"),
        ("sew", "SEWForCTC"),
        ("sew-d", "SEWDForCTC"),
        ("unispeech", "UniSpeechForCTC"),
        ("unispeech-sat", "UniSpeechSatForCTC"),
        ("wav2vec2", "Wav2Vec2ForCTC"),
        ("wav2vec2-conformer", "Wav2Vec2ConformerForCTC"),
        ("wavlm", "WavLMForCTC"),
    ]
)

MODEL_FOR_AUDIO_FRAME_CLASSIFICATION_MAPPING_NAMES = OrderedDict(
    [
        # Model for Audio Classification mapping
        ("data2vec-audio", "Data2VecAudioForAudioFrameClassification"),
        ("unispeech-sat", "UniSpeechSatForAudioFrameClassification"),
        ("wav2vec2", "Wav2Vec2ForAudioFrameClassification"),
        ("wav2vec2-conformer", "Wav2Vec2ConformerForAudioFrameClassification"),
        ("wavlm", "WavLMForAudioFrameClassification"),
    ]
)

MODEL_FOR_AUDIO_XVECTOR_MAPPING_NAMES = OrderedDict(
    [
        # Model for Audio Classification mapping
        ("data2vec-audio", "Data2VecAudioForXVector"),
        ("unispeech-sat", "UniSpeechSatForXVector"),
        ("wav2vec2", "Wav2Vec2ForXVector"),
        ("wav2vec2-conformer", "Wav2Vec2ConformerForXVector"),
        ("wavlm", "WavLMForXVector"),
    ]
)

MODEL_FOR_TEXT_TO_SPECTROGRAM_MAPPING_NAMES = OrderedDict(
    [
        # Model for Text-To-Spectrogram mapping
        ("speecht5", "SpeechT5ForTextToSpeech"),
    ]
)

MODEL_FOR_TEXT_TO_WAVEFORM_MAPPING_NAMES = OrderedDict(
    [
        # Model for Text-To-Waveform mapping
        ("bark", "BarkModel"),
        ("musicgen", "MusicgenForConditionalGeneration"),
        ("musicgen_melody", "MusicgenMelodyForConditionalGeneration"),
        ("seamless_m4t", "SeamlessM4TForTextToSpeech"),
        ("vits", "VitsModel"),
    ]
)

MODEL_FOR_ZERO_SHOT_IMAGE_CLASSIFICATION_MAPPING_NAMES = OrderedDict(
    [
        # Model for Zero Shot Image Classification mapping
        ("align", "AlignModel"),
        ("altclip", "AltCLIPModel"),
        ("blip", "BlipModel"),
        ("chinese_clip", "ChineseCLIPModel"),
        ("clip", "CLIPModel"),
        ("clipseg", "CLIPSegModel"),
    ]
)

MODEL_FOR_BACKBONE_MAPPING_NAMES = OrderedDict(
    [
        # Backbone mapping
        ("beit", "BeitBackbone"),
        ("bit", "BitBackbone"),
        ("convnext", "ConvNextBackbone"),
        ("convnextv2", "ConvNextV2Backbone"),
        ("dinat", "DinatBackbone"),
        ("dinov2", "Dinov2Backbone"),
        ("focalnet", "FocalNetBackbone"),
        ("maskformer-swin", "MaskFormerSwinBackbone"),
        ("nat", "NatBackbone"),
        ("resnet", "ResNetBackbone"),
        ("swin", "SwinBackbone"),
        ("timm_backbone", "TimmBackbone"),
        ("vitdet", "VitDetBackbone"),
    ]
)

MODEL_FOR_MASK_GENERATION_MAPPING_NAMES = OrderedDict(
    [
        ("sam", "SamModel"),
    ]
)

MODEL_FOR_TEXT_ENCODING_MAPPING_NAMES = OrderedDict(
    [
        ("albert", "AlbertModel"),
        ("bert", "BertModel"),
        ("big_bird", "BigBirdModel"),
        ("data2vec-text", "Data2VecTextModel"),
        ("deberta", "DebertaModel"),
        ("deberta-v2", "DebertaV2Model"),
        ("distilbert", "DistilBertModel"),
        ("electra", "ElectraModel"),
        ("flaubert", "FlaubertModel"),
        ("ibert", "IBertModel"),
        ("longformer", "LongformerModel"),
        ("mobilebert", "MobileBertModel"),
        ("mt5", "MT5EncoderModel"),
        ("nystromformer", "NystromformerModel"),
        ("reformer", "ReformerModel"),
        ("rembert", "RemBertModel"),
        ("roberta", "RobertaModel"),
        ("roberta-prelayernorm", "RobertaPreLayerNormModel"),
        ("roc_bert", "RoCBertModel"),
        ("roformer", "RoFormerModel"),
        ("squeezebert", "SqueezeBertModel"),
        ("t5", "T5EncoderModel"),
        ("umt5", "UMT5EncoderModel"),
        ("xlm", "XLMModel"),
        ("xlm-roberta", "XLMRobertaModel"),
        ("xlm-roberta-xl", "XLMRobertaXLModel"),
    ]
)

MODEL_FOR_IMAGE_TO_IMAGE_MAPPING_NAMES = OrderedDict(
    [
        ("swin2sr", "Swin2SRForImageSuperResolution"),
    ]
)

MODEL_FOR_IMAGE_MAPPING_NAMES = OrderedDict(
    [
        # Model for Image mapping
        ("beit", "BeitModel"),
        ("bit", "BitModel"),
        ("conditional_detr", "ConditionalDetrModel"),
        ("convnext", "ConvNextModel"),
        ("convnextv2", "ConvNextV2Model"),
        ("data2vec-vision", "Data2VecVisionModel"),
        ("deformable_detr", "DeformableDetrModel"),
        ("deit", "DeiTModel"),
        ("deta", "DetaModel"),
        ("detr", "DetrModel"),
        ("dinat", "DinatModel"),
        ("dinov2", "Dinov2Model"),
        ("dpt", "DPTModel"),
        ("efficientformer", "EfficientFormerModel"),
        ("efficientnet", "EfficientNetModel"),
        ("focalnet", "FocalNetModel"),
        ("glpn", "GLPNModel"),
        ("imagegpt", "ImageGPTModel"),
        ("levit", "LevitModel"),
        ("mobilenet_v1", "MobileNetV1Model"),
        ("mobilenet_v2", "MobileNetV2Model"),
        ("mobilevit", "MobileViTModel"),
        ("mobilevitv2", "MobileViTV2Model"),
        ("nat", "NatModel"),
        ("poolformer", "PoolFormerModel"),
        ("pvt", "PvtModel"),
        ("regnet", "RegNetModel"),
        ("resnet", "ResNetModel"),
        ("segformer", "SegformerModel"),
        ("siglip_vision_model", "SiglipVisionModel"),
        ("swiftformer", "SwiftFormerModel"),
        ("swin", "SwinModel"),
        ("swin2sr", "Swin2SRModel"),
        ("swinv2", "Swinv2Model"),
        ("table-transformer", "TableTransformerModel"),
        ("timesformer", "TimesformerModel"),
        ("timm_backbone", "TimmBackbone"),
        ("van", "VanModel"),
        ("videomae", "VideoMAEModel"),
        ("vit", "ViTModel"),
        ("vit_hybrid", "ViTHybridModel"),
        ("vit_mae", "ViTMAEModel"),
        ("vit_msn", "ViTMSNModel"),
        ("vitdet", "VitDetModel"),
        ("vivit", "VivitModel"),
        ("yolos", "YolosModel"),
    ]
)


MODEL_FOR_SEMANTIC_SEGMENTATION_MAPPING_NAMES = OrderedDict(
    [
        # Model for Semantic Segmentation mapping
        ("beit", "BeitForSemanticSegmentation"),
        ("data2vec-vision", "Data2VecVisionForSemanticSegmentation"),
        ("dpt", "DPTForSemanticSegmentation"),
        ("mobilenet_v2", "MobileNetV2ForSemanticSegmentation"),
        ("mobilevit", "MobileViTForSemanticSegmentation"),
        ("mobilevitv2", "MobileViTV2ForSemanticSegmentation"),
        ("segformer", "SegformerForSemanticSegmentation"),
        ("upernet", "UperNetForSemanticSegmentation"),
    ]
)

MODEL_MAPPING = _LazyAutoMapping(CONFIG_MAPPING_NAMES, MODEL_MAPPING_NAMES)
MODEL_FOR_PRETRAINING_MAPPING = _LazyAutoMapping(
    CONFIG_MAPPING_NAMES, MODEL_FOR_PRETRAINING_MAPPING_NAMES)
MODEL_WITH_LM_HEAD_MAPPING = _LazyAutoMapping(
    CONFIG_MAPPING_NAMES, MODEL_WITH_LM_HEAD_MAPPING_NAMES)
MODEL_FOR_CAUSAL_LM_MAPPING = _LazyAutoMapping(
    CONFIG_MAPPING_NAMES, MODEL_FOR_CAUSAL_LM_MAPPING_NAMES)

MODEL_FOR_IMAGE_CLASSIFICATION_MAPPING = _LazyAutoMapping(
    CONFIG_MAPPING_NAMES, MODEL_FOR_IMAGE_CLASSIFICATION_MAPPING_NAMES
)

MODEL_FOR_ZERO_SHOT_IMAGE_CLASSIFICATION_MAPPING = _LazyAutoMapping(
    CONFIG_MAPPING_NAMES, MODEL_FOR_ZERO_SHOT_IMAGE_CLASSIFICATION_MAPPING_NAMES
)

MODEL_FOR_INSTANCE_SEGMENTATION_MAPPING = _LazyAutoMapping(
    CONFIG_MAPPING_NAMES, MODEL_FOR_INSTANCE_SEGMENTATION_MAPPING_NAMES
)
MODEL_FOR_UNIVERSAL_SEGMENTATION_MAPPING = _LazyAutoMapping(
    CONFIG_MAPPING_NAMES, MODEL_FOR_UNIVERSAL_SEGMENTATION_MAPPING_NAMES
)
MODEL_FOR_VIDEO_CLASSIFICATION_MAPPING = _LazyAutoMapping(
    CONFIG_MAPPING_NAMES, MODEL_FOR_VIDEO_CLASSIFICATION_MAPPING_NAMES
)
MODEL_FOR_VISION_2_SEQ_MAPPING = _LazyAutoMapping(
    CONFIG_MAPPING_NAMES, MODEL_FOR_VISION_2_SEQ_MAPPING_NAMES)
MODEL_FOR_VISUAL_QUESTION_ANSWERING_MAPPING = _LazyAutoMapping(
    CONFIG_MAPPING_NAMES, MODEL_FOR_VISUAL_QUESTION_ANSWERING_MAPPING_NAMES
)
MODEL_FOR_DOCUMENT_QUESTION_ANSWERING_MAPPING = _LazyAutoMapping(
    CONFIG_MAPPING_NAMES, MODEL_FOR_DOCUMENT_QUESTION_ANSWERING_MAPPING_NAMES
)
MODEL_FOR_MASKED_LM_MAPPING = _LazyAutoMapping(
    CONFIG_MAPPING_NAMES, MODEL_FOR_MASKED_LM_MAPPING_NAMES)

MODEL_FOR_OBJECT_DETECTION_MAPPING = _LazyAutoMapping(
    CONFIG_MAPPING_NAMES, MODEL_FOR_OBJECT_DETECTION_MAPPING_NAMES)
MODEL_FOR_ZERO_SHOT_OBJECT_DETECTION_MAPPING = _LazyAutoMapping(
    CONFIG_MAPPING_NAMES, MODEL_FOR_ZERO_SHOT_OBJECT_DETECTION_MAPPING_NAMES
)
MODEL_FOR_DEPTH_ESTIMATION_MAPPING = _LazyAutoMapping(
    CONFIG_MAPPING_NAMES, MODEL_FOR_DEPTH_ESTIMATION_MAPPING_NAMES)
MODEL_FOR_SEQ_TO_SEQ_CAUSAL_LM_MAPPING = _LazyAutoMapping(
    CONFIG_MAPPING_NAMES, MODEL_FOR_SEQ_TO_SEQ_CAUSAL_LM_MAPPING_NAMES
)
MODEL_FOR_SEQUENCE_CLASSIFICATION_MAPPING = _LazyAutoMapping(
    CONFIG_MAPPING_NAMES, MODEL_FOR_SEQUENCE_CLASSIFICATION_MAPPING_NAMES
)
MODEL_FOR_QUESTION_ANSWERING_MAPPING = _LazyAutoMapping(
    CONFIG_MAPPING_NAMES, MODEL_FOR_QUESTION_ANSWERING_MAPPING_NAMES
)
MODEL_FOR_TABLE_QUESTION_ANSWERING_MAPPING = _LazyAutoMapping(
    CONFIG_MAPPING_NAMES, MODEL_FOR_TABLE_QUESTION_ANSWERING_MAPPING_NAMES
)
MODEL_FOR_TOKEN_CLASSIFICATION_MAPPING = _LazyAutoMapping(
    CONFIG_MAPPING_NAMES, MODEL_FOR_TOKEN_CLASSIFICATION_MAPPING_NAMES
)
MODEL_FOR_MULTIPLE_CHOICE_MAPPING = _LazyAutoMapping(
    CONFIG_MAPPING_NAMES, MODEL_FOR_MULTIPLE_CHOICE_MAPPING_NAMES)
MODEL_FOR_NEXT_SENTENCE_PREDICTION_MAPPING = _LazyAutoMapping(
    CONFIG_MAPPING_NAMES, MODEL_FOR_NEXT_SENTENCE_PREDICTION_MAPPING_NAMES
)
MODEL_FOR_AUDIO_CLASSIFICATION_MAPPING = _LazyAutoMapping(
    CONFIG_MAPPING_NAMES, MODEL_FOR_AUDIO_CLASSIFICATION_MAPPING_NAMES
)
MODEL_FOR_CTC_MAPPING = _LazyAutoMapping(
    CONFIG_MAPPING_NAMES, MODEL_FOR_CTC_MAPPING_NAMES)
MODEL_FOR_SPEECH_SEQ_2_SEQ_MAPPING = _LazyAutoMapping(
    CONFIG_MAPPING_NAMES, MODEL_FOR_SPEECH_SEQ_2_SEQ_MAPPING_NAMES)
MODEL_FOR_AUDIO_FRAME_CLASSIFICATION_MAPPING = _LazyAutoMapping(
    CONFIG_MAPPING_NAMES, MODEL_FOR_AUDIO_FRAME_CLASSIFICATION_MAPPING_NAMES
)
MODEL_FOR_AUDIO_XVECTOR_MAPPING = _LazyAutoMapping(
    CONFIG_MAPPING_NAMES, MODEL_FOR_AUDIO_XVECTOR_MAPPING_NAMES)

MODEL_FOR_TEXT_TO_SPECTROGRAM_MAPPING = _LazyAutoMapping(
    CONFIG_MAPPING_NAMES, MODEL_FOR_TEXT_TO_SPECTROGRAM_MAPPING_NAMES
)

MODEL_FOR_TEXT_TO_WAVEFORM_MAPPING = _LazyAutoMapping(
    CONFIG_MAPPING_NAMES, MODEL_FOR_TEXT_TO_WAVEFORM_MAPPING_NAMES)

MODEL_FOR_BACKBONE_MAPPING = _LazyAutoMapping(
    CONFIG_MAPPING_NAMES, MODEL_FOR_BACKBONE_MAPPING_NAMES)

MODEL_FOR_MASK_GENERATION_MAPPING = _LazyAutoMapping(
    CONFIG_MAPPING_NAMES, MODEL_FOR_MASK_GENERATION_MAPPING_NAMES)

MODEL_FOR_TEXT_ENCODING_MAPPING = _LazyAutoMapping(
    CONFIG_MAPPING_NAMES, MODEL_FOR_TEXT_ENCODING_MAPPING_NAMES)

MODEL_FOR_IMAGE_TO_IMAGE_MAPPING = _LazyAutoMapping(
    CONFIG_MAPPING_NAMES, MODEL_FOR_IMAGE_TO_IMAGE_MAPPING_NAMES)

MODEL_FOR_IMAGE_MAPPING = _LazyAutoMapping(
    CONFIG_MAPPING_NAMES, MODEL_FOR_IMAGE_MAPPING_NAMES)

MODEL_FOR_SEMANTIC_SEGMENTATION_MAPPING = _LazyAutoMapping(
    CONFIG_MAPPING_NAMES, MODEL_FOR_SEMANTIC_SEGMENTATION_MAPPING_NAMES
)


class AutoModelForMaskGeneration(_BaseAutoModelClass):

    """
    Represents a class for generating masks automatically based on a given model.
    This class inherits functionality from the _BaseAutoModelClass, providing methods and attributes for mask generation.
    """
    _model_mapping = MODEL_FOR_MASK_GENERATION_MAPPING


class AutoModelForTextEncoding(_BaseAutoModelClass):

    """
    The AutoModelForTextEncoding class represents a model for encoding text data. It is a subclass of the _BaseAutoModelClass and inherits its behavior and attributes. This class provides functionality for
automatically encoding text data and can be used for various natural language processing tasks.
    """
    _model_mapping = MODEL_FOR_TEXT_ENCODING_MAPPING


class AutoModelForImageToImage(_BaseAutoModelClass):

    """
    Represents an automatic model for image-to-image tasks.

    This class inherits from the _BaseAutoModelClass and provides functionality for automatically selecting and using models for image-to-image tasks. It encapsulates the logic for model selection,
configuration, and inference for image-to-image transformation tasks. Users can leverage this class to streamline the process of selecting and using the most suitable model for their specific image-to-image
transformation needs.

    Attributes:
        _BaseAutoModelClass: The base class providing foundational functionality for automatic model selection and usage.

    Note:
        This class is designed to streamline the process of model selection and utilization for image-to-image transformation tasks. It encapsulates the underlying complexities of model selection and
configuration, enabling users to focus on the specifics of their image transformation requirements.

    """
    _model_mapping = MODEL_FOR_IMAGE_TO_IMAGE_MAPPING


class AutoModel(_BaseAutoModelClass):

    """
    Represents an automated model for performing various tasks related to vehicle models.

    This class inherits from _BaseAutoModelClass and provides functionalities for managing and analyzing vehicle models in an automated manner.
    It includes methods for data processing, model training, evaluation, and prediction.
    The AutoModel class serves as a foundation for building automated systems that work with vehicle models efficiently.
    """
    _model_mapping = MODEL_MAPPING


class AutoModelForPreTraining(_BaseAutoModelClass):

    """
    Represents a Python class for an auto model used for pre-training natural language processing (NLP) tasks.
    This class inherits functionality from the _BaseAutoModelClass, providing a foundation for pre-training NLP models.
    It encapsulates methods and attributes specific to pre-training tasks, allowing for efficient development and training of NLP models.
    """
    _model_mapping = MODEL_FOR_PRETRAINING_MAPPING

# Private on purpose, the public class will add the deprecation warnings.


class _AutoModelWithLMHead(_BaseAutoModelClass):

    """
    This class represents an automatic model with a language modeling head, implementing the functionality of generating text based on given input.

    It inherits from the '_BaseAutoModelClass' class, which provides the base functionality for automatic models.

    Attributes:
        - model_name_or_path (str): The name or path of the pre-trained model to be used.
        - config (PretrainedConfig): The configuration object for the model.
        - tokenizer (PreTrainedTokenizer): The tokenizer used for tokenization and encoding of text inputs.
        - model (PreTrainedModel): The pre-trained model used for generating text.

    Methods:
        - generate: Generates text based on the given input using the language modeling head of the model.
        - forward: Performs a forward pass through the model to generate text.
        - prepare_inputs_for_generation: Prepares the input data for generation by the model.
        - save_pretrained: Saves the model and its configuration to the specified directory.
        - from_pretrained: Creates a new instance of the class from a pre-trained model.
        - __call__: Invokes the model to generate text based on the given input.

    Note:
        This class serves as a convenient interface to easily generate text using a pre-trained language model with a language modeling head. It provides methods for generating text as well as saving and
loading the model.

    Example usage:
        >>> model = _AutoModelWithLMHead.from_pretrained('bert-base-uncased')
        >>> inputs = "Once upon a time"
        >>> generated_text = model.generate(inputs)
    """
    _model_mapping = MODEL_WITH_LM_HEAD_MAPPING


class AutoModelForCausalLM(_BaseAutoModelClass):

    """
    Represents a Python class for an automatic model tailored for Causal Language Modeling tasks.
    This class inherits from the _BaseAutoModelClass and provides functionality for training, fine-tuning, and utilizing models for causal language modeling tasks.
    It includes methods for loading pre-trained models, generating text sequences, and evaluating model performance.
    """
    _model_mapping = MODEL_FOR_CAUSAL_LM_MAPPING


class AutoModelForMaskedLM(_BaseAutoModelClass):

    """
    Represents a class for automatically generating masked language model outputs based on a pre-trained model.

    This class serves as a specialized extension of the _BaseAutoModelClass, inheriting its core functionality and adding specific methods and attributes tailored for masked language model tasks. It provides a
convenient interface for utilizing pre-trained language models to predict masked tokens within a given input sequence.
    """
    _model_mapping = MODEL_FOR_MASKED_LM_MAPPING


class AutoModelForSeq2SeqLM(_BaseAutoModelClass):

    """
    Represents a class for automatic generation of models for sequence-to-sequence language modeling tasks.
    This class inherits functionality from the _BaseAutoModelClass, providing a base for creating and customizing
    sequence-to-sequence language models for various natural language processing applications.
    """
    _model_mapping = MODEL_FOR_SEQ_TO_SEQ_CAUSAL_LM_MAPPING


class AutoModelForSequenceClassification(_BaseAutoModelClass):

    """
    The 'AutoModelForSequenceClassification' class represents an automatic model for sequence classification tasks in Python.
    This class inherits functionality from the '_BaseAutoModelClass' class and provides a high-level interface for creating and utilizing pre-trained models for sequence classification tasks.
    """
    _model_mapping = MODEL_FOR_SEQUENCE_CLASSIFICATION_MAPPING


class AutoModelForQuestionAnswering(_BaseAutoModelClass):

    """
    This class represents an automatic model for question answering in Python. It is a subclass of the _BaseAutoModelClass, which provides a base implementation for automatic models.

    The AutoModelForQuestionAnswering class is designed to handle the task of question answering, where given a question and a context, it predicts the answer within the given context. It leverages pre-trained
models and fine-tuning techniques to achieve high accuracy and performance.

    Attributes:
        - model_name_or_path (str): The name or path of the pre-trained model to be used for question answering.
        - config (AutoConfig): The configuration object that holds the model's configuration settings.
        - tokenizer (PreTrainedTokenizer): The tokenizer used to preprocess input data for the model.
        - model (PreTrainedModel): The pre-trained model for question answering.

    Methods:
        - from_pretrained(cls, model_name_or_path, *args, **kwargs): Class method that loads a pre-trained model and returns an instance of the AutoModelForQuestionAnswering class.
        - forward(self, input_ids, attention_mask=None, token_type_ids=None, position_ids=None, head_mask=None): Performs forward pass through the model given input IDs and other optional arguments, and
returns the predicted answer.
        - save_pretrained(self, save_directory): Saves the model and its configuration to the specified directory for future use.
        - from_config(cls, config): Class method that creates an instance of the AutoModelForQuestionAnswering class from a provided configuration object.
        - resize_token_embeddings(self, new_num_tokens): Resizes the token embeddings of the model to match the new number of tokens.

    Usage:

    # Instantiate the AutoModelForQuestionAnswering class
    model = AutoModelForQuestionAnswering.from_pretrained('bert-base-uncased')

    # Perform question answering
    question = "What is the capital of France?"
    context = "Paris is the capital of France."
    input_ids = tokenizer.encode(question, context)
    answer = model.forward(input_ids)

    # Save the model
    model.save_pretrained('models/qa_model')

    # Load the saved model
    loaded_model = AutoModelForQuestionAnswering.from_pretrained('models/qa_model')

    Note: The AutoModelForQuestionAnswering class is built on top of the transformers library, which provides a wide range of pre-trained models for various NLP tasks. It is recommended to refer to the
transformers documentation for more details on using this class and customizing its behavior.
    """
    _model_mapping = MODEL_FOR_QUESTION_ANSWERING_MAPPING


class AutoModelForTableQuestionAnswering(_BaseAutoModelClass):

    """
    AutoModelForTableQuestionAnswering is a Python class that represents a model for table-based question answering tasks. This class inherits from the _BaseAutoModelClass, providing functionality for
processing and generating answers for questions related to tables.

    This class encapsulates the necessary methods and attributes for initializing, loading, and utilizing a pre-trained model for table question answering. It provides an interface for encoding table data and
questions, and generating answers based on the learned patterns and representations.

    The AutoModelForTableQuestionAnswering class is designed to be flexible and customizable, allowing users to fine-tune and adapt the model to specific table question answering tasks. It serves as a
high-level abstraction for working with table-based question answering models, enabling seamless integration into various applications and workflows.

    Users can leverage the capabilities of this class to efficiently handle table question answering tasks, benefiting from the underlying mechanisms for processing and interpreting tabular data in the context
of natural language questions. The class facilitates the integration of table question answering functionality into larger projects, providing a powerful and efficient solution for handling such tasks within a
Python environment.
    """
    _model_mapping = MODEL_FOR_TABLE_QUESTION_ANSWERING_MAPPING


class AutoModelForVisualQuestionAnswering(_BaseAutoModelClass):

    """
    Represents a specialized model class for visual question answering (VQA) tasks.

    This class serves as an extension of the _BaseAutoModelClass and provides functionality tailored specifically for visual question answering applications. It encapsulates the necessary components and
methods for processing both visual and textual inputs to generate accurate answers to questions related to images. Users can leverage the capabilities of this class to build, train, and deploy VQA models with
ease.

    Attributes:
        Inherits from _BaseAutoModelClass: A base class that defines essential attributes and methods for auto-generated model classes.
        Additional attributes specific to visual question answering tasks may be present within this class.

    Methods:
        - Specific methods for processing visual data, textual data, and combining them to produce answers to given questions.
        - Utility functions for preprocessing input data, handling model inference, and post-processing the output for interpretation.
        - Customizable parameters and settings to fine-tune the model's behavior for different VQA scenarios.

    Usage:
        Instantiate an object of AutoModelForVisualQuestionAnswering to access its VQA-specific functionalities and utilize them in developing VQA solutions. Users can extend and customize the class to adapt
to different datasets and requirements, enhancing the model's performance on varying VQA tasks.

    Note:
        It is recommended to refer to the documentation of _BaseAutoModelClass for general information on inherited attributes and methods.

    For detailed information on the implementation and usage of AutoModelForVisualQuestionAnswering, please refer to the official documentation or codebase.
    """
    _model_mapping = MODEL_FOR_VISUAL_QUESTION_ANSWERING_MAPPING


class AutoModelForDocumentQuestionAnswering(_BaseAutoModelClass):

    """
    This class represents an auto model for document question answering tasks.
    It inherits from the _BaseAutoModelClass, providing functionalities for processing text input
    and generating answers to questions based on the provided document context.
    """
    _model_mapping = MODEL_FOR_DOCUMENT_QUESTION_ANSWERING_MAPPING


class AutoModelForTokenClassification(_BaseAutoModelClass):

    """
    AutoModelForTokenClassification is a class that represents an automatic model for token classification in Python. It inherits from _BaseAutoModelClass and provides functionality for token classification
tasks. This class is designed to be used with pre-trained models and offers methods for token classification tasks, such as named entity recognition and part-of-speech tagging.
    """
    _model_mapping = MODEL_FOR_TOKEN_CLASSIFICATION_MAPPING


class AutoModelForMultipleChoice(_BaseAutoModelClass):

    """
    Represents a class for automatically generating a model for multiple choice tasks.

    This class inherits from the _BaseAutoModelClass and provides functionality for creating a model specifically designed for handling multiple choice questions. It encapsulates the logic and operations
required for training and inference on multiple choice datasets.

    The AutoModelForMultipleChoice class offers a set of methods and attributes for fine-tuning, evaluating, and utilizing the model for multiple choice tasks. It leverages the underlying architecture and
components inherited from the _BaseAutoModelClass while adding specific functionality tailored to the requirements of multiple choice scenarios.

    Users can instantiate objects of this class to create, customize, and deploy models for multiple choice tasks, enabling seamless integration of machine learning capabilities into applications and workflows
dealing with multiple choice question answering.
    """
    _model_mapping = MODEL_FOR_MULTIPLE_CHOICE_MAPPING


class AutoModelForNextSentencePrediction(_BaseAutoModelClass):

    """
    A class representing an autoencoder model for next sentence prediction.

    This class inherits from _BaseAutoModelClass and provides a pre-trained model for next sentence prediction tasks. It can be used to generate predictions for whether a given pair of sentences are likely to
be consecutive in a text sequence.

    Attributes:
        config (AutoConfig): The configuration class used to instantiate the model.
        base_model_prefix (str): The prefix for the base model.

    """
    _model_mapping = MODEL_FOR_NEXT_SENTENCE_PREDICTION_MAPPING


class AutoModelForZeroShotImageClassification(_BaseAutoModelClass):

    """
    This class represents an automatic model for zero-shot image classification in Python.

    The 'AutoModelForZeroShotImageClassification' class is a subclass of the '_BaseAutoModelClass' class, which provides a base implementation for automatic models. It is designed specifically for zero-shot
image classification tasks, where images are classified into predefined classes based on their visual content.

    The class encapsulates the necessary functionality to automatically train, evaluate, and use a model for zero-shot image classification. It includes methods for data preprocessing, model training,
hyperparameter tuning, model evaluation, and inference. Additionally, it provides convenient interfaces to load and save trained models, as well as to fine-tune pre-trained models for specific tasks.

    One of the key features of this class is its ability to handle zero-shot learning, where the model can classify images into classes that were not seen during training. This is achieved through the use of
semantic embeddings or textual descriptions associated with each class. By leveraging the semantic information, the model can make predictions for unseen classes based on their similarity to the seen classes.

    To use this class, you can instantiate an object of the 'AutoModelForZeroShotImageClassification' class and provide the necessary parameters, such as the training data, class labels, and hyperparameters.
Once the model is trained, you can use it to classify new images by calling the appropriate methods.

    Note that this class assumes the input images are in a suitable format and the class labels or semantic embeddings are provided for zero-shot learning. It is recommended to preprocess the data and ensure
the proper format before using this class.

    For more details on how to use this class, please refer to the documentation and examples provided with the package.

    Attributes:
        - None

    Methods:
        - __init__(self, *args, **kwargs): Initializes the 'AutoModelForZeroShotImageClassification' object with the given parameters.
        - preprocess_data(self, data): Preprocesses the input data, such as resizing images, normalizing pixel values, etc.
        - train(self, train_data, train_labels, **kwargs): Trains the model using the provided training data and labels.
        - tune_hyperparameters(self, train_data, train_labels, **kwargs): Performs hyperparameter tuning to optimize the model's performance.
        - evaluate(self, test_data, test_labels): Evaluates the trained model on the provided test data and labels.
        - classify(self, images): Classifies the given images into their respective classes.
        - save_model(self, filepath): Saves the trained model to the specified filepath.
        - load_model(self, filepath): Loads a pre-trained model from the specified filepath.
        - fine_tune(self, new_data, new_labels): Fine-tunes the pre-trained model on new data and labels for transfer learning.

    """
    _model_mapping = MODEL_FOR_ZERO_SHOT_IMAGE_CLASSIFICATION_MAPPING


class AutoModelForUniversalSegmentation(_BaseAutoModelClass):

    """
    This class represents an automatic model for universal segmentation in Python. It is a subclass of the _BaseAutoModelClass, which provides a base implementation for automatic models.

    Universal segmentation is the task of dividing an input sequence into meaningful segments or units. The AutoModelForUniversalSegmentation class encapsulates the functionality required to automatically
train and evaluate models for this task.

    Attributes:
        - model_name_or_path (str): The pre-trained model name or path.
        - tokenizer (AutoTokenizer): The tokenizer used for tokenizing the input sequences.
        - model (AutoModel): The underlying pre-trained model for universal segmentation.
        - device (str): The device (e.g., 'cpu', 'cuda') on which the model is loaded.
        - config (AutoConfig): The configuration for the pre-trained model.

    Methods:
        - __init__(self, model_name_or_path: str): Initializes a new instance of AutoModelForUniversalSegmentation.
        - train(self, train_dataset: Dataset, eval_dataset: Optional[Dataset] = None, **kwargs): Trains the model using the provided training dataset and evaluates it on the evaluation dataset. Additional
keyword arguments can be passed to customize the training process.
        - predict(self, input_sequence: str) -> List[Segment]: Predicts the segments for the given input sequence using the trained model.
        - save_model(self, output_dir: str): Saves the trained model to the specified output directory.
        - load_model(self, model_path: str): Loads a pre-trained model from the specified path.

    Inherited Attributes:
        - base_attribute_1 (type): Description of the attribute inherited from _BaseAutoModelClass.
        - base_attribute_2 (type): Description of another attribute inherited from _BaseAutoModelClass.

    Inherited Methods:
        - base_method_1(self, arg1: type, arg2: type) -> ReturnType: Description of the method inherited from _BaseAutoModelClass.
        - base_method_2(self, arg1: type) -> ReturnType: Description of another method inherited from _BaseAutoModelClass.

    Note:
        This class assumes that the input sequences are already tokenized and encoded using the tokenizer. The predict method returns a list of Segment objects, where each Segment represents a segment of the
input sequence.

    Example usage:
        model = AutoModelForUniversalSegmentation(model_name_or_path='bert-base-uncased')
        model.train(train_dataset, eval_dataset)
        segments = model.predict('This is an example sentence.')
        model.save_model('output/model')
        model.load_model('output/model')

    For more details on the usage and available models, refer to the documentation and examples provided with this class.
    """
    _model_mapping = MODEL_FOR_UNIVERSAL_SEGMENTATION_MAPPING


class AutoModelForInstanceSegmentation(_BaseAutoModelClass):

    """
    Represents a class for automatic model generation for instance segmentation tasks.

    This class provides functionality for automatically generating models tailored for instance segmentation, which is the task of identifying and delineating individual objects within an image. The class
inherits from _BaseAutoModelClass, providing a base for creating specialized instance segmentation models.

    Attributes:
        _BaseAutoModelClass: The base class for automatic model generation, providing foundational functionality for creating custom models.

    Methods:
        (Include any specific methods and their functionality here)

    Usage:
        (Include any usage examples or guidelines here)
    """
    _model_mapping = MODEL_FOR_INSTANCE_SEGMENTATION_MAPPING


class AutoModelForObjectDetection(_BaseAutoModelClass):

    """
    Represents a class for automatic model selection and configuration for object detection tasks.

    This class inherits from _BaseAutoModelClass and provides methods for automatically selecting and configuring a model for object detection tasks based on input data and performance metrics.

    The AutoModelForObjectDetection class encapsulates functionality for model selection, hyperparameter optimization, and model evaluation, making it a convenient and efficient tool for automating the process
of model selection and configuration for object detection applications.
    """
    _model_mapping = MODEL_FOR_OBJECT_DETECTION_MAPPING


class AutoModelForZeroShotObjectDetection(_BaseAutoModelClass):

    """
    The AutoModelForZeroShotObjectDetection class represents an automatic model for zero-shot object detection.
    It inherits from the _BaseAutoModelClass and provides functionality for detecting objects in images without the need for training on specific object classes.
    """
    _model_mapping = MODEL_FOR_ZERO_SHOT_OBJECT_DETECTION_MAPPING


class AutoModelForDepthEstimation(_BaseAutoModelClass):

    """
    Represents a specialized class for automatically generating models for depth estimation tasks.
    This class inherits functionality from the _BaseAutoModelClass to provide a base structure for creating depth estimation models.
    """
    _model_mapping = MODEL_FOR_DEPTH_ESTIMATION_MAPPING


class AutoModelForVideoClassification(_BaseAutoModelClass):

    """
    Represents a class for automatic model selection for video classification tasks.

    This class serves as a specialized implementation for selecting the optimal model for video classification based on specified criteria.
    It inherits functionality from the _BaseAutoModelClass, providing a foundation for automatic model selection with a focus on video classification tasks.
    """
    _model_mapping = MODEL_FOR_VIDEO_CLASSIFICATION_MAPPING


class AutoModelForVision2Seq(_BaseAutoModelClass):

    """
    AutoModelForVision2Seq is a Python class that represents an automatic model for vision-to-sequence tasks.
    This class inherits from the _BaseAutoModelClass, providing additional functionalities specific to vision-to-sequence tasks.

    Attributes:
        - model_name_or_path (str): The pre-trained model name or path.
        - config (AutoConfig): The configuration class for the model.
        - feature_extractor (FeatureExtractor): The feature extractor for the model.
        - encoder (Encoder): The encoder module for the model.
        - decoder (Decoder): The decoder module for the model.
        - tokenizer (Tokenizer): The tokenizer used for tokenization tasks.
        - vision_embedding (nn.Module): The module responsible for embedding the visual features.
        - sequence_embedding (nn.Module): The module responsible for embedding the sequence input.
        - classifier (nn.Module): The classifier module for the model.

    Methods:
        - forward: Performs a forward pass through the model, taking visual features and sequence input as input.
        - encode_visual_features: Encodes the visual features using the vision_embedding module.
        - encode_sequence_input: Encodes the sequence input using the sequence_embedding module.
        - generate: Generates a sequence output based on the encoded visual features and sequence input.
        - save_pretrained: Saves the model and its configuration to the specified path.
        - from_pretrained: Loads a pre-trained model and its configuration from the specified path.
        - resize_token_embeddings: Resizes the token embeddings of the tokenizer.

    Note:
        AutoModelForVision2Seq is designed to be used for vision-to-sequence tasks, where the model takes in visual features
        and sequence input, and generates a sequence output. It provides an interface for loading pre-trained models,
        performing inference, and fine-tuning on custom datasets. The class inherits from _BaseAutoModelClass to leverage
        the shared functionalities across different automatic models.

    Example usage:

        model = AutoModelForVision2Seq.from_pretrained('model_name')
        outputs = model.forward(visual_features, sequence_input)

    """
    _model_mapping = MODEL_FOR_VISION_2_SEQ_MAPPING


class AutoModelForAudioClassification(_BaseAutoModelClass):

    """
    This class represents an automatic model for audio classification tasks. It inherits from the _BaseAutoModelClass,
    providing functionalities for processing audio data and making predictions for classification.
    The class provides methods and attributes for training, evaluating, and using the model for audio classification tasks.
    """
    _model_mapping = MODEL_FOR_AUDIO_CLASSIFICATION_MAPPING


class AutoModelForCTC(_BaseAutoModelClass):

    """
    This class represents an automatic model for Connectionist Temporal Classification (CTC) tasks in Python.

    The 'AutoModelForCTC' class inherits from the '_BaseAutoModelClass' class and provides a high-level interface for training, evaluating, and using CTC models. CTC is a type of sequence transduction problem
where the input and output sequences have different lengths. It is commonly used in speech recognition and handwriting recognition tasks.

    The 'AutoModelForCTC' class encapsulates all the necessary components for building, training, and using CTC models. It provides methods for loading data, preprocessing, model architecture selection,
hyperparameter tuning, training, evaluation, and inference. It also supports various options for customization and fine-tuning.

    To use this class, instantiate an object of the 'AutoModelForCTC' class and specify the desired configuration. Then, call the appropriate methods to perform the desired operations. The class takes care of
handling the complexities of CTC model training and usage, allowing users to focus on their specific tasks.

    Note that this class assumes a basic understanding of CTC and neural networks. It is recommended to have prior knowledge of deep learning concepts before using this class. Detailed information about CTC
and neural networks can be found in relevant literature and online resources.

    For more details on the available methods and functionalities of the 'AutoModelForCTC' class, refer to the documentation and code comments.
    """
    _model_mapping = MODEL_FOR_CTC_MAPPING


class AutoModelForSpeechSeq2Seq(_BaseAutoModelClass):

    """
    This class represents an automatic model for speech sequence-to-sequence (Seq2Seq) tasks in Python.

    The 'AutoModelForSpeechSeq2Seq' class is a subclass of the '_BaseAutoModelClass' and provides a pre-trained model for speech-to-text conversion tasks. It is designed to simplify the process of building and
training speech Seq2Seq models by providing a high-level interface for developers.

    The class inherits all the properties and methods from the '_BaseAutoModelClass', which includes functionalities for model configuration, training, and inference. It also contains additional methods
specific to speech Seq2Seq tasks, such as audio preprocessing, text tokenization, and attention mechanisms.

    To use this class, instantiate an object of the 'AutoModelForSpeechSeq2Seq' class and provide the necessary parameters for model initialization. Once the model is initialized, you can use the provided
methods to train the model on your speech dataset or perform inference on new speech inputs.

    Note that this class assumes the availability of a pre-trained model for speech Seq2Seq tasks. If you don't have a pre-trained model, you can refer to the documentation for the '_BaseAutoModelClass' on how
to train a model from scratch.

    Example usage:

    model = AutoModelForSpeechSeq2Seq(model_name='speech_model', num_layers=3)
    model.train(dataset)
    transcriptions = model.transcribe(audio_inputs)


    Please refer to the documentation of the '_BaseAutoModelClass' for more details on general model functionalities and best practices for training and fine-tuning models.
    """
    _model_mapping = MODEL_FOR_SPEECH_SEQ_2_SEQ_MAPPING


class AutoModelForAudioFrameClassification(_BaseAutoModelClass):

    """
    Represents an auto model for audio frame classification tasks.

    This class serves as a template for creating neural network models specifically designed for audio frame classification.
    It inherits functionality from the _BaseAutoModelClass, providing a foundation for implementing automatic model selection and configuration.

    Attributes:
        - Inherited attributes from _BaseAutoModelClass

    Methods:
        - Inherited methods from _BaseAutoModelClass
        - Additional methods for audio frame classification tasks

    This class is intended to be extended and customized for specific audio classification projects, allowing for efficient development and experimentation in the audio signal processing domain.
    """
    _model_mapping = MODEL_FOR_AUDIO_FRAME_CLASSIFICATION_MAPPING


class AutoModelForAudioXVector(_BaseAutoModelClass):

    """
    The 'AutoModelForAudioXVector' class is a specialized class for automatic audio feature extraction using x-vectors. It is designed to provide a convenient interface for extracting audio features and
performing various machine learning tasks using the x-vector representation.

    This class inherits from the '_BaseAutoModelClass', which provides the basic functionality for automatic feature extraction. By inheriting from this base class, the 'AutoModelForAudioXVector' class gains
access to common methods and attributes required for audio feature extraction and machine learning.

    The 'AutoModelForAudioXVector' class encapsulates the logic and algorithms necessary for extracting x-vector features from audio data. It provides methods for loading audio files, preprocessing the audio
data, and extracting x-vectors using a pre-trained model.

    One of the key features of the 'AutoModelForAudioXVector' class is its ability to perform various machine learning tasks using the extracted x-vectors. It includes methods for tasks such as speaker
identification, speaker verification, and speech recognition. These methods leverage the power of the x-vector representation to achieve accurate results.

    Overall, the 'AutoModelForAudioXVector' class is a powerful tool for automatic audio feature extraction using x-vectors. It simplifies the process of extracting and working with x-vector features, enabling
users to focus on their specific machine learning tasks without having to worry about the underlying implementation details.
    """
    _model_mapping = MODEL_FOR_AUDIO_XVECTOR_MAPPING


class AutoModelForTextToSpectrogram(_BaseAutoModelClass):

    """
    Represents a Python class for generating spectrograms from text using an auto model for text-to-spectrogram conversion. This class inherits from the _BaseAutoModelClass, providing additional functionality
and customization options for text-to-spectrogram processing.

    The AutoModelForTextToSpectrogram class encapsulates the necessary methods and attributes for processing text inputs and generating corresponding spectrograms. It leverages the functionalities inherited
from the _BaseAutoModelClass and extends them with specific capabilities tailored for the text-to-spectrogram transformation.

    This class serves as a powerful tool for converting textual data into visual representations in the form of spectrograms, enabling advanced analysis and visualization of linguistic patterns and acoustic
features. By utilizing the AutoModelForTextToSpectrogram, users can efficiently process text inputs and obtain corresponding spectrogram outputs, facilitating a wide range of applications in fields such as
natural language processing, speech recognition, and audio processing.

    Note: Please refer to the _BaseAutoModelClass documentation for inherited methods and attributes.
    """
    _model_mapping = MODEL_FOR_TEXT_TO_SPECTROGRAM_MAPPING


class AutoModelForTextToWaveform(_BaseAutoModelClass):

    """
    AutoModelForTextToWaveform is a Python class that represents an automatic model for converting text to waveform data.
    This class inherits from the _BaseAutoModelClass, which provides a base implementation for automatic models.

    The AutoModelForTextToWaveform class is specifically designed for processing text and generating corresponding waveform data. It leverages various natural language processing techniques and audio
generation algorithms to achieve this functionality.

    Attributes:
        - model_name_or_path (str): The name or path of the pre-trained model to be used for text-to-waveform conversion.
        - tokenizer (Tokenizer): An instance of the Tokenizer class used for tokenizing text input.
        - audio_generator (AudioGenerator): An instance of the AudioGenerator class used for generating waveform data from tokenized text.

    Methods:
        - __init__(self, model_name_or_path: str): Initializes a new instance of the AutoModelForTextToWaveform class with the specified pre-trained model.
        - preprocess_text(self, text: str) -> List[str]: Preprocesses the input text by tokenizing and applying any necessary transformations.
        - generate_waveform(self, text: str) -> np.ndarray: Generates waveform data for the given input text using the pre-trained model and audio generation techniques.
        - save_model(self, save_directory: str): Saves the current model and associated resources to the specified directory.
        - load_model(self, load_directory: str): Loads a pre-trained model and associated resources from the specified directory.

    Examples:
        # Initialize an AutoModelForTextToWaveform instance with a pre-trained model
        model = AutoModelForTextToWaveform('model_name')

        # Preprocess text and generate waveform data
        preprocessed_text = model.preprocess_text('Hello, how are you?')
        waveform_data = model.generate_waveform(preprocessed_text)

        # Save and load the model
        model.save_model('saved_model')
        model.load_model('saved_model')
    """
    _model_mapping = MODEL_FOR_TEXT_TO_WAVEFORM_MAPPING


class AutoBackbone(_BaseAutoModelClass):

    """
    Represents an AutoBackbone Python class that inherits from _BaseAutoModelClass.

    The AutoBackbone class is a specialized class that provides functionality for generating automatic backbones in Python. It is designed to be used as a base class for creating custom backbone models. The
class inherits from the _BaseAutoModelClass, which provides common functionality for all auto models.

    Attributes:
        None

    Methods:
        None

    Usage:
        To use the AutoBackbone class, simply create a new instance and customize it as needed. As a base class, it does not provide any specific attributes or methods. Its purpose is to serve as a starting
point for creating custom backbone models.

    Inheritance:
        The AutoBackbone class inherits from the _BaseAutoModelClass, which is a base class for all auto models. This allows the AutoBackbone class to leverage common functionality and adhere to a consistent
interface across different auto models.

    Note:
        It is recommended to review the documentation of the _BaseAutoModelClass for a better understanding of the common functionality and attributes available in the AutoBackbone class.

    """
    _model_mapping = MODEL_FOR_BACKBONE_MAPPING


class AutoModelWithLMHead(_AutoModelWithLMHead):

    """
    This class represents a deprecated version of `AutoModelWithLMHead` and will be removed in a future version. It is recommended to use `AutoModelForCausalLM` for causal language models,
`AutoModelForMaskedLM` for masked language models, and `AutoModelForSeq2SeqLM` for encoder-decoder models instead.

    Class: AutoModelWithLMHead

    Inherits from: _AutoModelWithLMHead

    Class Methods:
    1. from_config(cls, config)
       - This method is used to create an instance of the class from a configuration object.
       - Parameters:
         - config: The configuration object used to initialize the class instance.
       - Returns:
         - An instance of the class.

    2. from_pretrained(cls, pretrained_model_name_or_path, *model_args, **kwargs)
       - This method is used to create an instance of the class from a pretrained model.
       - Parameters:
         - pretrained_model_name_or_path: The name or path of the pretrained model.
         - *model_args: Additional model-specific arguments.
         - **kwargs: Additional keyword arguments.
       - Returns:
         - An instance of the class.

    Note: This class is deprecated and should not be used in new implementations. Please refer to the appropriate classes mentioned above based on your specific use case.
    """
    @classmethod
    def from_config(cls, config):
        """
        This method creates an instance of the 'AutoModelWithLMHead' class based on the provided 'config' parameter.

        Args:
            cls (class): The class method is called from.
            config (object): The configuration object used to create the instance. It contains the necessary information to initialize the model.

        Returns:
            None: This method does not return any value explicitly as it initializes an instance of the class.

        Raises:
            FutureWarning: If the 'AutoModelWithLMHead' class is used, a warning is issued to inform the user that it is deprecated and will be removed in a future version. Users are advised to use
'AutoModelForCausalLM' for causal language models, 'AutoModelForMaskedLM' for masked language models, and 'AutoModelForSeq2SeqLM' for encoder-decoder models instead.
        """
        warnings.warn(
            "The class `AutoModelWithLMHead` is deprecated and will be removed in a future version. Please use "
            "`AutoModelForCausalLM` for causal language models, `AutoModelForMaskedLM` for masked language models and "
            "`AutoModelForSeq2SeqLM` for encoder-decoder models.",
            FutureWarning,
        )
        return super().from_config(config)

    @classmethod
    def from_pretrained(cls, pretrained_model_name_or_path, *model_args, **kwargs):
        """
        Loads a pretrained model from a given model name or path.

        Args:
            cls (class): The class itself.
            pretrained_model_name_or_path (str): The name or path of the pretrained model.
                This can be a local path or a URL to a pretrained model repository.

        Returns:
            None

        Raises:
            FutureWarning: If using the deprecated class `AutoModelWithLMHead`.
                Please use `AutoModelForCausalLM` for causal language models,
                `AutoModelForMaskedLM` for masked language models, and
                `AutoModelForSeq2SeqLM` for encoder-decoder models.
        """
        warnings.warn(
            "The class `AutoModelWithLMHead` is deprecated and will be removed in a future version. Please use "
            "`AutoModelForCausalLM` for causal language models, `AutoModelForMaskedLM` for masked language models and "
            "`AutoModelForSeq2SeqLM` for encoder-decoder models.",
            FutureWarning,
        )
        return super().from_pretrained(pretrained_model_name_or_path, *model_args, **kwargs)<|MERGE_RESOLUTION|>--- conflicted
+++ resolved
@@ -181,11 +181,8 @@
         ("funnel", "FunnelForMaskedLM"),
         ("gpt_neox_japanese", "GPTNeoXJapaneseForCausalLM"),
         ("gpt_pangu", "GPTPanguForCausalLM"),
-<<<<<<< HEAD
         ("gptj", "GPTJForCausalLM"),
-=======
         ("led", "LEDForConditionalGeneration"),
->>>>>>> 06d0a4d9
         ("mamba", "MambaForCausalLM"),
         ("marian", "MarianMTModel"),
         ("minicpm", "MiniCPMForCausalLM"),
