# coding=utf-8
# Copyright 2018 The HuggingFace Inc. team.
#
# Licensed under the Apache License, Version 2.0 (the "License");
# you may not use this file except in compliance with the License.
# You may obtain a copy of the License at
#
#     http://www.apache.org/licenses/LICENSE-2.0
#
# Unless required by applicable law or agreed to in writing, software
# distributed under the License is distributed on an "AS IS" BASIS,
# WITHOUT WARRANTIES OR CONDITIONS OF ANY KIND, either express or implied.
# See the License for the specific language governing permissions and
# limitations under the License.
# ============================================================================

""" Auto Model class."""

import warnings
from collections import OrderedDict

from mindnlp.utils import logging
from .auto_factory import _BaseAutoModelClass, _LazyAutoMapping
from .configuration_auto import CONFIG_MAPPING_NAMES


logger = logging.get_logger(__name__)


MODEL_MAPPING_NAMES = OrderedDict(
    [
        # Base model mapping
        ("albert", "AlbertModel"),
        ("align", "AlignModel"),
        ("altclip", "AltCLIPModel"),
        ("audio-spectrogram-transformer", "ASTModel"),
        ("autoformer", "AutoformerModel"),
        ("bark", "BarkModel"),
        ("bart", "BartModel"),
        ("beit", "BeitModel"),
        ("bert", "BertModel"),
        ("bert-generation", "BertGenerationEncoder"),
        ("bge-m3", "BgeM3Model"),
        ("big_bird", "BigBirdModel"),
        ("bigbird_pegasus", "BigBirdPegasusModel"),
        ("biogpt", "BioGptModel"),
        ("bit", "BitModel"),
        ("blenderbot", "BlenderbotModel"),
        ("blenderbot-small", "BlenderbotSmallModel"),
        ("blip", "BlipModel"),
        ("blip-2", "Blip2Model"),
        ("bloom", "BloomModel"),
        ("bridgetower", "BridgeTowerModel"),
        ("bros", "BrosModel"),
        ("camembert", "CamembertModel"),
        ("codegen", "CodeGenModel"),
        ("cogvlm","CogVLMModel"),
        ("cpmant", "CpmAntModel"),
        ("cpmbee", "CpmBeeModel"),
        ("chatglm", "ChatGLMModel"),
        ("clip", "CLIPModel"),
        ("clip_vision_model", "CLIPVisionModel"),
        ("convbert", "ConvBertModel"),
        ("convnext", "ConvNextModel"),
        ("cvt", "CvtModel"),
        ("deberta", "DebertaModel"),
        ('encodec', 'EncodecModel'),
        ("esm", "EsmModel"),
        ("ernie", "ErnieModel"),
        ("ernie_m", "ErnieMModel"),
        ("falcon", "FalconModel"),
        ("gemma", "GemmaModel"),
        ("gpt_bigcode", "GPTBigCodeModel"),
        ("gpt", "GPTModel"),
        ("gpt2", "GPT2Model"),
        ("gpt_pangu", "GPTPanguModel"),
        ("layoutlmv2", "LayoutLMv2Model"),
        ("longformer", "LongformerModel"),
        ("jetmoe", "JetMoEModel"),
        ("llama", "LlamaModel"),
        ("mamba", "MambaModel"),
        ('mbart', 'MBartModel'),
        ('minicpm', 'MiniCPMModel'),
        ("mistral", "MistralModel"),
        ("mixtral", "MixtralModel"),
        ("olmo", "OlmoModel"),
        ("openelm", "OpenELMModel"),
        ("opt", "OPTModel"),
        ("pegasus", "PegasusModel"),
        ("phi", "PhiModel"),
        ("phi3", "Phi3Model"),
        ("qwen2", "Qwen2Model"),
        ("qwen2_moe", "Qwen2MoeModel"),
        ("reformer", "ReformerModel"),
        ("resnet", "ResNetModel"),
        ("roberta", "RobertaModel"),
        ("rwkv", "RwkvModel"),
        ("sam", "SamModel"),
        ("segformer", "SegformerModel"),
<<<<<<< HEAD
        ("stablelm", "StableLmModel"),
=======
        ("squeezebert", "SqueezeBertModel"),
>>>>>>> af396e01
        ("starcoder2", "Starcoder2Model"),
        ("t5", "T5Model"),
        ("timesformer", "TimesformerModel"),
        ("whisper", "WhisperModel"),
        ("xclip", "XCLIPModel"),
        ("xlm-roberta", "XLMRobertaModel"),
	("xlnet", "XLNetModel"),
    ]
)

MODEL_FOR_PRETRAINING_MAPPING_NAMES = OrderedDict(
    [
        # Model for pre-training mapping
        ("albert", "AlbertForPreTraining"),
        ("bert", "BertForPreTraining"),
        ("big_bird", "BigBirdForPreTraining"),
        ("bloom", "BloomForCausalLM"),
        ("camembert", "CamembertForMaskedLM"),
        ("deberta", "DebertaForMaskedLM"),
        ("gpt_pangu", "GPTPanguForCausalLM"),
        ("mamba", "MambaForCausalLM"),
        ('minicpm', 'MiniCPMForCausalLM'),
        ("rwkv", "RwkvForCausalLM"),
        ("xlm-roberta", "XLMRobertaForMaskedLM"),
	("xlnet", "XLNetLMHeadModel"),
    ]
)

MODEL_WITH_LM_HEAD_MAPPING_NAMES = OrderedDict(
    [
        # Model with LM heads mapping
        ("albert", "AlbertForMaskedLM"),
        ("bert", "BertForMaskedLM"),
        ("big_bird", "BigBirdForMaskedLM"),
        ("bigbird_pegasus", "BigBirdPegasusForConditionalGeneration"),
        ("blenderbot-small", "BlenderbotSmallForConditionalGeneration"),
        ("bloom", "BloomForCausalLM"),
        ("camembert", "CamembertForMaskedLM"),
        ("codegen", "CodeGenForCausalLM"),
        ("cpmant", "CpmAntForCausalLM"),
        ("cpmbee", "CpmBeeForCausalLM"),
        ("deberta", "DebertaForMaskedLM"),
        ("esm", "EsmForMaskedLM"),
        ("gpt_pangu", "GPTPanguForCausalLM"),
        ("mamba", "MambaForCausalLM"),
        ('minicpm', 'MiniCPMForCausalLM'),
        ("reformer", "ReformerModelWithLMHead"),
        ("roberta", "RobertaForMaskedLM"),
        ("rwkv", "RwkvForCausalLM"),
        ("whisper", "WhisperForConditionalGeneration"),
        ("xlm-roberta", "XLMRobertaForMaskedLM"),
	("xlnet", "XLNetLMHeadModel"),
    ]
)

MODEL_FOR_CAUSAL_LM_MAPPING_NAMES = OrderedDict(
    [
        # Model for Causal LM mapping
        ("bart", "BartForCausalLM"),
        ("bert", "BertLMHeadModel"),
        ("bert-generation", "BertGenerationDecoder"),
        ("bigbird_pegasus", "BigBirdPegasusForCausalLM"),
        ("big_bird", "BigBirdForCausalLM"),
        ("biogpt", "BioGptForCausalLM"),
        ("blenderbot", "BlenderbotForCausalLM"),
        ("blenderbot-small", "BlenderbotSmallForCausalLM"),
        ("bloom", "BloomForCausalLM"),
        ("camembert", "CamembertForCausalLM"),
        ("codegen", "CodeGenForCausalLM"),
        ("cogvlm","CogVLMForCausalLM"),
        ("cpmant", "CpmAntForCausalLM"),
        ("cpmbee", "CpmBeeForCausalLM"),
        ("falcon", "FalconForCausalLM"),
        ("gemma", "GemmaForCausalLM"),
        ("gpt2", "GPT2LMHeadModel"),
        ("gpt_pangu", "GPTPanguForCausalLM"),
        ("gpt_bigcode", "GPTBigCodeForCausalLM"),
        ("jetmoe", "JetMoEForCausalLM"),
        ("llama", "LlamaForCausalLM"),
        ("mamba", "MambaForCausalLM"),
        ('minicpm', 'MiniCPMForCausalLM'),
        ("mistral", "MistralForCausalLM"),
        ("mixtral", "MixtralForCausalLM"),
        ("musicgen", "MusicgenForCausalLM"),
        ("musicgen_melody", "MusicgenMelodyForCausalLM"),
        ("olmo", "OlmoForCausalLM"),
        ("openelm", "OpenELMForCausalLM"),
        ("opt", "OPTForCausalLM"),
        ("pegasus", "PegasusForCausalLM"),
        ("phi", "PhiForCausalLM"),
        ("phi3", "Phi3ForCausalLM"),
        ("qwen2", "Qwen2ForCausalLM"),
        ("qwen2_moe", "Qwen2MoeForCausalLM"),
        ("reformer", "ReformerModelWithLMHead"),
        ("roberta", "RobertaLMHeadModel"),
        ("rwkv", "RwkvForCausalLM"),
        ("stablelm", "StableLmForCausalLM"),
        ("starcoder2", "Starcoder2ForCausalLM"),
        ("whisper", "WhisperForCausalLM"),
        ("xlm-roberta", "XLMRobertaForCausalLM"),
	("xlnet", "XLNetLMHeadModel"),
    ]
)


MODEL_FOR_IMAGE_CLASSIFICATION_MAPPING_NAMES = OrderedDict(
    [
        # Model for Image Classification mapping
        ("beit", "BeitForImageClassification"),
        ("bit", "BitForImageClassification"),
        ("clip", "CLIPForImageClassification"),
        ("convnext", "ConvNextForImageClassification"),
        ("convnextv2", "ConvNextV2ForImageClassification"),
        ("cvt", "CvtForImageClassification"),
        ("data2vec-vision", "Data2VecVisionForImageClassification"),
        (
            "deit",
            ("DeiTForImageClassification", "DeiTForImageClassificationWithTeacher"),
        ),
        ("dinat", "DinatForImageClassification"),
        ("dinov2", "Dinov2ForImageClassification"),
        (
            "efficientformer",
            (
                "EfficientFormerForImageClassification",
                "EfficientFormerForImageClassificationWithTeacher",
            ),
        ),
        ("efficientnet", "EfficientNetForImageClassification"),
        ("focalnet", "FocalNetForImageClassification"),
        ("imagegpt", "ImageGPTForImageClassification"),
        (
            "levit",
            ("LevitForImageClassification", "LevitForImageClassificationWithTeacher"),
        ),
        ("mobilenet_v1", "MobileNetV1ForImageClassification"),
        ("mobilenet_v2", "MobileNetV2ForImageClassification"),
        ("mobilevit", "MobileViTForImageClassification"),
        ("mobilevitv2", "MobileViTV2ForImageClassification"),
        ("nat", "NatForImageClassification"),
        (
            "perceiver",
            (
                "PerceiverForImageClassificationLearned",
                "PerceiverForImageClassificationFourier",
                "PerceiverForImageClassificationConvProcessing",
            ),
        ),
        ("poolformer", "PoolFormerForImageClassification"),
        ("pvt", "PvtForImageClassification"),
        ("regnet", "RegNetForImageClassification"),
        ("resnet", "ResNetForImageClassification"),
        ("segformer", "SegformerForImageClassification"),
        ("siglip", "SiglipForImageClassification"),
        ("swiftformer", "SwiftFormerForImageClassification"),
        ("swin", "SwinForImageClassification"),
        ("swinv2", "Swinv2ForImageClassification"),
        ("van", "VanForImageClassification"),
        ("vit", "ViTForImageClassification"),
        ("vit_hybrid", "ViTHybridForImageClassification"),
        ("vit_msn", "ViTMSNForImageClassification"),
    ]
)

MODEL_FOR_INSTANCE_SEGMENTATION_MAPPING_NAMES = OrderedDict(
    [
        # Model for Instance Segmentation mapping
        # MaskFormerForInstanceSegmentation can be removed from this mapping in v5
        ("maskformer", "MaskFormerForInstanceSegmentation"),
    ]
)

MODEL_FOR_UNIVERSAL_SEGMENTATION_MAPPING_NAMES = OrderedDict(
    [
        # Model for Universal Segmentation mapping
        ("detr", "DetrForSegmentation"),
        ("mask2former", "Mask2FormerForUniversalSegmentation"),
        ("maskformer", "MaskFormerForInstanceSegmentation"),
        ("oneformer", "OneFormerForUniversalSegmentation"),
    ]
)

MODEL_FOR_VIDEO_CLASSIFICATION_MAPPING_NAMES = OrderedDict(
    [
        ("timesformer", "TimesformerForVideoClassification"),
        ("videomae", "VideoMAEForVideoClassification"),
        ("vivit", "VivitForVideoClassification"),
    ]
)

MODEL_FOR_VISION_2_SEQ_MAPPING_NAMES = OrderedDict(
    [
        ("blip", "BlipForConditionalGeneration"),
        ("blip-2", "Blip2ForConditionalGeneration"),
        ("git", "GitForCausalLM"),
        ("instructblip", "InstructBlipForConditionalGeneration"),
        ("kosmos-2", "Kosmos2ForConditionalGeneration"),
        ("pix2struct", "Pix2StructForConditionalGeneration"),
        ("vision-encoder-decoder", "VisionEncoderDecoderModel"),
    ]
)

MODEL_FOR_MASKED_LM_MAPPING_NAMES = OrderedDict(
    [
        # Model for Masked LM mapping
        ("albert", "AlbertForMaskedLM"),
        ("bert", "BertForMaskedLM"),
        ("big_bird", "BigBirdForMaskedLM"),
        ("camembert", "CamembertForMaskedLM"),
        ("deberta", "DebertaForMaskedLM"),
        ("esm", "EsmForMaskedLM"),
        ("reformer", "ReformerForMaskedLM"),
        ("xlm-roberta", "XLMRobertaForMaskedLM"),
    ]
)

MODEL_FOR_OBJECT_DETECTION_MAPPING_NAMES = OrderedDict(
    [
        # Model for Object Detection mapping
        ("conditional_detr", "ConditionalDetrForObjectDetection"),
        ("deformable_detr", "DeformableDetrForObjectDetection"),
        ("deta", "DetaForObjectDetection"),
        ("detr", "DetrForObjectDetection"),
        ("table-transformer", "TableTransformerForObjectDetection"),
        ("yolos", "YolosForObjectDetection"),
    ]
)

MODEL_FOR_ZERO_SHOT_OBJECT_DETECTION_MAPPING_NAMES = OrderedDict(
    [
        # Model for Zero Shot Object Detection mapping
        ("owlv2", "Owlv2ForObjectDetection"),
        ("owlvit", "OwlViTForObjectDetection"),
    ]
)

MODEL_FOR_DEPTH_ESTIMATION_MAPPING_NAMES = OrderedDict(
    [
        # Model for depth estimation mapping
        ("dpt", "DPTForDepthEstimation"),
        ("glpn", "GLPNForDepthEstimation"),
    ]
)
MODEL_FOR_SEQ_TO_SEQ_CAUSAL_LM_MAPPING_NAMES = OrderedDict(
    [
        # Model for Seq2Seq Causal LM mapping
        ("bart", "BartForConditionalGeneration"),
        ("bigbird_pegasus", "BigBirdPegasusForConditionalGeneration"),
        ("blenderbot", "BlenderbotForConditionalGeneration"),
        ("blenderbot-small", "BlenderbotSmallForConditionalGeneration"),
        ('chatglm', "ChatGLMForConditionalGeneration"),
        ("encoder-decoder", "EncoderDecoderModel"),
        ("fsmt", "FSMTForConditionalGeneration"),
        ("gptsan-japanese", "GPTSanJapaneseForConditionalGeneration"),
        ("led", "LEDForConditionalGeneration"),
        ("longt5", "LongT5ForConditionalGeneration"),
        ("m2m_100", "M2M100ForConditionalGeneration"),
        ("marian", "MarianMTModel"),
        ("mbart", "MBartForConditionalGeneration"),
        ("mt5", "MT5ForConditionalGeneration"),
        ("mvp", "MvpForConditionalGeneration"),
        ("nllb-moe", "NllbMoeForConditionalGeneration"),
        ("pegasus", "PegasusForConditionalGeneration"),
        ("pegasus_x", "PegasusXForConditionalGeneration"),
        ("plbart", "PLBartForConditionalGeneration"),
        ("prophetnet", "ProphetNetForConditionalGeneration"),
        ("seamless_m4t", "SeamlessM4TForTextToText"),
        ("switch_transformers", "SwitchTransformersForConditionalGeneration"),
        ("t5", "T5ForConditionalGeneration"),
        ("umt5", "UMT5ForConditionalGeneration"),
        ("xlm-prophetnet", "XLMProphetNetForConditionalGeneration"),
    ]
)

MODEL_FOR_SPEECH_SEQ_2_SEQ_MAPPING_NAMES = OrderedDict(
    [
        ("pop2piano", "Pop2PianoForConditionalGeneration"),
        ("seamless_m4t", "SeamlessM4TForSpeechToText"),
        ("speech-encoder-decoder", "SpeechEncoderDecoderModel"),
        ("speech_to_text", "Speech2TextForConditionalGeneration"),
        ("speecht5", "SpeechT5ForSpeechToText"),
        ("whisper", "WhisperForConditionalGeneration"),
    ]
)

MODEL_FOR_SEQUENCE_CLASSIFICATION_MAPPING_NAMES = OrderedDict(
    [
        # Model for Sequence Classification mapping
        ("albert", "AlbertForSequenceClassification"),
        ("bart", "BartForSequenceClassification"),
        ("bert", "BertForSequenceClassification"),
        ("big_bird", "BigBirdForSequenceClassification"),
        ("bigbird_pegasus", "BigBirdPegasusForSequenceClassification"),
        ("biogpt", "BioGptForSequenceClassification"),
        ("bloom", "BloomForSequenceClassification"),
        ("camembert", "CamembertForSequenceClassification"),
        ("deberta", "DebertaForSequenceClassification"),
        ("distilbert", "DistilBertForSequenceClassification"),
        ("esm", "EsmForSequenceClassification"),
        ("falcon", "FalconForSequenceClassification"),
        ("layoutlmv2", "LayoutLMv2ForSequenceClassification"),
        ("jetmoe", "JetMoEForSequenceClassification"),
        ('minicpm', 'MiniCPMForSequenceClassification'),
        ("mistral", "MistralForSequenceClassification"),
        ("mixtral", "MixtralForSequenceClassification"),
        ("opt", "OPTForSequenceClassification"),
        ("phi", "PhiForSequenceClassification"),
        ("phi3", "Phi3ForSequenceClassification"),
        ("qwen2", "Qwen2ForSequenceClassification"),
        ("qwen2_moe", "Qwen2MoeForSequenceClassification"),
        ("reformer", "ReformerForSequenceClassification"),
        ("roberta", "RobertaForSequenceClassification"),
        ("stablelm", "StableLmForSequenceClassification"),
        ("starcoder2", "Starcoder2ForSequenceClassification"),
        ("xlm-roberta", "XLMRobertaForSequenceClassification"),
	    ("xlnet", "XLNetForSequenceClassification"),
    ]
)

MODEL_FOR_QUESTION_ANSWERING_MAPPING_NAMES = OrderedDict(
    [
        # Model for Question Answering mapping
        ("albert", "AlbertForQuestionAnswering"),
        ("bart", "BartForQuestionAnswering"),
        ("bert", "BertForQuestionAnswering"),
        ("big_bird", "BigBirdForQuestionAnswering"),
        ("bigbird_pegasus", "BigBirdPegasusForQuestionAnswering"),
        ("bloom", "BloomForQuestionAnswering"),
        ("camembert", "CamembertForQuestionAnswering"),
        ("canine", "CanineForQuestionAnswering"),
        ("convbert", "ConvBertForQuestionAnswering"),
        ("data2vec-text", "Data2VecTextForQuestionAnswering"),
        ("deberta", "DebertaForQuestionAnswering"),
        ("deberta-v2", "DebertaV2ForQuestionAnswering"),
        ("distilbert", "DistilBertForQuestionAnswering"),
        ("electra", "ElectraForQuestionAnswering"),
        ("ernie", "ErnieForQuestionAnswering"),
        ("ernie_m", "ErnieMForQuestionAnswering"),
        ("falcon", "FalconForQuestionAnswering"),
        ("flaubert", "FlaubertForQuestionAnsweringSimple"),
        ("fnet", "FNetForQuestionAnswering"),
        ("funnel", "FunnelForQuestionAnswering"),
        ("gpt2", "GPT2ForQuestionAnswering"),
        ("gpt_neo", "GPTNeoForQuestionAnswering"),
        ("gpt_neox", "GPTNeoXForQuestionAnswering"),
        ("gptj", "GPTJForQuestionAnswering"),
        ("ibert", "IBertForQuestionAnswering"),
        ("layoutlmv2", "LayoutLMv2ForQuestionAnswering"),
        ("layoutlmv3", "LayoutLMv3ForQuestionAnswering"),
        ("led", "LEDForQuestionAnswering"),
        ("lilt", "LiltForQuestionAnswering"),
        ("longformer", "LongformerForQuestionAnswering"),
        ("luke", "LukeForQuestionAnswering"),
        ("lxmert", "LxmertForQuestionAnswering"),
        ("markuplm", "MarkupLMForQuestionAnswering"),
        ("mbart", "MBartForQuestionAnswering"),
        ("mega", "MegaForQuestionAnswering"),
        ("megatron-bert", "MegatronBertForQuestionAnswering"),
        ("mobilebert", "MobileBertForQuestionAnswering"),
        ("mpnet", "MPNetForQuestionAnswering"),
        ("mpt", "MptForQuestionAnswering"),
        ("mra", "MraForQuestionAnswering"),
        ("mt5", "MT5ForQuestionAnswering"),
        ("mvp", "MvpForQuestionAnswering"),
        ("nezha", "NezhaForQuestionAnswering"),
        ("nystromformer", "NystromformerForQuestionAnswering"),
        ("opt", "OPTForQuestionAnswering"),
        ("qdqbert", "QDQBertForQuestionAnswering"),
        ("reformer", "ReformerForQuestionAnswering"),
        ("rembert", "RemBertForQuestionAnswering"),
        ("roberta", "RobertaForQuestionAnswering"),
        ("roberta-prelayernorm", "RobertaPreLayerNormForQuestionAnswering"),
        ("roc_bert", "RoCBertForQuestionAnswering"),
        ("roformer", "RoFormerForQuestionAnswering"),
        ("splinter", "SplinterForQuestionAnswering"),
        ("squeezebert", "SqueezeBertForQuestionAnswering"),
        ("t5", "T5ForQuestionAnswering"),
        ("umt5", "UMT5ForQuestionAnswering"),
        ("xlm", "XLMForQuestionAnsweringSimple"),
        ("xlm-roberta", "XLMRobertaForQuestionAnswering"),
        ("xlm-roberta-xl", "XLMRobertaXLForQuestionAnswering"),
        ("xlnet", "XLNetForQuestionAnsweringSimple"),
        ("xmod", "XmodForQuestionAnswering"),
        ("yoso", "YosoForQuestionAnswering"),
    ]
)

MODEL_FOR_TABLE_QUESTION_ANSWERING_MAPPING_NAMES = OrderedDict(
    [
        # Model for Table Question Answering mapping
        ("tapas", "TapasForQuestionAnswering"),
    ]
)

MODEL_FOR_VISUAL_QUESTION_ANSWERING_MAPPING_NAMES = OrderedDict(
    [
        ("blip", "BlipForQuestionAnswering"),
        ("blip-2", "Blip2ForConditionalGeneration"),
        ("vilt", "ViltForQuestionAnswering"),
    ]
)

MODEL_FOR_DOCUMENT_QUESTION_ANSWERING_MAPPING_NAMES = OrderedDict(
    [
        ("layoutlm", "LayoutLMForQuestionAnswering"),
        ("layoutlmv2", "LayoutLMv2ForQuestionAnswering"),
        ("layoutlmv3", "LayoutLMv3ForQuestionAnswering"),
    ]
)

MODEL_FOR_TOKEN_CLASSIFICATION_MAPPING_NAMES = OrderedDict(
    [
        # Model for Token Classification mapping
        ("albert", "AlbertForTokenClassification"),
        ("bert", "BertForTokenClassification"),
        ("big_bird", "BigBirdForTokenClassification"),
        ("biogpt", "BioGptForTokenClassification"),
        ("bloom", "BloomForTokenClassification"),
        ("bros", "BrosForTokenClassification"),
        ("camembert", "CamembertForTokenClassification"),
        ("canine", "CanineForTokenClassification"),
        ("convbert", "ConvBertForTokenClassification"),
        ("data2vec-text", "Data2VecTextForTokenClassification"),
        ("deberta", "DebertaForTokenClassification"),
        ("deberta-v2", "DebertaV2ForTokenClassification"),
        ("distilbert", "DistilBertForTokenClassification"),
        ("electra", "ElectraForTokenClassification"),
        ("ernie", "ErnieForTokenClassification"),
        ("ernie_m", "ErnieMForTokenClassification"),
        ("esm", "EsmForTokenClassification"),
        ("falcon", "FalconForTokenClassification"),
        ("flaubert", "FlaubertForTokenClassification"),
        ("fnet", "FNetForTokenClassification"),
        ("funnel", "FunnelForTokenClassification"),
        ("gpt-sw3", "GPT2ForTokenClassification"),
        ("gpt2", "GPT2ForTokenClassification"),
        ("gpt_bigcode", "GPTBigCodeForTokenClassification"),
        ("gpt_neo", "GPTNeoForTokenClassification"),
        ("gpt_neox", "GPTNeoXForTokenClassification"),
        ("ibert", "IBertForTokenClassification"),
        ("layoutlm", "LayoutLMForTokenClassification"),
        ("layoutlmv2", "LayoutLMv2ForTokenClassification"),
        ("layoutlmv3", "LayoutLMv3ForTokenClassification"),
        ("lilt", "LiltForTokenClassification"),
        ("longformer", "LongformerForTokenClassification"),
        ("luke", "LukeForTokenClassification"),
        ("markuplm", "MarkupLMForTokenClassification"),
        ("mega", "MegaForTokenClassification"),
        ("megatron-bert", "MegatronBertForTokenClassification"),
        ("mobilebert", "MobileBertForTokenClassification"),
        ("mpnet", "MPNetForTokenClassification"),
        ("mpt", "MptForTokenClassification"),
        ("mra", "MraForTokenClassification"),
        ("nezha", "NezhaForTokenClassification"),
        ("nystromformer", "NystromformerForTokenClassification"),
        ("phi", "PhiForTokenClassification"),
        ("phi3", "Phi3ForTokenClassification"),
        ("qdqbert", "QDQBertForTokenClassification"),
        ("rembert", "RemBertForTokenClassification"),
        ("roberta", "RobertaForTokenClassification"),
        ("roberta-prelayernorm", "RobertaPreLayerNormForTokenClassification"),
        ("roc_bert", "RoCBertForTokenClassification"),
        ("roformer", "RoFormerForTokenClassification"),
        ("squeezebert", "SqueezeBertForTokenClassification"),
        ("stablelm", "StableLmForTokenClassification"),
        ("xlm", "XLMForTokenClassification"),
        ("xlm-roberta", "XLMRobertaForTokenClassification"),
        ("xlm-roberta-xl", "XLMRobertaXLForTokenClassification"),
        ("xlnet", "XLNetForTokenClassification"),
        ("xmod", "XmodForTokenClassification"),
        ("yoso", "YosoForTokenClassification"),
    ]
)

MODEL_FOR_MULTIPLE_CHOICE_MAPPING_NAMES = OrderedDict(
    [
        # Model for Multiple Choice mapping
        ("albert", "AlbertForMultipleChoice"),
        ("bert", "BertForMultipleChoice"),
        ("big_bird", "BigBirdForMultipleChoice"),
        ("camembert", "CamembertForMultipleChoice"),
        ("canine", "CanineForMultipleChoice"),
        ("convbert", "ConvBertForMultipleChoice"),
        ("data2vec-text", "Data2VecTextForMultipleChoice"),
        ("deberta-v2", "DebertaV2ForMultipleChoice"),
        ("distilbert", "DistilBertForMultipleChoice"),
        ("electra", "ElectraForMultipleChoice"),
        ("ernie", "ErnieForMultipleChoice"),
        ("ernie_m", "ErnieMForMultipleChoice"),
        ("flaubert", "FlaubertForMultipleChoice"),
        ("fnet", "FNetForMultipleChoice"),
        ("funnel", "FunnelForMultipleChoice"),
        ("ibert", "IBertForMultipleChoice"),
        ("longformer", "LongformerForMultipleChoice"),
        ("luke", "LukeForMultipleChoice"),
        ("mega", "MegaForMultipleChoice"),
        ("megatron-bert", "MegatronBertForMultipleChoice"),
        ("mobilebert", "MobileBertForMultipleChoice"),
        ("mpnet", "MPNetForMultipleChoice"),
        ("mra", "MraForMultipleChoice"),
        ("nezha", "NezhaForMultipleChoice"),
        ("nystromformer", "NystromformerForMultipleChoice"),
        ("qdqbert", "QDQBertForMultipleChoice"),
        ("rembert", "RemBertForMultipleChoice"),
        ("roberta", "RobertaForMultipleChoice"),
        ("roberta-prelayernorm", "RobertaPreLayerNormForMultipleChoice"),
        ("roc_bert", "RoCBertForMultipleChoice"),
        ("roformer", "RoFormerForMultipleChoice"),
        ("squeezebert", "SqueezeBertForMultipleChoice"),
        ("xlm", "XLMForMultipleChoice"),
        ("xlm-roberta", "XLMRobertaForMultipleChoice"),
        ("xlm-roberta-xl", "XLMRobertaXLForMultipleChoice"),
        ("xlnet", "XLNetForMultipleChoice"),
        ("xmod", "XmodForMultipleChoice"),
        ("yoso", "YosoForMultipleChoice"),
    ]
)

MODEL_FOR_NEXT_SENTENCE_PREDICTION_MAPPING_NAMES = OrderedDict(
    [
        ("bert", "BertForNextSentencePrediction"),
        ("ernie", "ErnieForNextSentencePrediction"),
        ("fnet", "FNetForNextSentencePrediction"),
        ("megatron-bert", "MegatronBertForNextSentencePrediction"),
        ("mobilebert", "MobileBertForNextSentencePrediction"),
        ("nezha", "NezhaForNextSentencePrediction"),
        ("qdqbert", "QDQBertForNextSentencePrediction"),
    ]
)

MODEL_FOR_AUDIO_CLASSIFICATION_MAPPING_NAMES = OrderedDict(
    [
        # Model for Audio Classification mapping
        ("audio-spectrogram-transformer", "ASTForAudioClassification"),
        ("data2vec-audio", "Data2VecAudioForSequenceClassification"),
        ("gemma", "GemmaForSequenceClassification"),
        ("hubert", "HubertForSequenceClassification"),
        ("sew", "SEWForSequenceClassification"),
        ("sew-d", "SEWDForSequenceClassification"),
        ("unispeech", "UniSpeechForSequenceClassification"),
        ("unispeech-sat", "UniSpeechSatForSequenceClassification"),
        ("wav2vec2", "Wav2Vec2ForSequenceClassification"),
        ("wav2vec2-conformer", "Wav2Vec2ConformerForSequenceClassification"),
        ("wavlm", "WavLMForSequenceClassification"),
        ("whisper", "WhisperForAudioClassification"),
    ]
)

MODEL_FOR_CTC_MAPPING_NAMES = OrderedDict(
    [
        # Model for Connectionist temporal classification (CTC) mapping
        ("data2vec-audio", "Data2VecAudioForCTC"),
        ("hubert", "HubertForCTC"),
        ("mctct", "MCTCTForCTC"),
        ("sew", "SEWForCTC"),
        ("sew-d", "SEWDForCTC"),
        ("unispeech", "UniSpeechForCTC"),
        ("unispeech-sat", "UniSpeechSatForCTC"),
        ("wav2vec2", "Wav2Vec2ForCTC"),
        ("wav2vec2-conformer", "Wav2Vec2ConformerForCTC"),
        ("wavlm", "WavLMForCTC"),
    ]
)

MODEL_FOR_AUDIO_FRAME_CLASSIFICATION_MAPPING_NAMES = OrderedDict(
    [
        # Model for Audio Classification mapping
        ("data2vec-audio", "Data2VecAudioForAudioFrameClassification"),
        ("unispeech-sat", "UniSpeechSatForAudioFrameClassification"),
        ("wav2vec2", "Wav2Vec2ForAudioFrameClassification"),
        ("wav2vec2-conformer", "Wav2Vec2ConformerForAudioFrameClassification"),
        ("wavlm", "WavLMForAudioFrameClassification"),
    ]
)

MODEL_FOR_AUDIO_XVECTOR_MAPPING_NAMES = OrderedDict(
    [
        # Model for Audio Classification mapping
        ("data2vec-audio", "Data2VecAudioForXVector"),
        ("unispeech-sat", "UniSpeechSatForXVector"),
        ("wav2vec2", "Wav2Vec2ForXVector"),
        ("wav2vec2-conformer", "Wav2Vec2ConformerForXVector"),
        ("wavlm", "WavLMForXVector"),
    ]
)

MODEL_FOR_TEXT_TO_SPECTROGRAM_MAPPING_NAMES = OrderedDict(
    [
        # Model for Text-To-Spectrogram mapping
        ("speecht5", "SpeechT5ForTextToSpeech"),
    ]
)

MODEL_FOR_TEXT_TO_WAVEFORM_MAPPING_NAMES = OrderedDict(
    [
        # Model for Text-To-Waveform mapping
        ("bark", "BarkModel"),
        ("musicgen", "MusicgenForConditionalGeneration"),
        ("musicgen_melody", "MusicgenMelodyForConditionalGeneration"),
        ("seamless_m4t", "SeamlessM4TForTextToSpeech"),
        ("vits", "VitsModel"),
    ]
)

MODEL_FOR_ZERO_SHOT_IMAGE_CLASSIFICATION_MAPPING_NAMES = OrderedDict(
    [
        # Model for Zero Shot Image Classification mapping
        ("align", "AlignModel"),
        ("altclip", "AltCLIPModel"),
        ("blip", "BlipModel"),
        ("chinese_clip", "ChineseCLIPModel"),
        ("clip", "CLIPModel"),
        ("clipseg", "CLIPSegModel"),
    ]
)

MODEL_FOR_BACKBONE_MAPPING_NAMES = OrderedDict(
    [
        # Backbone mapping
        ("beit", "BeitBackbone"),
        ("bit", "BitBackbone"),
        ("convnext", "ConvNextBackbone"),
        ("convnextv2", "ConvNextV2Backbone"),
        ("dinat", "DinatBackbone"),
        ("dinov2", "Dinov2Backbone"),
        ("focalnet", "FocalNetBackbone"),
        ("maskformer-swin", "MaskFormerSwinBackbone"),
        ("nat", "NatBackbone"),
        ("resnet", "ResNetBackbone"),
        ("swin", "SwinBackbone"),
        ("timm_backbone", "TimmBackbone"),
        ("vitdet", "VitDetBackbone"),
    ]
)

MODEL_FOR_MASK_GENERATION_MAPPING_NAMES = OrderedDict(
    [
        ("sam", "SamModel"),
    ]
)

MODEL_FOR_TEXT_ENCODING_MAPPING_NAMES = OrderedDict(
    [
        ("albert", "AlbertModel"),
        ("bert", "BertModel"),
        ("big_bird", "BigBirdModel"),
        ("data2vec-text", "Data2VecTextModel"),
        ("deberta", "DebertaModel"),
        ("deberta-v2", "DebertaV2Model"),
        ("distilbert", "DistilBertModel"),
        ("electra", "ElectraModel"),
        ("flaubert", "FlaubertModel"),
        ("ibert", "IBertModel"),
        ("longformer", "LongformerModel"),
        ("mobilebert", "MobileBertModel"),
        ("mt5", "MT5EncoderModel"),
        ("nystromformer", "NystromformerModel"),
        ("reformer", "ReformerModel"),
        ("rembert", "RemBertModel"),
        ("roberta", "RobertaModel"),
        ("roberta-prelayernorm", "RobertaPreLayerNormModel"),
        ("roc_bert", "RoCBertModel"),
        ("roformer", "RoFormerModel"),
        ("squeezebert", "SqueezeBertModel"),
        ("t5", "T5EncoderModel"),
        ("umt5", "UMT5EncoderModel"),
        ("xlm", "XLMModel"),
        ("xlm-roberta", "XLMRobertaModel"),
        ("xlm-roberta-xl", "XLMRobertaXLModel"),
    ]
)

MODEL_FOR_IMAGE_TO_IMAGE_MAPPING_NAMES = OrderedDict(
    [
        ("swin2sr", "Swin2SRForImageSuperResolution"),
    ]
)

MODEL_FOR_IMAGE_MAPPING_NAMES = OrderedDict(
    [
        # Model for Image mapping
        ("beit", "BeitModel"),
        ("bit", "BitModel"),
        ("conditional_detr", "ConditionalDetrModel"),
        ("convnext", "ConvNextModel"),
        ("convnextv2", "ConvNextV2Model"),
        ("data2vec-vision", "Data2VecVisionModel"),
        ("deformable_detr", "DeformableDetrModel"),
        ("deit", "DeiTModel"),
        ("deta", "DetaModel"),
        ("detr", "DetrModel"),
        ("dinat", "DinatModel"),
        ("dinov2", "Dinov2Model"),
        ("dpt", "DPTModel"),
        ("efficientformer", "EfficientFormerModel"),
        ("efficientnet", "EfficientNetModel"),
        ("focalnet", "FocalNetModel"),
        ("glpn", "GLPNModel"),
        ("imagegpt", "ImageGPTModel"),
        ("levit", "LevitModel"),
        ("mobilenet_v1", "MobileNetV1Model"),
        ("mobilenet_v2", "MobileNetV2Model"),
        ("mobilevit", "MobileViTModel"),
        ("mobilevitv2", "MobileViTV2Model"),
        ("nat", "NatModel"),
        ("poolformer", "PoolFormerModel"),
        ("pvt", "PvtModel"),
        ("regnet", "RegNetModel"),
        ("resnet", "ResNetModel"),
        ("segformer", "SegformerModel"),
        ("siglip_vision_model", "SiglipVisionModel"),
        ("swiftformer", "SwiftFormerModel"),
        ("swin", "SwinModel"),
        ("swin2sr", "Swin2SRModel"),
        ("swinv2", "Swinv2Model"),
        ("table-transformer", "TableTransformerModel"),
        ("timesformer", "TimesformerModel"),
        ("timm_backbone", "TimmBackbone"),
        ("van", "VanModel"),
        ("videomae", "VideoMAEModel"),
        ("vit", "ViTModel"),
        ("vit_hybrid", "ViTHybridModel"),
        ("vit_mae", "ViTMAEModel"),
        ("vit_msn", "ViTMSNModel"),
        ("vitdet", "VitDetModel"),
        ("vivit", "VivitModel"),
        ("yolos", "YolosModel"),
    ]
)


MODEL_FOR_SEMANTIC_SEGMENTATION_MAPPING_NAMES = OrderedDict(
    [
        # Model for Semantic Segmentation mapping
        ("beit", "BeitForSemanticSegmentation"),
        ("data2vec-vision", "Data2VecVisionForSemanticSegmentation"),
        ("dpt", "DPTForSemanticSegmentation"),
        ("mobilenet_v2", "MobileNetV2ForSemanticSegmentation"),
        ("mobilevit", "MobileViTForSemanticSegmentation"),
        ("mobilevitv2", "MobileViTV2ForSemanticSegmentation"),
        ("segformer", "SegformerForSemanticSegmentation"),
        ("upernet", "UperNetForSemanticSegmentation"),
    ]
)

MODEL_MAPPING = _LazyAutoMapping(CONFIG_MAPPING_NAMES, MODEL_MAPPING_NAMES)
MODEL_FOR_PRETRAINING_MAPPING = _LazyAutoMapping(
    CONFIG_MAPPING_NAMES, MODEL_FOR_PRETRAINING_MAPPING_NAMES)
MODEL_WITH_LM_HEAD_MAPPING = _LazyAutoMapping(
    CONFIG_MAPPING_NAMES, MODEL_WITH_LM_HEAD_MAPPING_NAMES)
MODEL_FOR_CAUSAL_LM_MAPPING = _LazyAutoMapping(
    CONFIG_MAPPING_NAMES, MODEL_FOR_CAUSAL_LM_MAPPING_NAMES)

MODEL_FOR_IMAGE_CLASSIFICATION_MAPPING = _LazyAutoMapping(
    CONFIG_MAPPING_NAMES, MODEL_FOR_IMAGE_CLASSIFICATION_MAPPING_NAMES
)

MODEL_FOR_ZERO_SHOT_IMAGE_CLASSIFICATION_MAPPING = _LazyAutoMapping(
    CONFIG_MAPPING_NAMES, MODEL_FOR_ZERO_SHOT_IMAGE_CLASSIFICATION_MAPPING_NAMES
)

MODEL_FOR_INSTANCE_SEGMENTATION_MAPPING = _LazyAutoMapping(
    CONFIG_MAPPING_NAMES, MODEL_FOR_INSTANCE_SEGMENTATION_MAPPING_NAMES
)
MODEL_FOR_UNIVERSAL_SEGMENTATION_MAPPING = _LazyAutoMapping(
    CONFIG_MAPPING_NAMES, MODEL_FOR_UNIVERSAL_SEGMENTATION_MAPPING_NAMES
)
MODEL_FOR_VIDEO_CLASSIFICATION_MAPPING = _LazyAutoMapping(
    CONFIG_MAPPING_NAMES, MODEL_FOR_VIDEO_CLASSIFICATION_MAPPING_NAMES
)
MODEL_FOR_VISION_2_SEQ_MAPPING = _LazyAutoMapping(
    CONFIG_MAPPING_NAMES, MODEL_FOR_VISION_2_SEQ_MAPPING_NAMES)
MODEL_FOR_VISUAL_QUESTION_ANSWERING_MAPPING = _LazyAutoMapping(
    CONFIG_MAPPING_NAMES, MODEL_FOR_VISUAL_QUESTION_ANSWERING_MAPPING_NAMES
)
MODEL_FOR_DOCUMENT_QUESTION_ANSWERING_MAPPING = _LazyAutoMapping(
    CONFIG_MAPPING_NAMES, MODEL_FOR_DOCUMENT_QUESTION_ANSWERING_MAPPING_NAMES
)
MODEL_FOR_MASKED_LM_MAPPING = _LazyAutoMapping(
    CONFIG_MAPPING_NAMES, MODEL_FOR_MASKED_LM_MAPPING_NAMES)

MODEL_FOR_OBJECT_DETECTION_MAPPING = _LazyAutoMapping(
    CONFIG_MAPPING_NAMES, MODEL_FOR_OBJECT_DETECTION_MAPPING_NAMES)
MODEL_FOR_ZERO_SHOT_OBJECT_DETECTION_MAPPING = _LazyAutoMapping(
    CONFIG_MAPPING_NAMES, MODEL_FOR_ZERO_SHOT_OBJECT_DETECTION_MAPPING_NAMES
)
MODEL_FOR_DEPTH_ESTIMATION_MAPPING = _LazyAutoMapping(
    CONFIG_MAPPING_NAMES, MODEL_FOR_DEPTH_ESTIMATION_MAPPING_NAMES)
MODEL_FOR_SEQ_TO_SEQ_CAUSAL_LM_MAPPING = _LazyAutoMapping(
    CONFIG_MAPPING_NAMES, MODEL_FOR_SEQ_TO_SEQ_CAUSAL_LM_MAPPING_NAMES
)
MODEL_FOR_SEQUENCE_CLASSIFICATION_MAPPING = _LazyAutoMapping(
    CONFIG_MAPPING_NAMES, MODEL_FOR_SEQUENCE_CLASSIFICATION_MAPPING_NAMES
)
MODEL_FOR_QUESTION_ANSWERING_MAPPING = _LazyAutoMapping(
    CONFIG_MAPPING_NAMES, MODEL_FOR_QUESTION_ANSWERING_MAPPING_NAMES
)
MODEL_FOR_TABLE_QUESTION_ANSWERING_MAPPING = _LazyAutoMapping(
    CONFIG_MAPPING_NAMES, MODEL_FOR_TABLE_QUESTION_ANSWERING_MAPPING_NAMES
)
MODEL_FOR_TOKEN_CLASSIFICATION_MAPPING = _LazyAutoMapping(
    CONFIG_MAPPING_NAMES, MODEL_FOR_TOKEN_CLASSIFICATION_MAPPING_NAMES
)
MODEL_FOR_MULTIPLE_CHOICE_MAPPING = _LazyAutoMapping(
    CONFIG_MAPPING_NAMES, MODEL_FOR_MULTIPLE_CHOICE_MAPPING_NAMES)
MODEL_FOR_NEXT_SENTENCE_PREDICTION_MAPPING = _LazyAutoMapping(
    CONFIG_MAPPING_NAMES, MODEL_FOR_NEXT_SENTENCE_PREDICTION_MAPPING_NAMES
)
MODEL_FOR_AUDIO_CLASSIFICATION_MAPPING = _LazyAutoMapping(
    CONFIG_MAPPING_NAMES, MODEL_FOR_AUDIO_CLASSIFICATION_MAPPING_NAMES
)
MODEL_FOR_CTC_MAPPING = _LazyAutoMapping(
    CONFIG_MAPPING_NAMES, MODEL_FOR_CTC_MAPPING_NAMES)
MODEL_FOR_SPEECH_SEQ_2_SEQ_MAPPING = _LazyAutoMapping(
    CONFIG_MAPPING_NAMES, MODEL_FOR_SPEECH_SEQ_2_SEQ_MAPPING_NAMES)
MODEL_FOR_AUDIO_FRAME_CLASSIFICATION_MAPPING = _LazyAutoMapping(
    CONFIG_MAPPING_NAMES, MODEL_FOR_AUDIO_FRAME_CLASSIFICATION_MAPPING_NAMES
)
MODEL_FOR_AUDIO_XVECTOR_MAPPING = _LazyAutoMapping(
    CONFIG_MAPPING_NAMES, MODEL_FOR_AUDIO_XVECTOR_MAPPING_NAMES)

MODEL_FOR_TEXT_TO_SPECTROGRAM_MAPPING = _LazyAutoMapping(
    CONFIG_MAPPING_NAMES, MODEL_FOR_TEXT_TO_SPECTROGRAM_MAPPING_NAMES
)

MODEL_FOR_TEXT_TO_WAVEFORM_MAPPING = _LazyAutoMapping(
    CONFIG_MAPPING_NAMES, MODEL_FOR_TEXT_TO_WAVEFORM_MAPPING_NAMES)

MODEL_FOR_BACKBONE_MAPPING = _LazyAutoMapping(
    CONFIG_MAPPING_NAMES, MODEL_FOR_BACKBONE_MAPPING_NAMES)

MODEL_FOR_MASK_GENERATION_MAPPING = _LazyAutoMapping(
    CONFIG_MAPPING_NAMES, MODEL_FOR_MASK_GENERATION_MAPPING_NAMES)

MODEL_FOR_TEXT_ENCODING_MAPPING = _LazyAutoMapping(
    CONFIG_MAPPING_NAMES, MODEL_FOR_TEXT_ENCODING_MAPPING_NAMES)

MODEL_FOR_IMAGE_TO_IMAGE_MAPPING = _LazyAutoMapping(
    CONFIG_MAPPING_NAMES, MODEL_FOR_IMAGE_TO_IMAGE_MAPPING_NAMES)

MODEL_FOR_IMAGE_MAPPING = _LazyAutoMapping(
    CONFIG_MAPPING_NAMES, MODEL_FOR_IMAGE_MAPPING_NAMES)

MODEL_FOR_SEMANTIC_SEGMENTATION_MAPPING = _LazyAutoMapping(
    CONFIG_MAPPING_NAMES, MODEL_FOR_SEMANTIC_SEGMENTATION_MAPPING_NAMES
)


class AutoModelForMaskGeneration(_BaseAutoModelClass):

    """
    Represents a class for generating masks automatically based on a given model.
    This class inherits functionality from the _BaseAutoModelClass, providing methods and attributes for mask generation.
    """
    _model_mapping = MODEL_FOR_MASK_GENERATION_MAPPING


class AutoModelForTextEncoding(_BaseAutoModelClass):

    """
    The AutoModelForTextEncoding class represents a model for encoding text data. It is a subclass of the _BaseAutoModelClass and inherits its behavior and attributes. This class provides functionality for
automatically encoding text data and can be used for various natural language processing tasks.
    """
    _model_mapping = MODEL_FOR_TEXT_ENCODING_MAPPING


class AutoModelForImageToImage(_BaseAutoModelClass):

    """
    Represents an automatic model for image-to-image tasks.

    This class inherits from the _BaseAutoModelClass and provides functionality for automatically selecting and using models for image-to-image tasks. It encapsulates the logic for model selection,
configuration, and inference for image-to-image transformation tasks. Users can leverage this class to streamline the process of selecting and using the most suitable model for their specific image-to-image
transformation needs.

    Attributes:
        _BaseAutoModelClass: The base class providing foundational functionality for automatic model selection and usage.

    Note:
        This class is designed to streamline the process of model selection and utilization for image-to-image transformation tasks. It encapsulates the underlying complexities of model selection and
configuration, enabling users to focus on the specifics of their image transformation requirements.

    """
    _model_mapping = MODEL_FOR_IMAGE_TO_IMAGE_MAPPING


class AutoModel(_BaseAutoModelClass):

    """
    Represents an automated model for performing various tasks related to vehicle models.

    This class inherits from _BaseAutoModelClass and provides functionalities for managing and analyzing vehicle models in an automated manner.
    It includes methods for data processing, model training, evaluation, and prediction.
    The AutoModel class serves as a foundation for building automated systems that work with vehicle models efficiently.
    """
    _model_mapping = MODEL_MAPPING


class AutoModelForPreTraining(_BaseAutoModelClass):

    """
    Represents a Python class for an auto model used for pre-training natural language processing (NLP) tasks.
    This class inherits functionality from the _BaseAutoModelClass, providing a foundation for pre-training NLP models.
    It encapsulates methods and attributes specific to pre-training tasks, allowing for efficient development and training of NLP models.
    """
    _model_mapping = MODEL_FOR_PRETRAINING_MAPPING

# Private on purpose, the public class will add the deprecation warnings.


class _AutoModelWithLMHead(_BaseAutoModelClass):

    """
    This class represents an automatic model with a language modeling head, implementing the functionality of generating text based on given input.

    It inherits from the '_BaseAutoModelClass' class, which provides the base functionality for automatic models.

    Attributes:
        - model_name_or_path (str): The name or path of the pre-trained model to be used.
        - config (PretrainedConfig): The configuration object for the model.
        - tokenizer (PreTrainedTokenizer): The tokenizer used for tokenization and encoding of text inputs.
        - model (PreTrainedModel): The pre-trained model used for generating text.

    Methods:
        - generate: Generates text based on the given input using the language modeling head of the model.
        - forward: Performs a forward pass through the model to generate text.
        - prepare_inputs_for_generation: Prepares the input data for generation by the model.
        - save_pretrained: Saves the model and its configuration to the specified directory.
        - from_pretrained: Creates a new instance of the class from a pre-trained model.
        - __call__: Invokes the model to generate text based on the given input.

    Note:
        This class serves as a convenient interface to easily generate text using a pre-trained language model with a language modeling head. It provides methods for generating text as well as saving and
loading the model.

    Example usage:
        >>> model = _AutoModelWithLMHead.from_pretrained('bert-base-uncased')
        >>> inputs = "Once upon a time"
        >>> generated_text = model.generate(inputs)
    """
    _model_mapping = MODEL_WITH_LM_HEAD_MAPPING


class AutoModelForCausalLM(_BaseAutoModelClass):

    """
    Represents a Python class for an automatic model tailored for Causal Language Modeling tasks.
    This class inherits from the _BaseAutoModelClass and provides functionality for training, fine-tuning, and utilizing models for causal language modeling tasks.
    It includes methods for loading pre-trained models, generating text sequences, and evaluating model performance.
    """
    _model_mapping = MODEL_FOR_CAUSAL_LM_MAPPING


class AutoModelForMaskedLM(_BaseAutoModelClass):

    """
    Represents a class for automatically generating masked language model outputs based on a pre-trained model.

    This class serves as a specialized extension of the _BaseAutoModelClass, inheriting its core functionality and adding specific methods and attributes tailored for masked language model tasks. It provides a
convenient interface for utilizing pre-trained language models to predict masked tokens within a given input sequence.
    """
    _model_mapping = MODEL_FOR_MASKED_LM_MAPPING


class AutoModelForSeq2SeqLM(_BaseAutoModelClass):

    """
    Represents a class for automatic generation of models for sequence-to-sequence language modeling tasks.
    This class inherits functionality from the _BaseAutoModelClass, providing a base for creating and customizing
    sequence-to-sequence language models for various natural language processing applications.
    """
    _model_mapping = MODEL_FOR_SEQ_TO_SEQ_CAUSAL_LM_MAPPING


class AutoModelForSequenceClassification(_BaseAutoModelClass):

    """
    The 'AutoModelForSequenceClassification' class represents an automatic model for sequence classification tasks in Python.
    This class inherits functionality from the '_BaseAutoModelClass' class and provides a high-level interface for creating and utilizing pre-trained models for sequence classification tasks.
    """
    _model_mapping = MODEL_FOR_SEQUENCE_CLASSIFICATION_MAPPING


class AutoModelForQuestionAnswering(_BaseAutoModelClass):

    """
    This class represents an automatic model for question answering in Python. It is a subclass of the _BaseAutoModelClass, which provides a base implementation for automatic models.

    The AutoModelForQuestionAnswering class is designed to handle the task of question answering, where given a question and a context, it predicts the answer within the given context. It leverages pre-trained
models and fine-tuning techniques to achieve high accuracy and performance.

    Attributes:
        - model_name_or_path (str): The name or path of the pre-trained model to be used for question answering.
        - config (AutoConfig): The configuration object that holds the model's configuration settings.
        - tokenizer (PreTrainedTokenizer): The tokenizer used to preprocess input data for the model.
        - model (PreTrainedModel): The pre-trained model for question answering.

    Methods:
        - from_pretrained(cls, model_name_or_path, *args, **kwargs): Class method that loads a pre-trained model and returns an instance of the AutoModelForQuestionAnswering class.
        - forward(self, input_ids, attention_mask=None, token_type_ids=None, position_ids=None, head_mask=None): Performs forward pass through the model given input IDs and other optional arguments, and
returns the predicted answer.
        - save_pretrained(self, save_directory): Saves the model and its configuration to the specified directory for future use.
        - from_config(cls, config): Class method that creates an instance of the AutoModelForQuestionAnswering class from a provided configuration object.
        - resize_token_embeddings(self, new_num_tokens): Resizes the token embeddings of the model to match the new number of tokens.

    Usage:

    # Instantiate the AutoModelForQuestionAnswering class
    model = AutoModelForQuestionAnswering.from_pretrained('bert-base-uncased')

    # Perform question answering
    question = "What is the capital of France?"
    context = "Paris is the capital of France."
    input_ids = tokenizer.encode(question, context)
    answer = model.forward(input_ids)

    # Save the model
    model.save_pretrained('models/qa_model')

    # Load the saved model
    loaded_model = AutoModelForQuestionAnswering.from_pretrained('models/qa_model')

    Note: The AutoModelForQuestionAnswering class is built on top of the transformers library, which provides a wide range of pre-trained models for various NLP tasks. It is recommended to refer to the
transformers documentation for more details on using this class and customizing its behavior.
    """
    _model_mapping = MODEL_FOR_QUESTION_ANSWERING_MAPPING


class AutoModelForTableQuestionAnswering(_BaseAutoModelClass):

    """
    AutoModelForTableQuestionAnswering is a Python class that represents a model for table-based question answering tasks. This class inherits from the _BaseAutoModelClass, providing functionality for
processing and generating answers for questions related to tables.

    This class encapsulates the necessary methods and attributes for initializing, loading, and utilizing a pre-trained model for table question answering. It provides an interface for encoding table data and
questions, and generating answers based on the learned patterns and representations.

    The AutoModelForTableQuestionAnswering class is designed to be flexible and customizable, allowing users to fine-tune and adapt the model to specific table question answering tasks. It serves as a
high-level abstraction for working with table-based question answering models, enabling seamless integration into various applications and workflows.

    Users can leverage the capabilities of this class to efficiently handle table question answering tasks, benefiting from the underlying mechanisms for processing and interpreting tabular data in the context
of natural language questions. The class facilitates the integration of table question answering functionality into larger projects, providing a powerful and efficient solution for handling such tasks within a
Python environment.
    """
    _model_mapping = MODEL_FOR_TABLE_QUESTION_ANSWERING_MAPPING


class AutoModelForVisualQuestionAnswering(_BaseAutoModelClass):

    """
    Represents a specialized model class for visual question answering (VQA) tasks.

    This class serves as an extension of the _BaseAutoModelClass and provides functionality tailored specifically for visual question answering applications. It encapsulates the necessary components and
methods for processing both visual and textual inputs to generate accurate answers to questions related to images. Users can leverage the capabilities of this class to build, train, and deploy VQA models with
ease.

    Attributes:
        Inherits from _BaseAutoModelClass: A base class that defines essential attributes and methods for auto-generated model classes.
        Additional attributes specific to visual question answering tasks may be present within this class.

    Methods:
        - Specific methods for processing visual data, textual data, and combining them to produce answers to given questions.
        - Utility functions for preprocessing input data, handling model inference, and post-processing the output for interpretation.
        - Customizable parameters and settings to fine-tune the model's behavior for different VQA scenarios.

    Usage:
        Instantiate an object of AutoModelForVisualQuestionAnswering to access its VQA-specific functionalities and utilize them in developing VQA solutions. Users can extend and customize the class to adapt
to different datasets and requirements, enhancing the model's performance on varying VQA tasks.

    Note:
        It is recommended to refer to the documentation of _BaseAutoModelClass for general information on inherited attributes and methods.

    For detailed information on the implementation and usage of AutoModelForVisualQuestionAnswering, please refer to the official documentation or codebase.
    """
    _model_mapping = MODEL_FOR_VISUAL_QUESTION_ANSWERING_MAPPING


class AutoModelForDocumentQuestionAnswering(_BaseAutoModelClass):

    """
    This class represents an auto model for document question answering tasks.
    It inherits from the _BaseAutoModelClass, providing functionalities for processing text input
    and generating answers to questions based on the provided document context.
    """
    _model_mapping = MODEL_FOR_DOCUMENT_QUESTION_ANSWERING_MAPPING


class AutoModelForTokenClassification(_BaseAutoModelClass):

    """
    AutoModelForTokenClassification is a class that represents an automatic model for token classification in Python. It inherits from _BaseAutoModelClass and provides functionality for token classification
tasks. This class is designed to be used with pre-trained models and offers methods for token classification tasks, such as named entity recognition and part-of-speech tagging.
    """
    _model_mapping = MODEL_FOR_TOKEN_CLASSIFICATION_MAPPING


class AutoModelForMultipleChoice(_BaseAutoModelClass):

    """
    Represents a class for automatically generating a model for multiple choice tasks.

    This class inherits from the _BaseAutoModelClass and provides functionality for creating a model specifically designed for handling multiple choice questions. It encapsulates the logic and operations
required for training and inference on multiple choice datasets.

    The AutoModelForMultipleChoice class offers a set of methods and attributes for fine-tuning, evaluating, and utilizing the model for multiple choice tasks. It leverages the underlying architecture and
components inherited from the _BaseAutoModelClass while adding specific functionality tailored to the requirements of multiple choice scenarios.

    Users can instantiate objects of this class to create, customize, and deploy models for multiple choice tasks, enabling seamless integration of machine learning capabilities into applications and workflows
dealing with multiple choice question answering.
    """
    _model_mapping = MODEL_FOR_MULTIPLE_CHOICE_MAPPING


class AutoModelForNextSentencePrediction(_BaseAutoModelClass):

    """
    A class representing an autoencoder model for next sentence prediction.

    This class inherits from _BaseAutoModelClass and provides a pre-trained model for next sentence prediction tasks. It can be used to generate predictions for whether a given pair of sentences are likely to
be consecutive in a text sequence.

    Attributes:
        config (AutoConfig): The configuration class used to instantiate the model.
        base_model_prefix (str): The prefix for the base model.

    """
    _model_mapping = MODEL_FOR_NEXT_SENTENCE_PREDICTION_MAPPING


class AutoModelForZeroShotImageClassification(_BaseAutoModelClass):

    """
    This class represents an automatic model for zero-shot image classification in Python.

    The 'AutoModelForZeroShotImageClassification' class is a subclass of the '_BaseAutoModelClass' class, which provides a base implementation for automatic models. It is designed specifically for zero-shot
image classification tasks, where images are classified into predefined classes based on their visual content.

    The class encapsulates the necessary functionality to automatically train, evaluate, and use a model for zero-shot image classification. It includes methods for data preprocessing, model training,
hyperparameter tuning, model evaluation, and inference. Additionally, it provides convenient interfaces to load and save trained models, as well as to fine-tune pre-trained models for specific tasks.

    One of the key features of this class is its ability to handle zero-shot learning, where the model can classify images into classes that were not seen during training. This is achieved through the use of
semantic embeddings or textual descriptions associated with each class. By leveraging the semantic information, the model can make predictions for unseen classes based on their similarity to the seen classes.

    To use this class, you can instantiate an object of the 'AutoModelForZeroShotImageClassification' class and provide the necessary parameters, such as the training data, class labels, and hyperparameters.
Once the model is trained, you can use it to classify new images by calling the appropriate methods.

    Note that this class assumes the input images are in a suitable format and the class labels or semantic embeddings are provided for zero-shot learning. It is recommended to preprocess the data and ensure
the proper format before using this class.

    For more details on how to use this class, please refer to the documentation and examples provided with the package.

    Attributes:
        - None

    Methods:
        - __init__(self, *args, **kwargs): Initializes the 'AutoModelForZeroShotImageClassification' object with the given parameters.
        - preprocess_data(self, data): Preprocesses the input data, such as resizing images, normalizing pixel values, etc.
        - train(self, train_data, train_labels, **kwargs): Trains the model using the provided training data and labels.
        - tune_hyperparameters(self, train_data, train_labels, **kwargs): Performs hyperparameter tuning to optimize the model's performance.
        - evaluate(self, test_data, test_labels): Evaluates the trained model on the provided test data and labels.
        - classify(self, images): Classifies the given images into their respective classes.
        - save_model(self, filepath): Saves the trained model to the specified filepath.
        - load_model(self, filepath): Loads a pre-trained model from the specified filepath.
        - fine_tune(self, new_data, new_labels): Fine-tunes the pre-trained model on new data and labels for transfer learning.

    """
    _model_mapping = MODEL_FOR_ZERO_SHOT_IMAGE_CLASSIFICATION_MAPPING


class AutoModelForUniversalSegmentation(_BaseAutoModelClass):

    """
    This class represents an automatic model for universal segmentation in Python. It is a subclass of the _BaseAutoModelClass, which provides a base implementation for automatic models.

    Universal segmentation is the task of dividing an input sequence into meaningful segments or units. The AutoModelForUniversalSegmentation class encapsulates the functionality required to automatically
train and evaluate models for this task.

    Attributes:
        - model_name_or_path (str): The pre-trained model name or path.
        - tokenizer (AutoTokenizer): The tokenizer used for tokenizing the input sequences.
        - model (AutoModel): The underlying pre-trained model for universal segmentation.
        - device (str): The device (e.g., 'cpu', 'cuda') on which the model is loaded.
        - config (AutoConfig): The configuration for the pre-trained model.

    Methods:
        - __init__(self, model_name_or_path: str): Initializes a new instance of AutoModelForUniversalSegmentation.
        - train(self, train_dataset: Dataset, eval_dataset: Optional[Dataset] = None, **kwargs): Trains the model using the provided training dataset and evaluates it on the evaluation dataset. Additional
keyword arguments can be passed to customize the training process.
        - predict(self, input_sequence: str) -> List[Segment]: Predicts the segments for the given input sequence using the trained model.
        - save_model(self, output_dir: str): Saves the trained model to the specified output directory.
        - load_model(self, model_path: str): Loads a pre-trained model from the specified path.

    Inherited Attributes:
        - base_attribute_1 (type): Description of the attribute inherited from _BaseAutoModelClass.
        - base_attribute_2 (type): Description of another attribute inherited from _BaseAutoModelClass.

    Inherited Methods:
        - base_method_1(self, arg1: type, arg2: type) -> ReturnType: Description of the method inherited from _BaseAutoModelClass.
        - base_method_2(self, arg1: type) -> ReturnType: Description of another method inherited from _BaseAutoModelClass.

    Note:
        This class assumes that the input sequences are already tokenized and encoded using the tokenizer. The predict method returns a list of Segment objects, where each Segment represents a segment of the
input sequence.

    Example usage:
        model = AutoModelForUniversalSegmentation(model_name_or_path='bert-base-uncased')
        model.train(train_dataset, eval_dataset)
        segments = model.predict('This is an example sentence.')
        model.save_model('output/model')
        model.load_model('output/model')

    For more details on the usage and available models, refer to the documentation and examples provided with this class.
    """
    _model_mapping = MODEL_FOR_UNIVERSAL_SEGMENTATION_MAPPING


class AutoModelForInstanceSegmentation(_BaseAutoModelClass):

    """
    Represents a class for automatic model generation for instance segmentation tasks.

    This class provides functionality for automatically generating models tailored for instance segmentation, which is the task of identifying and delineating individual objects within an image. The class
inherits from _BaseAutoModelClass, providing a base for creating specialized instance segmentation models.

    Attributes:
        _BaseAutoModelClass: The base class for automatic model generation, providing foundational functionality for creating custom models.

    Methods:
        (Include any specific methods and their functionality here)

    Usage:
        (Include any usage examples or guidelines here)
    """
    _model_mapping = MODEL_FOR_INSTANCE_SEGMENTATION_MAPPING


class AutoModelForObjectDetection(_BaseAutoModelClass):

    """
    Represents a class for automatic model selection and configuration for object detection tasks.

    This class inherits from _BaseAutoModelClass and provides methods for automatically selecting and configuring a model for object detection tasks based on input data and performance metrics.

    The AutoModelForObjectDetection class encapsulates functionality for model selection, hyperparameter optimization, and model evaluation, making it a convenient and efficient tool for automating the process
of model selection and configuration for object detection applications.
    """
    _model_mapping = MODEL_FOR_OBJECT_DETECTION_MAPPING


class AutoModelForZeroShotObjectDetection(_BaseAutoModelClass):

    """
    The AutoModelForZeroShotObjectDetection class represents an automatic model for zero-shot object detection.
    It inherits from the _BaseAutoModelClass and provides functionality for detecting objects in images without the need for training on specific object classes.
    """
    _model_mapping = MODEL_FOR_ZERO_SHOT_OBJECT_DETECTION_MAPPING


class AutoModelForDepthEstimation(_BaseAutoModelClass):

    """
    Represents a specialized class for automatically generating models for depth estimation tasks.
    This class inherits functionality from the _BaseAutoModelClass to provide a base structure for creating depth estimation models.
    """
    _model_mapping = MODEL_FOR_DEPTH_ESTIMATION_MAPPING


class AutoModelForVideoClassification(_BaseAutoModelClass):

    """
    Represents a class for automatic model selection for video classification tasks.

    This class serves as a specialized implementation for selecting the optimal model for video classification based on specified criteria.
    It inherits functionality from the _BaseAutoModelClass, providing a foundation for automatic model selection with a focus on video classification tasks.
    """
    _model_mapping = MODEL_FOR_VIDEO_CLASSIFICATION_MAPPING


class AutoModelForVision2Seq(_BaseAutoModelClass):

    """
    AutoModelForVision2Seq is a Python class that represents an automatic model for vision-to-sequence tasks.
    This class inherits from the _BaseAutoModelClass, providing additional functionalities specific to vision-to-sequence tasks.

    Attributes:
        - model_name_or_path (str): The pre-trained model name or path.
        - config (AutoConfig): The configuration class for the model.
        - feature_extractor (FeatureExtractor): The feature extractor for the model.
        - encoder (Encoder): The encoder module for the model.
        - decoder (Decoder): The decoder module for the model.
        - tokenizer (Tokenizer): The tokenizer used for tokenization tasks.
        - vision_embedding (nn.Module): The module responsible for embedding the visual features.
        - sequence_embedding (nn.Module): The module responsible for embedding the sequence input.
        - classifier (nn.Module): The classifier module for the model.

    Methods:
        - forward: Performs a forward pass through the model, taking visual features and sequence input as input.
        - encode_visual_features: Encodes the visual features using the vision_embedding module.
        - encode_sequence_input: Encodes the sequence input using the sequence_embedding module.
        - generate: Generates a sequence output based on the encoded visual features and sequence input.
        - save_pretrained: Saves the model and its configuration to the specified path.
        - from_pretrained: Loads a pre-trained model and its configuration from the specified path.
        - resize_token_embeddings: Resizes the token embeddings of the tokenizer.

    Note:
        AutoModelForVision2Seq is designed to be used for vision-to-sequence tasks, where the model takes in visual features
        and sequence input, and generates a sequence output. It provides an interface for loading pre-trained models,
        performing inference, and fine-tuning on custom datasets. The class inherits from _BaseAutoModelClass to leverage
        the shared functionalities across different automatic models.

    Example usage:

        model = AutoModelForVision2Seq.from_pretrained('model_name')
        outputs = model.forward(visual_features, sequence_input)

    """
    _model_mapping = MODEL_FOR_VISION_2_SEQ_MAPPING


class AutoModelForAudioClassification(_BaseAutoModelClass):

    """
    This class represents an automatic model for audio classification tasks. It inherits from the _BaseAutoModelClass,
    providing functionalities for processing audio data and making predictions for classification.
    The class provides methods and attributes for training, evaluating, and using the model for audio classification tasks.
    """
    _model_mapping = MODEL_FOR_AUDIO_CLASSIFICATION_MAPPING


class AutoModelForCTC(_BaseAutoModelClass):

    """
    This class represents an automatic model for Connectionist Temporal Classification (CTC) tasks in Python.

    The 'AutoModelForCTC' class inherits from the '_BaseAutoModelClass' class and provides a high-level interface for training, evaluating, and using CTC models. CTC is a type of sequence transduction problem
where the input and output sequences have different lengths. It is commonly used in speech recognition and handwriting recognition tasks.

    The 'AutoModelForCTC' class encapsulates all the necessary components for building, training, and using CTC models. It provides methods for loading data, preprocessing, model architecture selection,
hyperparameter tuning, training, evaluation, and inference. It also supports various options for customization and fine-tuning.

    To use this class, instantiate an object of the 'AutoModelForCTC' class and specify the desired configuration. Then, call the appropriate methods to perform the desired operations. The class takes care of
handling the complexities of CTC model training and usage, allowing users to focus on their specific tasks.

    Note that this class assumes a basic understanding of CTC and neural networks. It is recommended to have prior knowledge of deep learning concepts before using this class. Detailed information about CTC
and neural networks can be found in relevant literature and online resources.

    For more details on the available methods and functionalities of the 'AutoModelForCTC' class, refer to the documentation and code comments.

    """
    _model_mapping = MODEL_FOR_CTC_MAPPING


class AutoModelForSpeechSeq2Seq(_BaseAutoModelClass):

    """
    This class represents an automatic model for speech sequence-to-sequence (Seq2Seq) tasks in Python.

    The 'AutoModelForSpeechSeq2Seq' class is a subclass of the '_BaseAutoModelClass' and provides a pre-trained model for speech-to-text conversion tasks. It is designed to simplify the process of building and
training speech Seq2Seq models by providing a high-level interface for developers.

    The class inherits all the properties and methods from the '_BaseAutoModelClass', which includes functionalities for model configuration, training, and inference. It also contains additional methods
specific to speech Seq2Seq tasks, such as audio preprocessing, text tokenization, and attention mechanisms.

    To use this class, instantiate an object of the 'AutoModelForSpeechSeq2Seq' class and provide the necessary parameters for model initialization. Once the model is initialized, you can use the provided
methods to train the model on your speech dataset or perform inference on new speech inputs.

    Note that this class assumes the availability of a pre-trained model for speech Seq2Seq tasks. If you don't have a pre-trained model, you can refer to the documentation for the '_BaseAutoModelClass' on how
to train a model from scratch.

    Example usage:

    model = AutoModelForSpeechSeq2Seq(model_name='speech_model', num_layers=3)
    model.train(dataset)
    transcriptions = model.transcribe(audio_inputs)


    Please refer to the documentation of the '_BaseAutoModelClass' for more details on general model functionalities and best practices for training and fine-tuning models.
    """
    _model_mapping = MODEL_FOR_SPEECH_SEQ_2_SEQ_MAPPING


class AutoModelForAudioFrameClassification(_BaseAutoModelClass):

    """
    Represents an auto model for audio frame classification tasks.

    This class serves as a template for creating neural network models specifically designed for audio frame classification.
    It inherits functionality from the _BaseAutoModelClass, providing a foundation for implementing automatic model selection and configuration.

    Attributes:
        - Inherited attributes from _BaseAutoModelClass

    Methods:
        - Inherited methods from _BaseAutoModelClass
        - Additional methods for audio frame classification tasks

    This class is intended to be extended and customized for specific audio classification projects, allowing for efficient development and experimentation in the audio signal processing domain.
    """
    _model_mapping = MODEL_FOR_AUDIO_FRAME_CLASSIFICATION_MAPPING


class AutoModelForAudioXVector(_BaseAutoModelClass):

    """
    The 'AutoModelForAudioXVector' class is a specialized class for automatic audio feature extraction using x-vectors. It is designed to provide a convenient interface for extracting audio features and
performing various machine learning tasks using the x-vector representation.

    This class inherits from the '_BaseAutoModelClass', which provides the basic functionality for automatic feature extraction. By inheriting from this base class, the 'AutoModelForAudioXVector' class gains
access to common methods and attributes required for audio feature extraction and machine learning.

    The 'AutoModelForAudioXVector' class encapsulates the logic and algorithms necessary for extracting x-vector features from audio data. It provides methods for loading audio files, preprocessing the audio
data, and extracting x-vectors using a pre-trained model.

    One of the key features of the 'AutoModelForAudioXVector' class is its ability to perform various machine learning tasks using the extracted x-vectors. It includes methods for tasks such as speaker
identification, speaker verification, and speech recognition. These methods leverage the power of the x-vector representation to achieve accurate results.

    Overall, the 'AutoModelForAudioXVector' class is a powerful tool for automatic audio feature extraction using x-vectors. It simplifies the process of extracting and working with x-vector features, enabling
users to focus on their specific machine learning tasks without having to worry about the underlying implementation details.
    """
    _model_mapping = MODEL_FOR_AUDIO_XVECTOR_MAPPING


class AutoModelForTextToSpectrogram(_BaseAutoModelClass):

    """
    Represents a Python class for generating spectrograms from text using an auto model for text-to-spectrogram conversion. This class inherits from the _BaseAutoModelClass, providing additional functionality
and customization options for text-to-spectrogram processing.

    The AutoModelForTextToSpectrogram class encapsulates the necessary methods and attributes for processing text inputs and generating corresponding spectrograms. It leverages the functionalities inherited
from the _BaseAutoModelClass and extends them with specific capabilities tailored for the text-to-spectrogram transformation.

    This class serves as a powerful tool for converting textual data into visual representations in the form of spectrograms, enabling advanced analysis and visualization of linguistic patterns and acoustic
features. By utilizing the AutoModelForTextToSpectrogram, users can efficiently process text inputs and obtain corresponding spectrogram outputs, facilitating a wide range of applications in fields such as
natural language processing, speech recognition, and audio processing.

    Note: Please refer to the _BaseAutoModelClass documentation for inherited methods and attributes.
    """
    _model_mapping = MODEL_FOR_TEXT_TO_SPECTROGRAM_MAPPING


class AutoModelForTextToWaveform(_BaseAutoModelClass):

    """
    AutoModelForTextToWaveform is a Python class that represents an automatic model for converting text to waveform data.
    This class inherits from the _BaseAutoModelClass, which provides a base implementation for automatic models.

    The AutoModelForTextToWaveform class is specifically designed for processing text and generating corresponding waveform data. It leverages various natural language processing techniques and audio
generation algorithms to achieve this functionality.

    Attributes:
        - model_name_or_path (str): The name or path of the pre-trained model to be used for text-to-waveform conversion.
        - tokenizer (Tokenizer): An instance of the Tokenizer class used for tokenizing text input.
        - audio_generator (AudioGenerator): An instance of the AudioGenerator class used for generating waveform data from tokenized text.

    Methods:
        - __init__(self, model_name_or_path: str): Initializes a new instance of the AutoModelForTextToWaveform class with the specified pre-trained model.
        - preprocess_text(self, text: str) -> List[str]: Preprocesses the input text by tokenizing and applying any necessary transformations.
        - generate_waveform(self, text: str) -> np.ndarray: Generates waveform data for the given input text using the pre-trained model and audio generation techniques.
        - save_model(self, save_directory: str): Saves the current model and associated resources to the specified directory.
        - load_model(self, load_directory: str): Loads a pre-trained model and associated resources from the specified directory.

    Examples:
        # Initialize an AutoModelForTextToWaveform instance with a pre-trained model
        model = AutoModelForTextToWaveform('model_name')

        # Preprocess text and generate waveform data
        preprocessed_text = model.preprocess_text('Hello, how are you?')
        waveform_data = model.generate_waveform(preprocessed_text)

        # Save and load the model
        model.save_model('saved_model')
        model.load_model('saved_model')
    """
    _model_mapping = MODEL_FOR_TEXT_TO_WAVEFORM_MAPPING


class AutoBackbone(_BaseAutoModelClass):

    """
    Represents an AutoBackbone Python class that inherits from _BaseAutoModelClass.

    The AutoBackbone class is a specialized class that provides functionality for generating automatic backbones in Python. It is designed to be used as a base class for creating custom backbone models. The
class inherits from the _BaseAutoModelClass, which provides common functionality for all auto models.

    Attributes:
        None

    Methods:
        None

    Usage:
        To use the AutoBackbone class, simply create a new instance and customize it as needed. As a base class, it does not provide any specific attributes or methods. Its purpose is to serve as a starting
point for creating custom backbone models.

    Inheritance:
        The AutoBackbone class inherits from the _BaseAutoModelClass, which is a base class for all auto models. This allows the AutoBackbone class to leverage common functionality and adhere to a consistent
interface across different auto models.

    Note:
        It is recommended to review the documentation of the _BaseAutoModelClass for a better understanding of the common functionality and attributes available in the AutoBackbone class.

    """
    _model_mapping = MODEL_FOR_BACKBONE_MAPPING


class AutoModelWithLMHead(_AutoModelWithLMHead):

    """
    This class represents a deprecated version of `AutoModelWithLMHead` and will be removed in a future version. It is recommended to use `AutoModelForCausalLM` for causal language models,
`AutoModelForMaskedLM` for masked language models, and `AutoModelForSeq2SeqLM` for encoder-decoder models instead.

    Class: AutoModelWithLMHead

    Inherits from: _AutoModelWithLMHead

    Class Methods:
    1. from_config(cls, config)
       - This method is used to create an instance of the class from a configuration object.
       - Parameters:
         - config: The configuration object used to initialize the class instance.
       - Returns:
         - An instance of the class.

    2. from_pretrained(cls, pretrained_model_name_or_path, *model_args, **kwargs)
       - This method is used to create an instance of the class from a pretrained model.
       - Parameters:
         - pretrained_model_name_or_path: The name or path of the pretrained model.
         - *model_args: Additional model-specific arguments.
         - **kwargs: Additional keyword arguments.
       - Returns:
         - An instance of the class.

    Note: This class is deprecated and should not be used in new implementations. Please refer to the appropriate classes mentioned above based on your specific use case.
    """
    @classmethod
    def from_config(cls, config):
        """
        This method creates an instance of the 'AutoModelWithLMHead' class based on the provided 'config' parameter.

        Args:
            cls (class): The class method is called from.
            config (object): The configuration object used to create the instance. It contains the necessary information to initialize the model.

        Returns:
            None: This method does not return any value explicitly as it initializes an instance of the class.

        Raises:
            FutureWarning: If the 'AutoModelWithLMHead' class is used, a warning is issued to inform the user that it is deprecated and will be removed in a future version. Users are advised to use
'AutoModelForCausalLM' for causal language models, 'AutoModelForMaskedLM' for masked language models, and 'AutoModelForSeq2SeqLM' for encoder-decoder models instead.
        """
        warnings.warn(
            "The class `AutoModelWithLMHead` is deprecated and will be removed in a future version. Please use "
            "`AutoModelForCausalLM` for causal language models, `AutoModelForMaskedLM` for masked language models and "
            "`AutoModelForSeq2SeqLM` for encoder-decoder models.",
            FutureWarning,
        )
        return super().from_config(config)

    @classmethod
    def from_pretrained(cls, pretrained_model_name_or_path, *model_args, **kwargs):
        """
        Loads a pretrained model from a given model name or path.

        Args:
            cls (class): The class itself.
            pretrained_model_name_or_path (str): The name or path of the pretrained model.
                This can be a local path or a URL to a pretrained model repository.

        Returns:
            None

        Raises:
            FutureWarning: If using the deprecated class `AutoModelWithLMHead`.
                Please use `AutoModelForCausalLM` for causal language models,
                `AutoModelForMaskedLM` for masked language models, and
                `AutoModelForSeq2SeqLM` for encoder-decoder models.
        """
        warnings.warn(
            "The class `AutoModelWithLMHead` is deprecated and will be removed in a future version. Please use "
            "`AutoModelForCausalLM` for causal language models, `AutoModelForMaskedLM` for masked language models and "
            "`AutoModelForSeq2SeqLM` for encoder-decoder models.",
            FutureWarning,
        )
        return super().from_pretrained(pretrained_model_name_or_path, *model_args, **kwargs)<|MERGE_RESOLUTION|>--- conflicted
+++ resolved
@@ -97,11 +97,8 @@
         ("rwkv", "RwkvModel"),
         ("sam", "SamModel"),
         ("segformer", "SegformerModel"),
-<<<<<<< HEAD
         ("stablelm", "StableLmModel"),
-=======
         ("squeezebert", "SqueezeBertModel"),
->>>>>>> af396e01
         ("starcoder2", "Starcoder2Model"),
         ("t5", "T5Model"),
         ("timesformer", "TimesformerModel"),
