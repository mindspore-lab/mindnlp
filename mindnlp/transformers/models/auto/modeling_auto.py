--- conflicted
+++ resolved
@@ -152,11 +152,8 @@
         ("minicpm", "MiniCPMForCausalLM"),
         ("rwkv", "RwkvForCausalLM"),
         ("roc_bert", "RoCBertForPreTraining"),
-<<<<<<< HEAD
         ("videomae", "VideoMAEForPreTraining"),
-=======
-        ("wav2vec2-conformer", "Wav2Vec2ConformerForPreTraining"),
->>>>>>> da187912
+        ("wav2vec2-conformer", "Wav2Vec2ConformerForPreTraining")
         ("xlm-roberta", "XLMRobertaForMaskedLM"),
         ("xlm-roberta-xl", "XLMRobertaXLForMaskedLM"),
         ("xlnet", "XLNetLMHeadModel"),
