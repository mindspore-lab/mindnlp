--- conflicted
+++ resolved
@@ -583,71 +583,6 @@
     # Copied from transformers.models.bert.modeling_bert.BertPreTrainedModel._init_weights
     def _init_weights(self, module):
         """Initialize the weights"""
-<<<<<<< HEAD
-        if isinstance(cell, (nn.Linear, nn.Conv2d)):
-            cell.weight.set_data(initializer(Normal(self.config.initializer_range),
-                                                    cell.weight.shape, cell.weight.dtype))
-            if cell.bias is not None:
-                cell.bias.set_data(initializer('zeros', cell.bias.shape, cell.bias.dtype))
-        elif isinstance(cell, nn.Embedding):
-            nn.init.normal_(cell.weight,mean=0.0, std=self.config.initializer_range)
-            if cell.padding_idx is not None:
-                cell.weight[cell.padding_idx] = 0
-        elif isinstance(cell, nn.LayerNorm):
-            cell.weight.set_data(initializer('ones', cell.weight.shape, cell.weight.dtype))
-            cell.bias.set_data(initializer('zeros', cell.bias.shape, cell.bias.dtype))
-
-
-TAPAS_START_DOCSTRING = r"""
-    This model inherits from [`PreTrainedModel`]. Check the superclass documentation for the generic methods the
-    library implements for all its models (such as downloading or saving, resizing the input embeddings, pruning heads
-    etc.)
-    This model is also a Pyops [ops.nn.Module](https://pyops.org/docs/stable/nn.html#ops.nn.Module) subclass.
-    Use it as a regular Pyops Module and refer to the Pyops documentation for all matter related to general usage
-    and behavior.
-    Parameters:
-        config ([`TapasConfig`]): Model configuration class with all the parameters of the model.
-            Initializing with a config file does not load the weights associated with the model, only the
-            configuration. Check out the [`~PreTrainedModel.from_pretrained`] method to load the model weights.
-"""
-
-TAPAS_INPUTS_DOCSTRING = r"""
-    Args:
-        input_ids (`mindspore.Tensor` of shape `({0})`):
-            Indices of input sequence tokens in the vocabulary. Indices can be obtained using [`AutoTokenizer`]. See
-            [`PreTrainedTokenizer.encode`] and [`PreTrainedTokenizer.__call__`] for details.
-            [What are input IDs?](../glossary#input-ids)
-        attention_mask (`mindspore.Tensor` of shape `({0})`, *optional*):
-            Mask to avoid performing attention on padding token indices. Mask values selected in `[0, 1]`:
-            - 1 for tokens that are **not masked**,
-            - 0 for tokens that are **masked**.
-            [What are attention masks?](../glossary#attention-mask)
-        token_type_ids (`mindspore.Tensor` of shape `({0}, 7)`, *optional*):
-            Token indices that encode tabular structure. Indices can be obtained using [`AutoTokenizer`]. See this
-            class for more info.
-            [What are token type IDs?](../glossary#token-type-ids)
-        position_ids (`mindspore.Tensor` of shape `({0})`, *optional*):
-            Indices of positions of each input sequence tokens in the position embeddings. If
-            `reset_position_index_per_cell` of [`TapasConfig`] is set to `True`, relative position embeddings will be
-            used. Selected in the range `[0, config.max_position_embeddings - 1]`.
-            [What are position IDs?](../glossary#position-ids)
-        head_mask (`mindspore.Tensor` of shape `(num_heads,)` or `(num_layers, num_heads)`, *optional*):
-            Mask to nullify selected heads of the self-attention modules. Mask values selected in `[0, 1]`: - 1
-            indicates the head is **not masked**, - 0 indicates the head is **masked**.
-        inputs_embeds (`mindspore.Tensor` of shape `({0}, hidden_size)`, *optional*):
-            Optionally, instead of passing `input_ids` you can choose to directly pass an embedded representation. This
-            is useful if you want more control over how to convert `input_ids` indices into associated vectors than the
-            model's internal embedding lookup matrix.
-        output_attentions (`bool`, *optional*):
-            Whether or not to return the attentions tensors of all attention layers. See `attentions` under returned
-            tensors for more detail.
-        output_hidden_states (`bool`, *optional*):
-            Whether or not to return the hidden states of all layers. See `hidden_states` under returned tensors for
-            more detail.
-        return_dict (`bool`, *optional*):
-            Whether or not to return a [`~utils.ModelOutput`] instead of a plain tuple.
-"""
-=======
         if isinstance(module, nn.Linear):
             # Slightly different from the TF version which uses truncated_normal for initialization
             # cf https://github.com/pytorch/pytorch/pull/5617
@@ -661,7 +596,6 @@
         elif isinstance(module, nn.LayerNorm):
             nn.init.zeros_(module.bias)
             nn.init.ones_(module.weight)
->>>>>>> 68d61b6e
 
 
 class TapasModel(TapasPreTrainedModel):
@@ -936,17 +870,6 @@
             self.output_weights = nn.Parameter(ops.zeros(config.hidden_size))
             self.column_output_weights = nn.Parameter(ops.zeros(config.hidden_size))
         else:
-<<<<<<< HEAD
-            self.output_weights = mindspore.Parameter(initializer(Normal(config.initializer_range),
-                                        (config.hidden_size,), mindspore.float32),name='output_weights')
-
-            self.column_output_weights = mindspore.Parameter(initializer(Normal(config.initializer_range),
-                                        (config.hidden_size,), mindspore.float32),name='column_output_weights')
-            # here, a truncated normal is used in the original implementation
-
-        self.output_bias = mindspore.Parameter(ops.zeros(()), name='output_bias')
-        self.column_output_bias = mindspore.Parameter(ops.zeros(()),name='column_output_bias')
-=======
             self.output_weights = nn.Parameter(ops.empty(config.hidden_size))
             nn.init.normal_(
                 self.output_weights, std=config.initializer_range
@@ -957,7 +880,6 @@
             )  # here, a truncated normal is used in the original implementation
         self.output_bias = nn.Parameter(ops.zeros([]))
         self.column_output_bias = nn.Parameter(ops.zeros([]))
->>>>>>> 68d61b6e
 
         # aggregation head
         if config.num_aggregation_labels > 0:
@@ -1161,12 +1083,6 @@
                 logits = gather(logits_per_cell, cell_index)
             dist_per_token = distributions.Bernoulli(logits=logits)
 
-<<<<<<< HEAD
-            probs = F.log_softmax(logits, dim=-1)
-            probs = ops.clamp(probs, min=1e-7, max=1 - 1e-7)
-            dist_per_token = mindspore.nn.probability.distribution.Bernoulli(probs=probs)
-=======
->>>>>>> 68d61b6e
             # Compute cell selection loss per example.
             selection_loss_per_example = None
             if not self.config.select_one_column:
@@ -1183,14 +1099,7 @@
                 selection_loss_per_example, logits = _single_column_cell_selection_loss(
                     logits, column_logits, labels, cell_index, col_index, cell_mask
                 )
-<<<<<<< HEAD
-                probs = F.log_softmax(logits, dim=-1)
-                probs = ops.clamp(probs, min=1e-7, max=1 - 1e-7)
-
-                dist_per_token = mindspore.nn.probability.distribution.Bernoulli(probs=probs)
-=======
                 dist_per_token = distributions.Bernoulli(logits=logits)
->>>>>>> 68d61b6e
 
             # Supervised cell selection
             if self.config.disable_per_token_loss:
@@ -1524,11 +1433,7 @@
         (`IndexMap`): The flattened IndexMap.
     """
     # first, get batch_size as scalar tensor
-<<<<<<< HEAD
-    batch_size = ops.prod(mindspore.Tensor(list(index.batch_shape()),dtype = mindspore.float32), dtype=mindspore.int64)
-=======
     batch_size = math.prod(list(index.batch_shape()))
->>>>>>> 68d61b6e
     # next, create offset as 1-D tensor of length batch_size,
     # and multiply element-wise by num segments (to offset different elements in the batch) e.g. if batch size is 2: [0, 64]
     offset = ops.arange(start=0, end=batch_size) * index.num_segments
@@ -1623,25 +1528,6 @@
     flat_values = values.reshape(flattened_shape.tolist())
 
     out = ops.zeros(int(flat_index.num_segments), dtype=mindspore.float32)
-<<<<<<< HEAD
-
-    scatter_fun = mindspore.ops.tensor_scatter_add
-    if segment_reduce_fn == 'amax':
-        scatter_fun = mindspore.ops.tensor_scatter_max
-        out = ops.ones(int(flat_index.num_segments), dtype=mindspore.float32)*(-MAX_ENOUGH_VAlUE)
-    elif segment_reduce_fn == 'amin':
-	#ops.tensor_scattle_min没有include_self参数，默认包括，所以这里先将默认值改为MAX_ENOUGH_VAlUE
-        scatter_fun = mindspore.ops.tensor_scatter_min
-        out = ops.ones(int(flat_index.num_segments), dtype=mindspore.float32)*MAX_ENOUGH_VAlUE
-    elif segment_reduce_fn == 'sum':
-        scatter_fun = mindspore.ops.tensor_scatter_add
-
-    #ops.tensor_scatter_xxx需要二维以上，所以下面变换成二维tensor再处理
-    out = out.view(1, -1)
-    indices_tmp = ops.stack([ops.zeros_like(flat_index.indices.long()), flat_index.indices.long()], dim= -1)
-    segment_means = scatter_fun(out, indices_tmp, flat_values.float())
-    segment_means = segment_means.view(-1)
-=======
     if segment_reduce_fn == 'amax':
         out = out.view(1, -1)
         indices_tmp = ops.stack([ops.zeros_like(flat_index.indices.long()), flat_index.indices.long()], dim= -1)
@@ -1658,7 +1544,6 @@
         segment_means = ops.scatter_add(
             out, dim=0, index=flat_index.indices.long(), src=flat_values.float()[:flat_index.indices.shape[0]]
         )
->>>>>>> 68d61b6e
 
     if segment_reduce_fn == 'mean':
         segment_count = ops.scatter_add(
@@ -1922,15 +1807,7 @@
     )
 
     # Compute the log-likelihood for cells, but only for the selected column.
-<<<<<<< HEAD
-
-    probs = F.softmax(logits_per_cell, dim=-1)
-    probs = ops.clamp(probs, min=1e-7, max=1 - 1e-7)
-
-    cell_dist = mindspore.nn.probability.distribution.Bernoulli(probs=probs)  # shape (batch_size, 64*32)
-=======
     cell_dist = distributions.Bernoulli(logits=logits_per_cell)  # shape (batch_size, 64*32)
->>>>>>> 68d61b6e
     cell_log_prob = cell_dist.log_prob(labels_per_cell.type(mindspore.float32))  # shape(batch_size, 64*32)
 
     cell_loss = -ops.sum(cell_log_prob * column_mask * cell_mask, dim=1)
@@ -2020,17 +1897,8 @@
     # mindspore.Tensor(batch_size,)
     aggregate_mask_init = ops.logical_not(ops.isnan(answer)).to(mindspore.float32)
     logits_aggregation = aggregation_classifier(pooled_output)
-<<<<<<< HEAD
-    probs = F.softmax(logits_aggregation, dim=-1)
-    probs = ops.clamp(probs, min=1e-7, max=1 - 1e-7)
-
-    dist_aggregation = mindspore.nn.probability.distribution.Categorical(probs=probs)
-
-
-=======
     dist_aggregation = distributions.categorical.Categorical(logits=logits_aggregation)
     # Index 0 corresponds to "no aggregation".
->>>>>>> 68d61b6e
     aggregation_ops_total_mass = ops.sum(dist_aggregation.probs[:, 1:], dim=1)
 
     # Cell selection examples according to current model.
@@ -2110,13 +1978,7 @@
         aggregation_loss_unknown (`mindspore.Tensor` of shape `(batch_size,)`): Aggregation loss (in case of answer
         supervision) per example.
     """
-<<<<<<< HEAD
-    probs = F.softmax(logits_aggregation, dim=-1)
-    probs = ops.clamp(probs, min=1e-7, max=1 - 1e-7)
-    dist_aggregation = mindspore.nn.probability.distribution.Categorical(probs=probs)
-=======
     dist_aggregation = distributions.categorical.Categorical(logits=logits_aggregation)
->>>>>>> 68d61b6e
     # Index 0 corresponds to "no aggregation".
     aggregation_ops_total_mass = ops.sum(dist_aggregation.probs[:, 1:], dim=1)
     # Predict some aggregation in case of an answer that needs aggregation.
@@ -2188,16 +2050,6 @@
         expected_result (`mindspore.Tensor` of shape `(batch_size,)`): The expected result per example.
     """
     if config.use_gumbel_for_cells:
-<<<<<<< HEAD
-        #mindspore存在RelaxedBernoulli实现
-        b2 = mindspore.nn.probability.distribution.Beta(dtype=mindspore.float32)
-        probs = dist_per_cell.probs
-        alpha = probs * config.temperature
-        beta = (1 - probs) * config.temperature
-        beta_sample = b2.prob(probs, alpha, beta)
-        scaled_probability_per_cell = ops.log(beta_sample) - ops.log(1 - beta_sample)
-
-=======
         gumbel_dist = distributions.RelaxedBernoulli(
             # The token logits where already divided by the temperature and used for
             # computing cell selection errors so we need to multiply it again here
@@ -2205,7 +2057,6 @@
             logits=dist_per_cell.logits * config.temperature,
         )
         scaled_probability_per_cell = gumbel_dist.sample()
->>>>>>> 68d61b6e
     else:
         scaled_probability_per_cell = dist_per_cell.probs
 
