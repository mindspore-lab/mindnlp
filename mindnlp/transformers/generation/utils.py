--- conflicted
+++ resolved
@@ -3009,174 +3009,7 @@
 
     def _temporary_reorder_cache(self, past_key_values, beam_idx):
         """
-<<<<<<< HEAD
-        # init values
-        logits_processor = logits_processor if logits_processor is not None else LogitsProcessorList()
-        stopping_criteria = stopping_criteria if stopping_criteria is not None else StoppingCriteriaList()
-        if max_length is not None:
-            warnings.warn(
-                "`max_length` is deprecated in this function, use"
-                " `stopping_criteria=StoppingCriteriaList(MaxLengthCriteria(max_length=max_length))` instead.",
-                UserWarning,
-            )
-            stopping_criteria = validate_stopping_criteria(stopping_criteria, max_length)
-        if len(stopping_criteria) == 0:
-            warnings.warn("You don't have defined any stopping_criteria, this will likely loop forever", UserWarning)
-        pad_token_id = pad_token_id if pad_token_id is not None else self.generation_config.pad_token_id
-        eos_token_id = eos_token_id if eos_token_id is not None else self.generation_config.eos_token_id
-        if isinstance(eos_token_id, int):
-            eos_token_id = [eos_token_id]
-        output_scores = output_scores if output_scores is not None else self.generation_config.output_scores
-        output_attentions = (
-            output_attentions if output_attentions is not None else self.generation_config.output_attentions
-        )
-        output_hidden_states = (
-            output_hidden_states if output_hidden_states is not None else self.generation_config.output_hidden_states
-        )
-        return_dict_in_generate = (
-            return_dict_in_generate
-            if return_dict_in_generate is not None
-            else self.generation_config.return_dict_in_generate
-        )
-
-        batch_size = len(beam_scorer._beam_hyps)
-        num_beams = beam_scorer.num_beams
-
-        batch_beam_size, cur_len = input_ids.shape
-
-        if num_beams * batch_size != batch_beam_size:
-            raise ValueError(
-                f"Batch dimension of `input_ids` should be {num_beams * batch_size}, but is {batch_beam_size}."
-            )
-
-        # init attention / hidden states / scores tuples
-        scores = () if (return_dict_in_generate and output_scores) else None
-        beam_indices = (
-            tuple(() for _ in range(batch_beam_size)) if (return_dict_in_generate and output_scores) else None
-        )
-        decoder_attentions = () if (return_dict_in_generate and output_attentions) else None
-        cross_attentions = () if (return_dict_in_generate and output_attentions) else None
-        decoder_hidden_states = () if (return_dict_in_generate and output_hidden_states) else None
-
-        # if model is an encoder-decoder, retrieve encoder attention weights and hidden states
-        if return_dict_in_generate and self.config.is_encoder_decoder:
-            encoder_attentions = model_kwargs["encoder_outputs"].get("attentions") if output_attentions else None
-            encoder_hidden_states = (
-                model_kwargs["encoder_outputs"].get("hidden_states") if output_hidden_states else None
-            )
-
-        # initialise score of first beam with 0 and the rest with -1e9. This makes sure that only tokens
-        # of the first beam are considered to avoid sampling the exact same tokens across all beams.
-        beam_scores = ops.zeros(batch_size, num_beams, dtype=mindspore.float32)
-        beam_scores[:, 1:] = -1e9
-        beam_scores = beam_scores.view((batch_size * num_beams,))
-
-        this_peer_finished = False  # used by synced_gpus only
-
-        while True:
-            # breakpoint()
-            model_inputs = self.prepare_inputs_for_generation(input_ids, **model_kwargs)
-
-            outputs = self(
-                **model_inputs,
-                return_dict=True,
-                output_attentions=output_attentions,
-                output_hidden_states=output_hidden_states,
-            )
-
-            if synced_gpus and this_peer_finished:
-                cur_len = cur_len + 1
-                continue  # don't waste resources running the code we don't need
-
-            next_token_logits = outputs.logits[:, -1, :]
-            next_token_scores = F.log_softmax(
-                next_token_logits, dim=-1
-            )  # (batch_size * num_beams, vocab_size)
-
-            next_token_scores_processed = logits_processor(input_ids, next_token_scores)
-            next_token_scores = next_token_scores_processed + beam_scores[:, None].expand_as(
-                next_token_scores_processed
-            )
-
-            # Store scores, attentions and hidden_states when required
-            if return_dict_in_generate:
-                if output_scores:
-                    scores += (next_token_scores_processed,)
-                if output_attentions:
-                    decoder_attentions += (
-                        (outputs.decoder_attentions,) if self.config.is_encoder_decoder else (outputs.attentions,)
-                    )
-                    if self.config.is_encoder_decoder:
-                        cross_attentions += (outputs.cross_attentions,)
-
-                if output_hidden_states:
-                    decoder_hidden_states += (
-                        (outputs.decoder_hidden_states,)
-                        if self.config.is_encoder_decoder
-                        else (outputs.hidden_states,)
-                    )
-
-            # reshape for beam search
-            vocab_size = next_token_scores.shape[-1]
-            next_token_scores = next_token_scores.view(batch_size, num_beams * vocab_size)
-
-            # Sample 1 + len(eos_token_id) next tokens for each beam so we have at least 1 non eos token per beam.
-            n_eos_tokens = len(eos_token_id) if eos_token_id else 0
-            next_token_scores, next_tokens = ops.topk(
-                next_token_scores, max(2, 1 + n_eos_tokens) * num_beams, dim=1, largest=True, sorted=True
-            )
-
-            next_indices = ops.div(next_tokens, vocab_size, rounding_mode="floor")
-            next_tokens = next_tokens % vocab_size
-            next_tokens = next_tokens.astype(mindspore.int64)
-
-            # stateless
-            beam_outputs = beam_scorer.process(
-                input_ids,
-                next_token_scores,
-                next_tokens,
-                next_indices,
-                pad_token_id=pad_token_id,
-                eos_token_id=eos_token_id,
-                beam_indices=beam_indices,
-            )
-
-            beam_scores = beam_outputs["next_beam_scores"]
-            beam_next_tokens = beam_outputs["next_beam_tokens"]
-            beam_idx = beam_outputs["next_beam_indices"]
-
-            input_ids = ops.cat([input_ids[beam_idx, :], beam_next_tokens.unsqueeze(-1)], dim=-1)
-
-            model_kwargs = self._update_model_kwargs_for_generation(
-                outputs, model_kwargs, is_encoder_decoder=self.config.is_encoder_decoder
-            )
-            if model_kwargs["past_key_values"] is not None:
-                model_kwargs["past_key_values"] = self._reorder_cache(model_kwargs["past_key_values"], beam_idx)
-
-            if return_dict_in_generate and output_scores:
-                beam_indices = tuple((beam_indices[beam_idx[i]] + (beam_idx[i],) for i in range(len(beam_indices))))
-
-            # increase cur_len
-            cur_len = cur_len + 1
-
-            if beam_scorer.is_done or stopping_criteria(input_ids, scores):
-                if not synced_gpus:
-                    break
-                this_peer_finished = True
-
-        sequence_outputs = beam_scorer.finalize(
-            input_ids,
-            beam_scores,
-            next_tokens,
-            next_indices,
-            pad_token_id=pad_token_id,
-            eos_token_id=eos_token_id,
-            max_length=stopping_criteria.max_length,
-            beam_indices=beam_indices,
-        )
-=======
         Temporary function to handle the different types of cache reordering processes while we roll out `Cache`.
->>>>>>> 5aefd678
 
         TODO: standardize cache formats and make all models compatible with `Cache`. It would remove the need
         for this function, with `Cache.reorder_cache` being the sole remaining code path
@@ -3507,13 +3340,8 @@
             beam_scorer (`BeamScorer`):
                 An derived instance of [`BeamScorer`] that defines how beam hypotheses are constructed, stored and
                 sorted during generation. For more information, the documentation of [`BeamScorer`] should be read.
-<<<<<<< HEAD
-            logits_processor (`LogitsProcessorList`, *optional*):
-                An instance of [`LogitshuProcessorList`]. List of instances of class derived from [`LogitsProcessor`]
-=======
             logits_processor (`LogitsProcessorList`):
                 An instance of [`LogitsProcessorList`]. List of instances of class derived from [`LogitsProcessor`]
->>>>>>> 5aefd678
                 used to modify the prediction scores of the language modeling head applied at each generation step.
             stopping_criteria (`StoppingCriteriaList`):
                 An instance of [`StoppingCriteriaList`]. List of instances of class derived from [`StoppingCriteria`]
