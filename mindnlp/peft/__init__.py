# Copyright 2023 Huawei Technologies Co., Ltd
#
# Licensed under the Apache License, Version 2.0 (the "License");
# you may not use this file except in compliance with the License.
# You may obtain a copy of the License at
#
# http://www.apache.org/licenses/LICENSE-2.0
#
# Unless required by applicable law or agreed to in writing, software
# distributed under the License is distributed on an "AS IS" BASIS,
# WITHOUT WARRANTIES OR CONDITIONS OF ANY KIND, either express or implied.
# See the License for the specific language governing permissions and
# limitations under the License.
# ============================================================================
"""Parameter effcient fine tuning modules, like huggingface peft."""
from .mapping import (
    MODEL_TYPE_TO_PEFT_MODEL_MAPPING,
    PEFT_TYPE_TO_CONFIG_MAPPING,
    get_peft_config,
    get_peft_model
)

from .peft_model import (
    PeftModel,
    PeftModelForCausalLM,
    # PeftModelForFeatureExtraction,
    # PeftModelForQuestionAnswering,
    PeftModelForSeq2SeqLM,
    PeftModelForSequenceClassification,
    PeftModelForTokenClassification,
)

from .tuners import (
    LoraConfig,
    LoraModel,
)

<<<<<<< HEAD
from .utils import (
    # TRANSFORMERS_MODELS_TO_PREFIX_TUNING_POSTPROCESS_MAPPING,
    PeftType,
    TaskType,
    # bloom_model_postprocess_past_key_value,
    get_peft_model_state_dict,
    # prepare_model_for_int8_training,
    # prepare_model_for_kbit_training,
    set_peft_model_state_dict,
    shift_tokens_right,
    # load_peft_weights,
)

=======
>>>>>>> 74d66251
from .config import (
    PeftConfig,
    PromptLearningConfig,
)<|MERGE_RESOLUTION|>--- conflicted
+++ resolved
@@ -35,22 +35,6 @@
     LoraModel,
 )
 
-<<<<<<< HEAD
-from .utils import (
-    # TRANSFORMERS_MODELS_TO_PREFIX_TUNING_POSTPROCESS_MAPPING,
-    PeftType,
-    TaskType,
-    # bloom_model_postprocess_past_key_value,
-    get_peft_model_state_dict,
-    # prepare_model_for_int8_training,
-    # prepare_model_for_kbit_training,
-    set_peft_model_state_dict,
-    shift_tokens_right,
-    # load_peft_weights,
-)
-
-=======
->>>>>>> 74d66251
 from .config import (
     PeftConfig,
     PromptLearningConfig,
